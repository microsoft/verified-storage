// use storage_node::kv::kvimpl_t::*;
// use storage_node::pmem::linux_pmemfile_t::*;
use storage_node::pmem::pmcopy_t::*;
use storage_node::pmem::traits_t::{ConstPmSized, PmSized, UnsafeSpecPmSized, PmSafe};
use pmsafe::PmCopy;

#[allow(unused_imports)]
use builtin::*;
#[allow(unused_imports)]
use builtin_macros::*;

use redis::{FromRedisValue, RedisResult};

use std::fs;
use std::env;
use std::time::{Instant, Duration};
use std::thread::sleep;
use std::io::{BufWriter, Write};
use std::process::Command;

use rand::thread_rng;
use rand::seq::SliceRandom;

use crate::kv_interface::*;
use crate::redis_client::*;
use crate::rocksdb_client::*;
use crate::capybarakv_client::*;

pub mod kv_interface;
pub mod redis_client;
pub mod rocksdb_client;
pub mod capybarakv_client;

// length of key and value in byte
const KEY_LEN: usize = 8;
const VALUE_LEN: usize = 8;

const PM_DEV: &str = "/dev/pmem0";
const MOUNT_POINT: &str = "/mnt/pmem";

// TODO: read these from a config file?
const NUM_KEYS: u64 = 500000;
const ITERATIONS: u64 = 10;


#[repr(C)]
#[derive(PmCopy, Copy, Hash, Debug)]
struct TestKey {
    key: [u8; KEY_LEN]
}

impl Key for TestKey {
    fn key_str(&self) -> &str {
        std::str::from_utf8(&self.key).unwrap()
    }
}

impl AsRef<[u8]> for TestKey {
    fn as_ref(&self) -> &[u8] {
        &self.key
    }
}

#[repr(C)]
#[derive(PmCopy, Copy, Hash, Debug)]
struct TestValue {
    value: [u8; VALUE_LEN]
}

impl AsRef<[u8]> for TestValue {
    fn as_ref(&self) -> &[u8] {
        &self.value
    }
}

impl Value for TestValue {
    fn field_str(&self) -> &str {
        "value"
    }

    fn value_str(&self) -> &str {
        std::str::from_utf8(&self.value).unwrap()
    }

    fn from_byte_vec(v: Vec<u8>) -> Self {
        if v.len() > VALUE_LEN {
            panic!("value is too long");
        }
        let mut value = TestValue { value: [0u8; VALUE_LEN] };
        value.value[0..v.len()].copy_from_slice(&v);
        value
    }
}

// CapybaraKv requires a list element type parameter but 
// currently doesn't use it; we still have to define one
// because it has to be PmCopy (so we can't use () or something)
#[repr(C)]
#[derive(PmCopy, Copy, Debug)]
pub struct PlaceholderListElem {
    _val: u64,
}

impl FromRedisValue for TestValue {
    fn from_redis_value(v: &redis::Value) -> RedisResult<Self> {
        use redis::Value::*;

        // TODO: better error handling for unexpected value types
        let mut out_value = Self { value: [0u8; VALUE_LEN] };
        if let Array(array) = v {
            if array.len() > 2 {
                panic!("Invalid value structure");
            }
            // NOTE: The structure of the values here is hardcoded
            // if you change it, this will also have to change!
            let value = &array[1];
            if let BulkString(s) = value {
                if s.len() > VALUE_LEN {
                    panic!("Value too long");
                }
                out_value.value[..s.len()].copy_from_slice(s);
            } else {
                panic!("Invalid redis value");
            }
        }
        Ok(out_value)
    }
    
}

fn main() {
    let args: Vec<String> = env::args().collect();
    let output_dir = if args.len() > 1 {
        args[1].clone()
    } else {
        panic!("Please provide output dir path");
    };

    // create per-KV output directories
    let redis_output_dir = output_dir.clone() + "/" + &RedisClient::<TestKey,TestValue>::db_name();
    let rocksdb_output_dir = output_dir.clone() + "/" + &RocksDbClient::<TestKey,TestValue>::db_name();
    let capybara_output_dir = output_dir.clone() + "/" + &CapybaraKvClient::<TestKey, TestValue, PlaceholderListElem>::db_name();

    fs::create_dir_all(&redis_output_dir).unwrap();
    fs::create_dir_all(&rocksdb_output_dir).unwrap();
    fs::create_dir_all(&capybara_output_dir).unwrap();


    for i in 1..ITERATIONS+1 {
        run_experiments::<RedisClient<TestKey, TestValue>>(&redis_output_dir, i).unwrap();
        run_experiments::<RocksDbClient<TestKey, TestValue>>(&rocksdb_output_dir, i).unwrap();
        run_experiments::<CapybaraKvClient<TestKey, TestValue, PlaceholderListElem>>(&capybara_output_dir, i).unwrap();
    }
}

fn run_experiments<KV>(output_dir: &str, i: u64) -> Result<(), KV::E>
    where 
        KV: KvInterface<TestKey, TestValue>,
{
    {
        let mut client = KV::init()?;
        run_sequential_put(&mut client, &output_dir, i)?;
        client.flush();
        run_sequential_get(&mut client, &output_dir, i)?;
        run_sequential_update(&mut client, &output_dir, i)?;
        run_sequential_delete(&mut client, &output_dir, i)?;
    }
    KV::cleanup();

    {
        let mut client = KV::init()?;
        run_rand_put(&mut client, &output_dir, i)?;
<<<<<<< HEAD
=======
        client.flush();
>>>>>>> 8563d1ec
        run_rand_get(&mut client, &output_dir, i)?;
        run_rand_update(&mut client, &output_dir, i)?;
        run_rand_delete(&mut client, &output_dir, i)?;
    }
    KV::cleanup();

    Ok(())
}

fn create_file_and_build_output_stream(output_file: &str) -> BufWriter<fs::File>
{
    remove_file(&output_file);
    let f = fs::File::create(&output_file).unwrap();
    let out_stream = BufWriter::new(f);
    out_stream
}

fn u64_to_test_key(i: u64) -> TestKey {
    let mut key = TestKey { key: [0u8; KEY_LEN] };
    let i_str = i.to_string();
    if i_str.len() > KEY_LEN {
        panic!("key len {:?} is greater than maximum len {:?}", i_str.len(), KEY_LEN);
    }
    let byte_vec: Vec<u8> = i_str.into_bytes();
    key.key[..byte_vec.len()].copy_from_slice(&byte_vec);

    key
}

// TODO: actually take generics key and value here?
// TODO: more useful error code
fn run_sequential_put<KV>(kv: &mut KV, output_dir: &str, i: u64) -> Result<(), KV::E>
    where 
        KV: KvInterface<TestKey, TestValue>,
{
    let exp_output_dir = output_dir.to_owned() + "/sequential_put/";
    let output_file = exp_output_dir.to_owned() + "Run" + &i.to_string();
    fs::create_dir_all(&exp_output_dir).unwrap();
    let mut out_stream = create_file_and_build_output_stream(&output_file);

    println!("SEQUENTIAL PUT");
    let value = TestValue { value: [0u8; VALUE_LEN] };
    for i in 0..NUM_KEYS {
        let key = u64_to_test_key(i);

        let t0 = Instant::now();
        if let Err(e) = kv.put(&key, &value) {
            return Err(e);
        }
        let elapsed = format!("{:?}\n", t0.elapsed().as_micros());
        out_stream.write(&elapsed.into_bytes()).unwrap();
    }
    out_stream.flush().unwrap();
    println!("SEQUENTIAL PUT DONE");

    Ok(())
}

fn run_sequential_get<KV>(kv: &mut KV, output_dir: &str, i: u64) -> Result<(), KV::E>
    where 
        KV: KvInterface<TestKey, TestValue>
{
    let exp_output_dir = output_dir.to_owned() + "/sequential_get/";
    let output_file = exp_output_dir.to_owned() + "Run" + &i.to_string();
    fs::create_dir_all(&exp_output_dir).unwrap();
    let mut out_stream = create_file_and_build_output_stream(&output_file);

    println!("SEQUENTIAL GET");
    for i in 0..NUM_KEYS {
        let key = u64_to_test_key(i);

        let t0 = Instant::now();
        if let Err(e) = kv.get(&key) {
            return Err(e);
        }
        let elapsed = format!("{:?}\n", t0.elapsed().as_micros());
        out_stream.write(&elapsed.into_bytes()).unwrap();
    }
    out_stream.flush().unwrap();
    println!("SEQUENTIAL GET DONE");

    Ok(())
}

fn run_sequential_update<KV>(kv: &mut KV, output_dir: &str, i: u64) -> Result<(), KV::E>
    where 
        KV: KvInterface<TestKey, TestValue>
{
    let exp_output_dir = output_dir.to_owned() + "/sequential_update/";
    let output_file = exp_output_dir.to_owned() + "Run" + &i.to_string();
    fs::create_dir_all(&exp_output_dir).unwrap();
    let mut out_stream = create_file_and_build_output_stream(&output_file);

    println!("SEQUENTIAL UPDATE");
    let value = TestValue { value: [1u8; VALUE_LEN] };
    
    for i in 0..NUM_KEYS {
        let key = u64_to_test_key(i);

        let t0 = Instant::now();
        if let Err(e) = kv.update(&key, &value) {
            return Err(e);
        }
        let elapsed = format!("{:?}\n", t0.elapsed().as_micros());
        out_stream.write(&elapsed.into_bytes()).unwrap();
    }
    out_stream.flush().unwrap();
    println!("SEQUENTIAL UPDATE DONE");

    Ok(())
}

fn run_sequential_delete<KV>(kv: &mut KV, output_dir: &str, i: u64) -> Result<(), KV::E>
    where 
        KV: KvInterface<TestKey, TestValue>
{
    let exp_output_dir = output_dir.to_owned() + "/sequential_delete/";
    let output_file = exp_output_dir.to_owned() + "Run" + &i.to_string();
    fs::create_dir_all(&exp_output_dir).unwrap();
    let mut out_stream = create_file_and_build_output_stream(&output_file);

    println!("SEQUENTIAL DELETE");
    for i in 0..NUM_KEYS {
        let key = u64_to_test_key(i);

        let t0 = Instant::now();
        if let Err(e) = kv.delete(&key) {
            return Err(e);
        }
        let elapsed = format!("{:?}\n", t0.elapsed().as_micros());
        out_stream.write(&elapsed.into_bytes()).unwrap();
    }
    out_stream.flush().unwrap();
    println!("SEQUENTIAL DELETE DONE");

    Ok(())
}

fn run_rand_put<KV>(kv: &mut KV, output_dir: &str, i: u64) -> Result<(), KV::E>
    where 
        KV: KvInterface<TestKey, TestValue>,
{
    let exp_output_dir = output_dir.to_owned() + "/rand_put/";
    let output_file = exp_output_dir.to_owned() + "Run" + &i.to_string();
    fs::create_dir_all(&exp_output_dir).unwrap();
    let mut out_stream = create_file_and_build_output_stream(&output_file);

    let value = TestValue { value: [0u8; VALUE_LEN] };

    // randomize key order
    let mut key_vec = Vec::from_iter(0..NUM_KEYS);
    key_vec.shuffle(&mut thread_rng());

    println!("RAND PUT");
    for i in key_vec {
        let key = u64_to_test_key(i);

        let t0 = Instant::now();
        if let Err(e) = kv.put(&key, &value) {
            return Err(e);
        }
        let elapsed = format!("{:?}\n", t0.elapsed().as_micros());
        out_stream.write(&elapsed.into_bytes()).unwrap();
    }
    out_stream.flush().unwrap();
    println!("RAND PUT DONE");

    Ok(())
}

fn run_rand_get<KV>(kv: &mut KV, output_dir: &str, i: u64) -> Result<(), KV::E>
    where 
        KV: KvInterface<TestKey, TestValue>
{
    let exp_output_dir = output_dir.to_owned() + "/rand_get/";
    let output_file = exp_output_dir.to_owned() + "Run" + &i.to_string();
    fs::create_dir_all(&exp_output_dir).unwrap();
    let mut out_stream = create_file_and_build_output_stream(&output_file);

    let value = TestValue { value: [0u8; VALUE_LEN] };

    // randomize key order
    let mut key_vec = Vec::from_iter(0..NUM_KEYS);
    key_vec.shuffle(&mut thread_rng());

    println!("RAND GET");
    for i in 0..NUM_KEYS {
        let key = u64_to_test_key(i);

        let t0 = Instant::now();
        if let Err(e) = kv.get(&key) {
            return Err(e);
        }
        let elapsed = format!("{:?}\n", t0.elapsed().as_micros());
        out_stream.write(&elapsed.into_bytes()).unwrap();
    }
    out_stream.flush().unwrap();
    println!("RAND GET DONE");

    Ok(())
}

fn run_rand_update<KV>(kv: &mut KV, output_dir: &str, i: u64) -> Result<(), KV::E>
    where 
        KV: KvInterface<TestKey, TestValue>,
{
    let exp_output_dir = output_dir.to_owned() + "/rand_update/";
    let output_file = exp_output_dir.to_owned() + "Run" + &i.to_string();
    fs::create_dir_all(&exp_output_dir).unwrap();
    let mut out_stream = create_file_and_build_output_stream(&output_file);

    let value = TestValue { value: [1u8; VALUE_LEN] };

    // randomize key order
    let mut key_vec = Vec::from_iter(0..NUM_KEYS);
    key_vec.shuffle(&mut thread_rng());

    println!("RAND UPDATE");
    for i in key_vec {
        let key = u64_to_test_key(i);

        let t0 = Instant::now();
        if let Err(e) = kv.update(&key, &value) {
            return Err(e);
        }
        let elapsed = format!("{:?}\n", t0.elapsed().as_micros());
        out_stream.write(&elapsed.into_bytes()).unwrap();
    }
    out_stream.flush().unwrap();
    println!("RAND UPDATE DONE");

    Ok(())
}

fn run_rand_delete<KV>(kv: &mut KV, output_dir: &str, i: u64) -> Result<(), KV::E>
    where 
        KV: KvInterface<TestKey, TestValue>,
{
    let exp_output_dir = output_dir.to_owned() + "/rand_delete/";
    let output_file = exp_output_dir.to_owned() + "Run" + &i.to_string();
    fs::create_dir_all(&exp_output_dir).unwrap();
    let mut out_stream = create_file_and_build_output_stream(&output_file);

    let value = TestValue { value: [1u8; VALUE_LEN] };

    // randomize key order
    let mut key_vec = Vec::from_iter(0..NUM_KEYS);
    key_vec.shuffle(&mut thread_rng());

    println!("RAND DELETE");
    for i in key_vec {
        let key = u64_to_test_key(i);

        let t0 = Instant::now();
        if let Err(e) = kv.delete(&key) {
            return Err(e);
        }
        let elapsed = format!("{:?}\n", t0.elapsed().as_micros());
        out_stream.write(&elapsed.into_bytes()).unwrap();
    }
    out_stream.flush().unwrap();
    println!("RAND DELETE DONE");

    Ok(())
}

pub fn init_and_mount_pm_fs() {
    println!("Mounting PM FS...");

    unmount_pm_fs();

    // Set up PM with a fresh file system instance
    let status = Command::new("sudo")
        .args(["mkfs.ext4", PM_DEV, "-F"])
        .status()
        .expect("mkfs.ext4 failed");

    let status = Command::new("sudo")
        .args(["mount", "-o", "dax", PM_DEV, MOUNT_POINT])
        .status()
        .expect("mount failed");

    let status = Command::new("sudo")
        .args(["chmod", "777", MOUNT_POINT])
        .status()
        .expect("chmod failed");
    println!("Mounted");
}

pub fn unmount_pm_fs() {
    let status = Command::new("sudo")
        .args(["umount", PM_DEV])
        .status();
    if let Err(e) = status {
        println!("{:?}", e);
    }
}


fn remove_file(name: &str) {
    let _ = std::fs::remove_file(name);
}<|MERGE_RESOLUTION|>--- conflicted
+++ resolved
@@ -170,10 +170,7 @@
     {
         let mut client = KV::init()?;
         run_rand_put(&mut client, &output_dir, i)?;
-<<<<<<< HEAD
-=======
         client.flush();
->>>>>>> 8563d1ec
         run_rand_get(&mut client, &output_dir, i)?;
         run_rand_update(&mut client, &output_dir, i)?;
         run_rand_delete(&mut client, &output_dir, i)?;
