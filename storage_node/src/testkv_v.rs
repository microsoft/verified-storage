--- conflicted
+++ resolved
@@ -724,12 +724,8 @@
 
 struct TestKvPermission
 {
-<<<<<<< HEAD
     ghost is_transition_allowable: spec_fn(Seq<u8>, Seq<u8>) -> bool,
-=======
-    ghost is_state_allowable: spec_fn(Seq<u8>) -> bool,
     ghost powerpm_id: int,
->>>>>>> 8161542a
 }
 
 impl CheckPermission<Seq<u8>> for TestKvPermission
@@ -751,7 +747,8 @@
     {
         Self{
             is_transition_allowable:
-                |s1: Seq<u8>, s2: Seq<u8>| self.check_permission(s1, s2) || other.check_permission(s1, s2)
+                |s1: Seq<u8>, s2: Seq<u8>| self.check_permission(s1, s2) || other.check_permission(s1, s2),
+            powerpm_id: self.powerpm_id,
         }
     }
 
@@ -763,8 +760,8 @@
 
 pub struct TestKvPermissionFactory
 {
-<<<<<<< HEAD
     ghost is_transition_allowable: spec_fn(Seq<u8>, Seq<u8>) -> bool,
+    ghost powerpm_id: int,
 }
 
 impl PermissionFactory<Seq<u8>, TestKvPermission> for TestKvPermissionFactory
@@ -779,7 +776,8 @@
             forall|s1, s2| self.check_permission(s1, s2) ==> #[trigger] perm.check_permission(s1, s2)
     {
         TestKvPermission{
-            is_transition_allowable: |s1: Seq<u8>, s2: Seq<u8>| (self.is_transition_allowable)(s1, s2)
+            is_transition_allowable: |s1: Seq<u8>, s2: Seq<u8>| (self.is_transition_allowable)(s1, s2),
+            powerpm_id: self.powerpm_id,
         }
     }
 
@@ -788,20 +786,19 @@
             forall|s1, s2| self.check_permission(s1, s2) ==> #[trigger] other.check_permission(s1, s2)
     {
         Self{
-            is_transition_allowable: self.is_transition_allowable
+            is_transition_allowable: self.is_transition_allowable,
+            powerpm_id: self.powerpm_id,
         }
     }
 
-    closed spec fn valid(&self, id: int) -> bool
-    {
-        true
+    closed spec fn id(&self) -> int
+    {
+        self.powerpm_id
     }
 }
 
 impl TestKvPermission
 {
-    proof fn new<PM, K, I, L>() -> (tracked perm: Self)
-=======
     proof fn new<PM, K, I, L>(powerpm_id: int) -> (tracked perm: Self)
         where
             PM: PersistentMemoryRegion,
@@ -812,38 +809,12 @@
             perm.id() == powerpm_id,
     {
         Self {
-            is_state_allowable: |s: Seq<u8>| false,
+            is_transition_allowable:
+                   |s1: Seq<u8>, s2: Seq<u8>|
+                       ConcurrentKvStore::<TestKvPermission, TestKvPermissionFactory, PM, K, I, L>::recover(s1) ==
+                       ConcurrentKvStore::<TestKvPermission, TestKvPermissionFactory, PM, K, I, L>::recover(s2),
             powerpm_id: powerpm_id,
         }
-    }
-
-    proof fn new_one_possibility<PM, K, I, L>(ps: SetupParameters, kv: AtomicKvStore<K, I, L>, powerpm_id: int) -> (tracked perm: Self)
->>>>>>> 8161542a
-        where
-            PM: PersistentMemoryRegion,
-            K: Hash + Eq + Clone + PmCopy + std::fmt::Debug,
-            I: PmCopy + std::fmt::Debug,
-            L: PmCopy + LogicalRange + std::fmt::Debug + Copy,
-<<<<<<< HEAD
-    {
-        Self { is_transition_allowable:
-                   |s1: Seq<u8>, s2: Seq<u8>|
-                       ConcurrentKvStore::<TestKvPermission, TestKvPermissionFactory, PM, K, I, L>::recover(s1) ==
-                       ConcurrentKvStore::<TestKvPermission, TestKvPermissionFactory, PM, K, I, L>::recover(s2) }
-=======
-        ensures
-            perm.id() == powerpm_id,
-            forall |s| #[trigger] perm.check_permission(s) <==
-                ConcurrentKvStore::<TestKvPermission, PM, K, I, L>::recover(s) ==
-                Some(RecoveredKvStore::<K, I, L>{ ps, kv }),
-    {
-        Self {
-            is_state_allowable:
-                |s| ConcurrentKvStore::<TestKvPermission, PM, K, I, L>::recover(s) ==
-                    Some(RecoveredKvStore::<K, I, L>{ ps, kv }),
-            powerpm_id: powerpm_id,
-        }
->>>>>>> 8161542a
     }
 }
 
@@ -858,10 +829,11 @@
     ghost powerpm_id: int,
 }
 
-proof fn create_mutating_perm<Op>(op: Op, pm_constants: PersistentMemoryConstants) -> (tracked perm: TestKvPermission)
+proof fn create_mutating_perm<Op>(op: Op, pm_constants: PersistentMemoryConstants, powerpm_id: int) -> (tracked perm: TestKvPermission)
 where
     Op: MutatingOperation<TestKey, TestItem, TestListElement>
     ensures
+        perm.id() == powerpm_id,
         grants_permission_to_mutate::<TestKvPermission, TestKey, TestItem, TestListElement, Op,
                                       ConcurrentKvStore<TestKvPermission, TestKvPermissionFactory,
                                                         FileBackedPersistentMemoryRegion, TestKey,
@@ -881,7 +853,10 @@
                )
          }
     };
-    let tracked perm = TestKvPermission{ is_transition_allowable };
+    let tracked perm = TestKvPermission{
+        is_transition_allowable,
+        powerpm_id: powerpm_id,
+    };
     perm
 }
 
@@ -907,59 +882,6 @@
         &&& self.new_ckv is None
     }
 
-<<<<<<< HEAD
-=======
-    closed spec fn ready(
-        self,
-        orig_self: Self,
-        old_ckv: ConcurrentKvStoreView<TestKey, TestItem, TestListElement>,
-        loc: Loc,
-        op: Op
-    ) -> bool
-    {
-        &&& self.r == orig_self.r
-        &&& self.r.loc() == loc
-        &&& self.r.value() is Application
-        &&& self.op == orig_self.op
-        &&& self.op == op
-        &&& self.old_ckv == Some(old_ckv)
-        &&& self.new_ckv is None
-    }
-
-    closed spec fn powerpm_id(self) -> int {
-        self.powerpm_id
-    }
-
-    proof fn grant_permission<'a>(
-        tracked &'a mut self,
-        op: Op,
-        tracked r: &Resource<OwnershipSplitter<TestKey, TestItem, TestListElement>>
-    ) -> (tracked perm: &'a TestKvPermission)
-    {
-        let old_ckv = r.value()->Invariant_ckv;
-        self.old_ckv = Some(old_ckv);
-        let ghost is_state_allowable = |s: Seq<u8>| {
-            &&& ConcurrentKvStore::<TestKvPermission, FileBackedPersistentMemoryRegion, TestKey,
-                                   TestItem, TestListElement>::recover(s) matches Some(new_rkv)
-            &&& {
-                   let old_ckv = r.value()->Invariant_ckv;
-                   ||| old_ckv.kv == new_rkv.kv && new_rkv.ps == old_ckv.ps
-                   ||| exists|new_ckv, result| {
-                       &&& #[trigger] op.result_valid(old_ckv, new_ckv, result)
-                       &&& new_ckv.kv == new_rkv.kv
-                       &&& new_ckv.ps == new_rkv.ps
-                   }
-              }
-        };
-        let tracked perm = TestKvPermission{
-            is_state_allowable,
-            powerpm_id: self.powerpm_id,
-        };
-        self.perm = perm;
-        &self.perm
-    }
-
->>>>>>> 8161542a
     closed spec fn post(
         self,
         orig_self: Self,
@@ -1041,18 +963,16 @@
     let ghost state = ConcurrentKvStore::<TestKvPermission, TestKvPermissionFactory,
                                           FileBackedPersistentMemoryRegion, TestKey, TestItem,
                                           TestListElement>::recover(powerpm@.durable_state).unwrap();
-<<<<<<< HEAD
     let ghost is_transition_allowable: spec_fn(Seq<u8>, Seq<u8>) -> bool = |s1: Seq<u8>, s2: Seq<u8>| {
         ConcurrentKvStore::<TestKvPermission, TestKvPermissionFactory, FileBackedPersistentMemoryRegion, TestKey,
                                   TestItem, TestListElement>::recover(s1) ==
         ConcurrentKvStore::<TestKvPermission, TestKvPermissionFactory, FileBackedPersistentMemoryRegion, TestKey,
                                   TestItem, TestListElement>::recover(s2)
     };
-    let tracked perm_factory = TestKvPermissionFactory{ is_transition_allowable };
-=======
-    let tracked perm = TestKvPermission::new_one_possibility::<FileBackedPersistentMemoryRegion, TestKey, TestItem,
-                                                               TestListElement>(state.ps, state.kv, powerpm.id());
->>>>>>> 8161542a
+    let tracked perm_factory = TestKvPermissionFactory{
+        is_transition_allowable,
+        powerpm_id: powerpm.id(),
+    };
     let (mut ckv, Tracked(app_resource)) =
         match ConcurrentKvStore::<TestKvPermission, TestKvPermissionFactory, FileBackedPersistentMemoryRegion, TestKey,
                                   TestItem, TestListElement>::start(
@@ -1068,14 +988,8 @@
     let item1 = TestItem { val: 0x55555555 };
     let item2 = TestItem { val: 0x66666666 };
 
-<<<<<<< HEAD
     let ghost op = CreateOp::<TestKey, TestItem>{ key: key1, item: item1 };
-    let tracked perm = create_mutating_perm::<CreateOp<TestKey, TestItem>>(op, pm_constants);
-=======
-    let tracked empty_perm =
-        TestKvPermission::new::<FileBackedPersistentMemoryRegion, TestKey, TestItem, TestListElement>(powerpm.id());
-
->>>>>>> 8161542a
+    let tracked perm = create_mutating_perm::<CreateOp<TestKey, TestItem>>(op, pm_constants, powerpm.id());
     let tracked mut create_linearizer = TestMutatingLinearizer::<CreateOp<TestKey, TestItem>>{
         r: app_resource,
         op,
