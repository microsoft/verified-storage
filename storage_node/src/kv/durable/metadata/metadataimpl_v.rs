--- conflicted
+++ resolved
@@ -146,8 +146,6 @@
                 !self.metadata_table_free_list@.contains(#[trigger] self.pending_allocations[i])
             &&& forall |idx: u64| self.metadata_table_free_list@.contains(idx) ==> idx < overall_metadata.num_keys
             &&& forall |idx: u64| self.pending_allocations@.contains(idx) ==> idx < overall_metadata.num_keys
-            // &&& self.metadata_table_free_list@.len() <= overall_metadata.num_keys
-            // &&& self.pending_allocations@.len() <= overall_metadata.num_keys
         }
 
         // TODO: this needs to say something about pending allocations
@@ -176,22 +174,11 @@
                         DurableEntry::Valid(entry) => entry.entry.item_index < overall_metadata.num_keys,
                         _ => true
                     }
-<<<<<<< HEAD
-            // &&& self.allocator_view().len() <= overall_metadata.num_keys 
-            // &&& self.free_indices().len() <= overall_metadata.num_keys
-            // &&& self.free_indices().finite()
-            // &&& self.allocator_view().subset_of(self.free_indices()) // allocator should be a subset of the actual set of free indices
-=======
-            &&& self.allocator_view().len() <= overall_metadata.num_keys 
-            &&& self.free_indices().len() <= overall_metadata.num_keys
-            &&& self.free_indices().finite()
-            &&& self.allocator_view().subset_of(self.free_indices()) // allocator should be a subset of the actual set of free indices
             &&& forall|s| pm.can_crash_as(s) ==> {
                 &&& parse_metadata_table::<K>(s, overall_metadata.num_keys,
                                             overall_metadata.metadata_node_size) matches Some(recovered_view)
                 &&& recovered_view.valid_item_indices() == self@.valid_item_indices()
             }
->>>>>>> 80f42ac8
         }
 
         pub open spec fn allocator_inv(self, overall_metadata: OverallMetadata) -> bool 
@@ -1322,11 +1309,11 @@
                                                          overall_metadata.metadata_node_size, addr));
                     let which_entry = addr / metadata_node_size as int;
                     let entry_bytes = extract_bytes(old_pm_view.committed(),
-                                                    (which_entry * metadata_node_size) as nat,
+                                                    index_to_offset(which_entry as nat, metadata_node_size as nat),
                                                     metadata_node_size as nat);
                     lemma_subrange_of_subrange_forall(old_pm_view.committed());
                     let cdb_bytes = extract_bytes(old_pm_view.committed(),
-                                                  (which_entry * metadata_node_size) as nat, u64::spec_size_of());
+                        index_to_offset(which_entry as nat, metadata_node_size as nat), u64::spec_size_of());
                     lemma_valid_entry_index(which_entry as nat, overall_metadata.num_keys as nat,
                                             metadata_node_size as nat);
                     assert(parse_metadata_entry::<K>(entry_bytes, overall_metadata.num_keys as nat) is Invalid);
@@ -1336,7 +1323,7 @@
                     assert(self@.durable_metadata_table[which_entry] is Invalid);
                     assert(validate_metadata_entry::<K>(entry_bytes, overall_metadata.num_keys as nat));
                     let entry_bytes2 = extract_bytes(crash_state,
-                                                    (which_entry * metadata_node_size) as nat,
+                                                    index_to_offset(which_entry as nat, metadata_node_size as nat),
                                                     metadata_node_size as nat);
                     assert(validate_metadata_entry::<K>(entry_bytes2, overall_metadata.num_keys as nat));
                     assert(parse_metadata_entry::<K>(entry_bytes2, overall_metadata.num_keys as nat) is Invalid);
