use builtin::*;
use builtin_macros::*;
use vstd::arithmetic::mul::lemma_mul_strict_inequality;
use core::fmt::Debug;
use vstd::arithmetic::div_mod::lemma_fundamental_div_mod_converse;
use vstd::bytes::*;
use vstd::prelude::*;
use crate::kv::durable::inv_v::*;
use crate::kv::durable::metadata::metadataimpl_v::*;
use crate::kv::durable::util_v::*;
use crate::pmem::crc_t::*;
use crate::pmem::pmcopy_t::*;
use crate::pmem::pmemspec_t::*;
use crate::pmem::pmemutil_v::*;
use crate::pmem::traits_t::*;
use crate::util_v::*;
use deps_hack::{PmSafe, PmSized};

verus! {
    // Metadata region
    // Starts with a metadata header that is written at setup and
    // subsequently immutable.
    pub const ABSOLUTE_POS_OF_METADATA_HEADER: u64 = 0;
    pub const RELATIVE_POS_OF_ELEMENT_SIZE: u64 = 0;
    pub const RELATIVE_POS_OF_NODE_SIZE: u64 = 4;
    pub const RELATIVE_POS_OF_NUM_KEYS: u64 = 8;
    pub const RELATIVE_POS_OF_VERSION_NUMBER: u64 = 16;
    pub const RELATIVE_POS_OF_PADDING: u64 = 24;
    pub const RELATIVE_POS_OF_PROGRAM_GUID: u64 = 32;
    pub const ABSOLUTE_POS_OF_HEADER_CRC: u64 = 48;

    pub const ABSOLUTE_POS_OF_METADATA_TABLE: u64 = 56;

    // The current version number, and the only one whose contents
    // this program can read, is the following:
    pub const METADATA_TABLE_VERSION_NUMBER: u64 = 1;

    // This GUID was generated randomly and is meant to describe the
    // durable list program, even if it has future versions.
    pub const METADATA_TABLE_PROGRAM_GUID: u128 = 0xC357BD8AA950BDA76345F1DCEC7DBF3Fu128;

    // TODO: we use node size in some places and elements per node in others
    // should probably standardize this
    #[repr(C)]
    #[derive(PmSized, PmSafe, Copy, Clone)]
    pub struct MetadataTableHeader
    {
        pub element_size: u32, // NOTE: this includes the CRC of each element
        pub node_size: u32,
        pub num_keys: u64,
        pub version_number: u64,
        pub _padding: u64, // TODO: this should be item size
        pub program_guid: u128,
    }

    // TODO: should this be trusted?
    impl PmCopy for MetadataTableHeader {}

    // Per-entry relative offsets for list entry metadata
    // The list metadata region is an array of list entry metadata
    // structures, each of which contains metadata about the list
    // associated with a given key of type K. K must be Sized,
    // but we need to be generic over any K, so the key is the last
    // field of the structure to avoid layout weirdness.
    // This means it is easiest to put the CRC *before* the corresponding
    // ListEntryMetadata structure, so the constants here are a bit weird

    pub const RELATIVE_POS_OF_VALID_CDB: u64 = 0;
    pub const RELATIVE_POS_OF_ENTRY_METADATA_CRC: u64 = 8;
    pub const RELATIVE_POS_OF_ENTRY_METADATA: u64 = 16; // pos of the ListEntryMetadata structure to its slot's offset
    pub const RELATIVE_POS_OF_ENTRY_METADATA_HEAD: u64 = 0; // pos of head field relative to ListEntryMetadata structure pos
    pub const RELATIVE_POS_OF_ENTRY_METADATA_TAIL: u64 = 8;
    pub const RELATIVE_POS_OF_ENTRY_METADATA_LENGTH: u64 = 16;
    pub const RELATIVE_POS_OF_ENTRY_METADATA_FIRST_OFFSET: u64 = 24;
    pub const RELATIVE_POS_OF_ENTRY_METADATA_ITEM_INDEX: u64 = 32;
    pub const RELATIVE_POS_OF_ENTRY_KEY: u64 = 56; // relative to the start of the slot (not the start of the metadata struct)    

    #[repr(C)]
    #[derive(PmSized, PmSafe, 
        Copy, Clone, Debug)]
    pub struct ListEntryMetadata
    {
        pub head: u64,
        pub tail: u64,
        pub length: u64,
        pub first_entry_offset: u64, // offset of the first live entry in the head node
        pub item_index: u64,
    }

    impl PmCopy for ListEntryMetadata {}

    impl ListEntryMetadata {
        pub open spec fn spec_new(head: u64, tail: u64, length: u64, first_entry_offset: u64, item_index: u64,) -> Self {
            Self {head, tail, length, first_entry_offset, item_index}
        }

        pub exec fn new(head: u64, tail: u64, length: u64, first_entry_offset: u64, item_index: u64) -> (out: Self)
            ensures 
                out == Self::spec_new(head, tail, length, first_entry_offset, item_index)
        {
            Self {head, tail, length, first_entry_offset, item_index}
        }

        pub fn get_head(&self) -> (out: u64) 
            ensures
                out == self.spec_head()
        {
            self.head
        }

        pub closed spec fn spec_head(self) -> u64 
        {
            self.head
        }
        
        pub closed spec fn spec_tail(self) -> u64 
        {
            self.tail
        }

        pub closed spec fn spec_item_index(self) -> u64 
        {
            self.item_index
        }

        pub closed spec fn spec_len(self) -> u64 
        {
            self.length
        }
    }

    pub open spec fn validate_metadata_entry<K>(bytes: Seq<u8>, num_keys: nat) -> bool
        where 
            K: PmCopy,
        recommends
            bytes.len() == ListEntryMetadata::spec_size_of() + u64::spec_size_of() + u64::spec_size_of() + K::spec_size_of(),
            RELATIVE_POS_OF_VALID_CDB + u64::spec_size_of() <= bytes.len(),
            RELATIVE_POS_OF_ENTRY_METADATA_CRC + u64::spec_size_of() <= bytes.len(),
            RELATIVE_POS_OF_ENTRY_METADATA + ListEntryMetadata::spec_size_of() <= bytes.len(),
    {
        let cdb_bytes = extract_bytes(bytes, 0, u64::spec_size_of());
        let crc_bytes = extract_bytes(bytes, u64::spec_size_of(), u64::spec_size_of());
        let metadata_bytes = extract_bytes(bytes, (u64::spec_size_of() * 2) as nat,
                                           ListEntryMetadata::spec_size_of());
        let key_bytes = extract_bytes(bytes, (ListEntryMetadata::spec_size_of() + u64::spec_size_of() * 2) as nat, K::spec_size_of());

        let cdb = u64::spec_from_bytes(cdb_bytes);
        let crc = u64::spec_from_bytes(crc_bytes);
        let metadata = ListEntryMetadata::spec_from_bytes(metadata_bytes);

        &&& u64::bytes_parseable(cdb_bytes)
        &&& {
            ||| cdb == CDB_FALSE
            ||| {
                &&& cdb == CDB_TRUE
                &&& crc == spec_crc_u64(metadata_bytes + key_bytes)
                &&& u64::bytes_parseable(crc_bytes)
                &&& ListEntryMetadata::bytes_parseable(metadata_bytes)
                &&& K::bytes_parseable(key_bytes)
                &&& 0 <= metadata.item_index < num_keys
            }
        }   
    }

    pub open spec fn validate_metadata_entries<K>(mem: Seq<u8>, num_keys: nat, metadata_node_size: nat) -> bool
        where 
            K: PmCopy,
        recommends
            mem.len() >= num_keys * metadata_node_size,
    {
        forall |i: nat| i < num_keys ==> validate_metadata_entry::<K>(#[trigger] extract_bytes(mem, index_to_offset(i, metadata_node_size),
                                                                                        metadata_node_size), num_keys)
    }

    pub open spec fn parse_metadata_entries<K>(mem: Seq<u8>, num_keys: nat, metadata_node_size: nat) -> Seq<Option<MetadataTableViewEntry<K>>>
        where 
            K: PmCopy,
    {
        Seq::new(
            num_keys as nat,
            |i: int| parse_metadata_entry(extract_bytes(mem, index_to_offset(i as nat, metadata_node_size),
                                                      metadata_node_size as nat), num_keys as nat)
        )
    }

    pub open spec fn parse_metadata_entry<K>(bytes: Seq<u8>, num_keys: nat) -> Option<MetadataTableViewEntry<K>>
        where 
            K: PmCopy,
        recommends
            bytes.len() == ListEntryMetadata::spec_size_of() + u64::spec_size_of() + u64::spec_size_of() + K::spec_size_of(),
            // RELATIVE_POS_OF_VALID_CDB + u64::spec_size_of() <= bytes.len(),
            // RELATIVE_POS_OF_ENTRY_METADATA_CRC + u64::spec_size_of() <= bytes.len(),
            // RELATIVE_POS_OF_ENTRY_METADATA + ListEntryMetadata::spec_size_of() <= bytes.len(),
            validate_metadata_entry::<K>(bytes, num_keys)
    {
        let cdb_bytes = extract_bytes(bytes, 0, u64::spec_size_of());
        let crc_bytes = extract_bytes(bytes, u64::spec_size_of(), u64::spec_size_of());
        let metadata_bytes = extract_bytes(bytes, u64::spec_size_of() * 2,
                                           ListEntryMetadata::spec_size_of());
        let key_bytes = extract_bytes(bytes, u64::spec_size_of() * 2 + ListEntryMetadata::spec_size_of(), K::spec_size_of());

        let cdb = u64::spec_from_bytes(cdb_bytes);
        let crc = u64::spec_from_bytes(crc_bytes);
        let metadata = ListEntryMetadata::spec_from_bytes(metadata_bytes);
        let key = K::spec_from_bytes(key_bytes);
        
        if cdb == CDB_FALSE {
            None
        } else {
            // cdb == CDB_TRUE
<<<<<<< HEAD
            DurableEntry::Valid(MetadataTableViewEntry::<K>::new(metadata, key))
=======
            Some(MetadataTableViewEntry::<K>::new(metadata, key))
>>>>>>> d3832180
        }
    }

    pub open spec fn parse_metadata_table<K>(mem: Seq<u8>, num_keys: u64, metadata_node_size: u32)
                                             -> Option<MetadataTableView<K>>
        where 
            K: PmCopy
    {
        let table_entry_slot_size =
              ListEntryMetadata::spec_size_of() + u64::spec_size_of() + u64::spec_size_of() + K::spec_size_of();
        // check that the metadata in the header makes sense/is valid
        if mem.len() < num_keys * table_entry_slot_size {
            None
        } else {
            if !validate_metadata_entries::<K>(mem, num_keys as nat, metadata_node_size as nat) {
                None
            }
            else {
                let entries = parse_metadata_entries(mem, num_keys as nat, metadata_node_size as nat);
                if no_duplicate_item_indexes(entries) {
                    Some(MetadataTableView::<K>::new(entries))
                } else {
                    None
                }
            }
        }
    }

    // pub open spec fn validate_metadata_entries_after_parse<K>(entries: Seq<DurableEntry<MetadataTableViewEntry<K>>>, 
    //         num_keys: nat, metadata_node_size: nat) -> bool 
    //     where 
    //         K: PmCopy
    // {
    //     // check the contents of each entry
    //     &&& forall |i: int| 0 <= i < num_keys ==> validate_metadata_entry_after_parse(#[trigger] entries[i], num_keys)
    //     // check that there are no duplicate item indexes
    //     &&& no_duplicate_item_indexes(entries)
    // }

    // pub open spec fn validate_metadata_entry_after_parse<K>(
    //         entry: DurableEntry<MetadataTableViewEntry<K>>, num_keys: nat) -> bool
    //     where 
    //         K: PmCopy
    // {
    //     match entry {
    //         DurableEntry::Valid(entry) => {
    //             // TODO: does it make ANY sense to check that the bytes are parseable 
    //             // after they have been parsed?? 
    //             let crc_bytes = entry.crc.spec_to_bytes();
    //             let metadata_bytes = entry.entry.spec_to_bytes();
    //             let key_bytes = entry.key.spec_to_bytes();

    //             &&& entry.cdb == CDB_TRUE
    //             &&& entry.crc == spec_crc_u64(metadata_bytes + key_bytes)
    //             &&& u64::bytes_parseable(crc_bytes)
    //             &&& ListEntryMetadata::bytes_parseable(metadata_bytes)
    //             &&& K::bytes_parseable(key_bytes)
    //             &&& 0 <= entry.entry.item_index < num_keys
    //         }
    //         _ => true
    //     }
    // }

    pub open spec fn no_duplicate_item_indexes<K>(entries: Seq<Option<MetadataTableViewEntry<K>>>) -> bool 
        where 
            K: PmCopy
    {
        forall |i: int, j: int| {
            &&& 0 <= i < entries.len()
            &&& 0 <= j < entries.len()
            &&& i != j
            &&& #[trigger] entries[i] is Some
            &&& #[trigger] entries[j] is Some
        } ==> entries[i].unwrap().item_index() != entries[j].unwrap().item_index()
    }

    // // This function parses metadata entries before they are validated. It works the same
    // // way as the old parse-after-validate function, although we have not yet checked 
    // // that the fields are parseable or that the CDBs are correct. 
    // pub open spec fn parse_metadata_entries_before_validate<K>(mem: Seq<u8>, num_keys: u64, 
    //         metadata_node_size: u32) -> Seq<DurableEntry<MetadataTableViewEntry<K>>>
    //     where 
    //         K: PmCopy
    // {
    //     Seq::new(num_keys as nat, |i: int| parse_metadata_entry_before_validate(extract_bytes(mem, (i * metadata_node_size as int) as nat,
    //         metadata_node_size as nat), num_keys as nat))
    // }

    // pub open spec fn parse_metadata_entry_before_validate<K>(bytes: Seq<u8>, num_keys: nat) -> DurableEntry<MetadataTableViewEntry<K>>
    // where 
    //     K: PmCopy
    // {
    //     let cdb_bytes = extract_bytes(bytes, 0, u64::spec_size_of());
    //     let crc_bytes = extract_bytes(bytes, u64::spec_size_of(), u64::spec_size_of());
    //     let metadata_bytes = extract_bytes(bytes, u64::spec_size_of() * 2,
    //                                     ListEntryMetadata::spec_size_of());
    //     let key_bytes = extract_bytes(bytes, u64::spec_size_of() * 2 + ListEntryMetadata::spec_size_of(), K::spec_size_of());

    //     let cdb = u64::spec_from_bytes(cdb_bytes);
    //     let crc = u64::spec_from_bytes(crc_bytes);
    //     let metadata = ListEntryMetadata::spec_from_bytes(metadata_bytes);
    //     let key = K::spec_from_bytes(key_bytes);
        
    //     if cdb == CDB_FALSE {
    //         DurableEntry::Invalid
    //     } else {
    //         DurableEntry::Valid(MetadataTableViewEntry::<K>::new(cdb, crc, metadata, key))
    //     }
    // }

    // pub open spec fn parse_metadata_table2<K>(mem: Seq<u8>, num_keys: u64, 
    //         metadata_node_size: u32) -> Option<MetadataTableView<K>>
    //     where 
    //         K: PmCopy
    // {
    //     let table_entry_slot_size =
    //           ListEntryMetadata::spec_size_of() + u64::spec_size_of() + u64::spec_size_of() + K::spec_size_of();
        
    //     // Check that the sequence of bytes is large enough to parse
    //     if mem.len() < num_keys * table_entry_slot_size {
    //         None
    //     } else {
    //         // Parse the entries. These entries have not yet been validated so they may be meaningless/corrupted
    //         let entries = parse_metadata_entries_before_validate(mem, num_keys, metadata_node_size);
    //         if validate_metadata_entries_after_parse(entries, num_keys as nat, metadata_node_size as nat) {
    //             Some(MetadataTableView::<K>::new(entries))
    //         } else {
    //             None
    //         } 
    //     }
    // }

    pub proof fn lemma_metadata_fits<K>(k: int, num_keys: int, metadata_node_size: int)
        requires
            0 <= k < num_keys,
            0 <= metadata_node_size,
        ensures
            k * metadata_node_size + metadata_node_size <= num_keys * metadata_node_size
    {
        vstd::arithmetic::mul::lemma_mul_inequality(k + 1, num_keys, metadata_node_size);
        vstd::arithmetic::mul::lemma_mul_basics(metadata_node_size);
        vstd::arithmetic::mul::lemma_mul_is_distributive_add_other_way(metadata_node_size, k, 1);
    }

    pub proof fn lemma_if_table_parseable_then_all_entries_parseable<K>(mem: Seq<u8>, num_keys: u64, metadata_node_size: u32)
    where 
        K: PmCopy
    requires
        parse_metadata_table::<K>(mem, num_keys, metadata_node_size) is Some,
        metadata_node_size == u64::spec_size_of() * 2 + ListEntryMetadata::spec_size_of() + K::spec_size_of(),
        num_keys * metadata_node_size <= mem.len(),
        K::spec_size_of() > 0,
        ListEntryMetadata::spec_size_of() > 0,
    ensures 
        forall |i: nat| i < num_keys ==> {
            let cdb_bytes = extract_bytes(mem, #[trigger] index_to_offset(i, metadata_node_size as nat), u64::spec_size_of());
            let crc_bytes = extract_bytes(mem, index_to_offset(i, metadata_node_size as nat) + u64::spec_size_of(), u64::spec_size_of());
            let entry_bytes = extract_bytes(mem, index_to_offset(i, metadata_node_size as nat) + u64::spec_size_of() * 2, ListEntryMetadata::spec_size_of());
            let key_bytes = extract_bytes(mem, index_to_offset(i, metadata_node_size as nat) + u64::spec_size_of() * 2 + ListEntryMetadata::spec_size_of() as nat, K::spec_size_of());
            let cdb = u64::spec_from_bytes(cdb_bytes);
            &&& u64::bytes_parseable(cdb_bytes)
            &&& {
                ||| cdb == CDB_FALSE 
                ||| {
                    &&& cdb == CDB_TRUE
                    &&& u64::bytes_parseable(crc_bytes)
                    &&& ListEntryMetadata::bytes_parseable(entry_bytes)
                    &&& K::bytes_parseable(key_bytes)
                    &&& crc_bytes == spec_crc_bytes(entry_bytes + key_bytes)
                }
            }
        }
    {
        assert(validate_metadata_entries::<K>(mem, num_keys as nat, metadata_node_size as nat));
        assert forall |i: nat| i < num_keys implies {
            let cdb_bytes = extract_bytes(mem, #[trigger] index_to_offset(i, metadata_node_size as nat), u64::spec_size_of());
            let crc_bytes = extract_bytes(mem, index_to_offset(i, metadata_node_size as nat) + u64::spec_size_of(), u64::spec_size_of());
            let entry_bytes = extract_bytes(mem, index_to_offset(i, metadata_node_size as nat) + u64::spec_size_of() * 2, ListEntryMetadata::spec_size_of());
            let key_bytes = extract_bytes(mem, index_to_offset(i, metadata_node_size as nat) + u64::spec_size_of() * 2 + ListEntryMetadata::spec_size_of() as nat, K::spec_size_of());
            let cdb = u64::spec_from_bytes(cdb_bytes);
            &&& u64::bytes_parseable(cdb_bytes)
            &&& {
                ||| cdb == CDB_FALSE 
                ||| {
                    &&& cdb == CDB_TRUE
                    &&& u64::bytes_parseable(crc_bytes)
                    &&& ListEntryMetadata::bytes_parseable(entry_bytes)
                    &&& K::bytes_parseable(key_bytes)
                    &&& crc_bytes == spec_crc_bytes(entry_bytes + key_bytes)
                }
            }
        } by {
            lemma_mul_strict_inequality(i as int, num_keys as int, metadata_node_size as int);
            if i + 1 < num_keys {
                lemma_mul_strict_inequality((i + 1) as int, num_keys as int, metadata_node_size as int);
            } 
            vstd::arithmetic::mul::lemma_mul_is_distributive_add_other_way(metadata_node_size as int, i as int, 1int);
            lemma_subrange_of_extract_bytes_equal(mem, index_to_offset(i, metadata_node_size as nat), index_to_offset(i, metadata_node_size as nat), metadata_node_size as nat, u64::spec_size_of());
            lemma_subrange_of_extract_bytes_equal(mem, index_to_offset(i, metadata_node_size as nat), index_to_offset(i, metadata_node_size as nat) + u64::spec_size_of(), metadata_node_size as nat, u64::spec_size_of());
            lemma_subrange_of_extract_bytes_equal(mem, index_to_offset(i, metadata_node_size as nat), index_to_offset(i, metadata_node_size as nat) + u64::spec_size_of() * 2, metadata_node_size as nat, ListEntryMetadata::spec_size_of());
            lemma_subrange_of_extract_bytes_equal(mem, index_to_offset(i, metadata_node_size as nat), index_to_offset(i, metadata_node_size as nat) + u64::spec_size_of() * 2 + ListEntryMetadata::spec_size_of() as nat, metadata_node_size as nat, K::spec_size_of());
        }
    }

    pub open spec fn index_to_offset(index: nat, entry_size: nat) -> nat 
    {
        index * entry_size
    }

    pub open spec fn address_belongs_to_invalid_main_table_entry(
        addr: int,
        mem: Seq<u8>,
        num_keys: u64,
        metadata_node_size: u32,
    ) -> bool
    {
        let which_entry = addr / metadata_node_size as int;
        let cdb_bytes = extract_bytes(mem, index_to_offset(which_entry as nat, metadata_node_size as nat),
                                      u64::spec_size_of());
        &&& which_entry < num_keys
        &&& addr - which_entry * metadata_node_size >= u64::spec_size_of()
        &&& u64::bytes_parseable(cdb_bytes)
        &&& u64::spec_from_bytes(cdb_bytes) == CDB_FALSE
    }

    pub proof fn lemma_validate_metadata_entry_doesnt_depend_on_fields_of_invalid_entries<K>(
        mem1: Seq<u8>,
        mem2: Seq<u8>,
        num_keys: u64,
        metadata_node_size: u32,
        i: nat,
    )
        where 
            K: PmCopy + std::fmt::Debug,
        requires
            mem1.len() == mem2.len(),
            mem1.len() >= num_keys * metadata_node_size,
            metadata_node_size ==
                ListEntryMetadata::spec_size_of() + u64::spec_size_of() + u64::spec_size_of() + K::spec_size_of(),
            forall|addr: int| 0 <= addr < mem1.len() && mem1[addr] != mem2[addr] ==>
                       #[trigger] address_belongs_to_invalid_main_table_entry(addr, mem1, num_keys, metadata_node_size),
            i < num_keys
        ensures
            validate_metadata_entry::<K>(extract_bytes(mem1, i * metadata_node_size as nat, metadata_node_size as nat),
                                         num_keys as nat) ==
            validate_metadata_entry::<K>(extract_bytes(mem2, i * metadata_node_size as nat, metadata_node_size as nat),
                                         num_keys as nat)
    {
        lemma_subrange_of_subrange_forall(mem1);
        lemma_subrange_of_subrange_forall(mem2);

        let bytes1 = extract_bytes(mem1, i * metadata_node_size as nat, metadata_node_size as nat);
        let cdb_bytes1 = extract_bytes(bytes1, 0, u64::spec_size_of());
        let crc_bytes1 = extract_bytes(bytes1, u64::spec_size_of(), u64::spec_size_of());
        let metadata_bytes1 = extract_bytes(bytes1, (u64::spec_size_of() * 2) as nat,
                                           ListEntryMetadata::spec_size_of());
        let key_bytes1 = extract_bytes(bytes1,
                                      (ListEntryMetadata::spec_size_of() + u64::spec_size_of() * 2) as nat,
                                      K::spec_size_of());
        let cdb1 = u64::spec_from_bytes(cdb_bytes1);

        let bytes2 = extract_bytes(mem2, i * metadata_node_size as nat, metadata_node_size as nat);
        let cdb_bytes2 = extract_bytes(bytes2, 0, u64::spec_size_of());
        let crc_bytes2 = extract_bytes(bytes2, u64::spec_size_of(), u64::spec_size_of());
        let metadata_bytes2 = extract_bytes(bytes2, (u64::spec_size_of() * 2) as nat,
                                           ListEntryMetadata::spec_size_of());
        let key_bytes2 = extract_bytes(bytes2,
                                      (ListEntryMetadata::spec_size_of() + u64::spec_size_of() * 2) as nat,
                                      K::spec_size_of());
        let cdb2 = u64::spec_from_bytes(cdb_bytes2);

        lemma_valid_entry_index(i, num_keys as nat, metadata_node_size as nat);
        assert(cdb_bytes1 == cdb_bytes2) by {
            assert forall|addr: int| i * metadata_node_size <= addr < i * metadata_node_size + u64::spec_size_of()
                    implies mem1[addr] == mem2[addr] by {
                let which_entry = addr / metadata_node_size as int;
                assert(which_entry == i) by {
                    lemma_fundamental_div_mod_converse(addr, metadata_node_size as int, i as int,
                                                       addr - i * metadata_node_size);
                }
                assert(addr - which_entry * metadata_node_size < u64::spec_size_of());
                assert(!address_belongs_to_invalid_main_table_entry(addr, mem1, num_keys, metadata_node_size));
            }
            assert(cdb_bytes1 =~= cdb_bytes2);
        }
        
        if cdb1 == CDB_FALSE {
            assert(cdb2 == CDB_FALSE);
        }
        else {
            assert forall|addr: int| i * metadata_node_size <= addr < i * metadata_node_size + metadata_node_size
                       implies mem1[addr] == mem2[addr] by {
                let which_entry = addr / metadata_node_size as int;
                assert(which_entry == i) by {
                    lemma_fundamental_div_mod_converse(addr, metadata_node_size as int, i as int,
                                                       addr - i * metadata_node_size);
                }
                assert(!address_belongs_to_invalid_main_table_entry(addr, mem1, num_keys, metadata_node_size));
            }
            assert(crc_bytes1 =~= crc_bytes2);
            assert(metadata_bytes1 =~= metadata_bytes2);
            assert(key_bytes1 =~= key_bytes2);
        }
    }

    pub proof fn lemma_validate_metadata_entries_doesnt_depend_on_fields_of_invalid_entries<K>(
        mem1: Seq<u8>,
        mem2: Seq<u8>,
        num_keys: u64,
        metadata_node_size: u32,
    )
        where 
            K: PmCopy + std::fmt::Debug,
        requires
            mem1.len() == mem2.len(),
            mem1.len() >= num_keys * metadata_node_size,
            metadata_node_size ==
                ListEntryMetadata::spec_size_of() + u64::spec_size_of() + u64::spec_size_of() + K::spec_size_of(),
            forall|addr: int| 0 <= addr < mem1.len() && mem1[addr] != mem2[addr] ==>
                       #[trigger] address_belongs_to_invalid_main_table_entry(addr, mem1, num_keys, metadata_node_size),
        ensures
            validate_metadata_entries::<K>(mem1, num_keys as nat, metadata_node_size as nat) ==
            validate_metadata_entries::<K>(mem2, num_keys as nat, metadata_node_size as nat)
    {
        assert forall |i: nat| i < num_keys implies
            validate_metadata_entry::<K>(#[trigger] extract_bytes(mem1, index_to_offset(i, metadata_node_size as nat),
                                                                  metadata_node_size as nat), num_keys as nat) ==
            validate_metadata_entry::<K>(extract_bytes(mem2, index_to_offset(i, metadata_node_size as nat),
                                                       metadata_node_size as nat), num_keys as nat) by {
            lemma_validate_metadata_entry_doesnt_depend_on_fields_of_invalid_entries::<K>(
                mem1, mem2, num_keys, metadata_node_size, i
            );
        }

        if validate_metadata_entries::<K>(mem1, num_keys as nat, metadata_node_size as nat) {
            assert forall |i: nat| i < num_keys implies
                validate_metadata_entry::<K>(#[trigger] extract_bytes(mem2, index_to_offset(i, metadata_node_size as nat),
                                                                      metadata_node_size as nat), num_keys as nat) 
            by {
                assert(validate_metadata_entry::<K>(extract_bytes(mem1, index_to_offset(i, metadata_node_size as nat),
                                                                  metadata_node_size as nat), num_keys as nat));
            }
        }
        else {
            let i = choose|i: nat| {
                &&& i < num_keys
                &&& !validate_metadata_entry::<K>(#[trigger] extract_bytes(mem1, index_to_offset(i, metadata_node_size as nat),
                                                                         metadata_node_size as nat),
                                                num_keys as nat)
            };
            assert(!validate_metadata_entry::<K>(extract_bytes(mem2, index_to_offset(i, metadata_node_size as nat),
                                                               metadata_node_size as nat),
                                                 num_keys as nat));
        }
    }

    pub proof fn lemma_parse_metadata_entry_doesnt_depend_on_fields_of_invalid_entries<K>(
        mem1: Seq<u8>,
        mem2: Seq<u8>,
        num_keys: u64,
        metadata_node_size: u32,
        i: nat,
    )
        where 
            K: PmCopy + std::fmt::Debug,
        requires
            mem1.len() == mem2.len(),
            mem1.len() >= num_keys * metadata_node_size,
            metadata_node_size ==
                ListEntryMetadata::spec_size_of() + u64::spec_size_of() + u64::spec_size_of() + K::spec_size_of(),
            forall|addr: int| 0 <= addr < mem1.len() && mem1[addr] != mem2[addr] ==>
                       #[trigger] address_belongs_to_invalid_main_table_entry(addr, mem1, num_keys, metadata_node_size),
            i < num_keys,
            validate_metadata_entry::<K>(extract_bytes(mem1, index_to_offset(i, metadata_node_size as nat), metadata_node_size as nat),
                                         num_keys as nat),
            validate_metadata_entry::<K>(extract_bytes(mem2, index_to_offset(i, metadata_node_size as nat), metadata_node_size as nat),
                                         num_keys as nat),
        ensures
            parse_metadata_entry::<K>(extract_bytes(mem1, index_to_offset(i, metadata_node_size as nat), metadata_node_size as nat),
                                      num_keys as nat) ==
            parse_metadata_entry::<K>(extract_bytes(mem2, index_to_offset(i, metadata_node_size as nat), metadata_node_size as nat),
                                      num_keys as nat)
    {
        lemma_subrange_of_subrange_forall(mem1);
        lemma_subrange_of_subrange_forall(mem2);

        let bytes1 = extract_bytes(mem1, i * metadata_node_size as nat, metadata_node_size as nat);
        let cdb_bytes1 = extract_bytes(bytes1, 0, u64::spec_size_of());
        let crc_bytes1 = extract_bytes(bytes1, u64::spec_size_of(), u64::spec_size_of());
        let metadata_bytes1 = extract_bytes(bytes1, (u64::spec_size_of() * 2) as nat,
                                           ListEntryMetadata::spec_size_of());
        let key_bytes1 = extract_bytes(bytes1,
                                      (ListEntryMetadata::spec_size_of() + u64::spec_size_of() * 2) as nat,
                                      K::spec_size_of());
        let cdb1 = u64::spec_from_bytes(cdb_bytes1);

        let bytes2 = extract_bytes(mem2, i * metadata_node_size as nat, metadata_node_size as nat);
        let cdb_bytes2 = extract_bytes(bytes2, 0, u64::spec_size_of());
        let crc_bytes2 = extract_bytes(bytes2, u64::spec_size_of(), u64::spec_size_of());
        let metadata_bytes2 = extract_bytes(bytes2, (u64::spec_size_of() * 2) as nat,
                                           ListEntryMetadata::spec_size_of());
        let key_bytes2 = extract_bytes(bytes2,
                                      (ListEntryMetadata::spec_size_of() + u64::spec_size_of() * 2) as nat,
                                      K::spec_size_of());
        let cdb2 = u64::spec_from_bytes(cdb_bytes2);

        lemma_valid_entry_index(i, num_keys as nat, metadata_node_size as nat);
        assert(cdb_bytes1 == cdb_bytes2) by {
            assert forall|addr: int| i * metadata_node_size <= addr < i * metadata_node_size + u64::spec_size_of()
                    implies mem1[addr] == mem2[addr] by {
                let which_entry = addr / metadata_node_size as int;
                assert(which_entry == i) by {
                    lemma_fundamental_div_mod_converse(addr, metadata_node_size as int, i as int,
                                                       addr - i * metadata_node_size);
                }
                assert(addr - which_entry * metadata_node_size < u64::spec_size_of());
                assert(!address_belongs_to_invalid_main_table_entry(addr, mem1, num_keys, metadata_node_size));
            }
            assert(cdb_bytes1 =~= cdb_bytes2);
        }
        
        if cdb1 == CDB_FALSE {
            assert(cdb2 == CDB_FALSE);
        }
        else {
            assert forall|addr: int| i * metadata_node_size <= addr < i * metadata_node_size + metadata_node_size
                       implies mem1[addr] == mem2[addr] by {
                let which_entry = addr / metadata_node_size as int;
                assert(which_entry == i) by {
                    lemma_fundamental_div_mod_converse(addr, metadata_node_size as int, i as int,
                                                       addr - i * metadata_node_size);
                }
                assert(!address_belongs_to_invalid_main_table_entry(addr, mem1, num_keys, metadata_node_size));
            }
            assert(crc_bytes1 =~= crc_bytes2);
            assert(metadata_bytes1 =~= metadata_bytes2);
            assert(key_bytes1 =~= key_bytes2);
        }
    }

    pub proof fn lemma_parse_metadata_table_doesnt_depend_on_fields_of_invalid_entries<K>(
        mem1: Seq<u8>,
        mem2: Seq<u8>,
        num_keys: u64,
        metadata_node_size: u32,
    )
        where 
            K: PmCopy + std::fmt::Debug,
        requires
            mem1.len() == mem2.len(),
            mem1.len() >= num_keys * metadata_node_size,
            metadata_node_size ==
                ListEntryMetadata::spec_size_of() + u64::spec_size_of() + u64::spec_size_of() + K::spec_size_of(),
            forall|addr: int| 0 <= addr < mem1.len() && mem1[addr] != mem2[addr] ==>
                       #[trigger] address_belongs_to_invalid_main_table_entry(addr, mem1, num_keys, metadata_node_size),
        ensures
            parse_metadata_table::<K>(mem1, num_keys, metadata_node_size) ==
            parse_metadata_table::<K>(mem2, num_keys, metadata_node_size)
    {
        if mem1.len() < num_keys * metadata_node_size {
            return;
        }

        lemma_validate_metadata_entries_doesnt_depend_on_fields_of_invalid_entries::<K>(
            mem1, mem2, num_keys, metadata_node_size
        );

        if !validate_metadata_entries::<K>(mem1, num_keys as nat, metadata_node_size as nat) {
            return;
        }

        assert forall|i: int| 0 <= i < num_keys implies
            parse_metadata_entry::<K>(#[trigger] extract_bytes(mem1, (i * metadata_node_size as int) as nat,
                                                               metadata_node_size as nat), num_keys as nat) ==
            parse_metadata_entry::<K>(extract_bytes(mem2, (i * metadata_node_size as int) as nat,
                                                    metadata_node_size as nat), num_keys as nat) by {
            lemma_parse_metadata_entry_doesnt_depend_on_fields_of_invalid_entries::<K>(
                mem1, mem2, num_keys, metadata_node_size, i as nat
            );
        }

        let table1 = parse_metadata_table::<K>(mem1, num_keys, metadata_node_size);
        let table2 = parse_metadata_table::<K>(mem2, num_keys, metadata_node_size);

        // To finish the proof, we have to prove that it's impossible for one 
        // table to parse successfully and for the other to fail the duplicate 
        // item index check
        match (table1, table2) {
            (Some(table1), Some(table2)) => {
                assert(forall |i: int| {
                    &&& 0 <= i < num_keys 
                    &&& #[trigger] table1.durable_metadata_table[i] is Some
                } ==> table2.durable_metadata_table[i] is Some);
            }
            (None, Some(table2)) => {
                let entries = parse_metadata_entries::<K>(mem1, num_keys as nat, metadata_node_size as nat);
                assert(!no_duplicate_item_indexes(entries));
                assert(forall |i: int| 0 <= i < num_keys ==>
                    #[trigger] entries[i] == table2.durable_metadata_table[i]);
            }
            (Some(table1), None) => {
                let entries = parse_metadata_entries::<K>(mem2, num_keys as nat, metadata_node_size as nat);
                assert(!no_duplicate_item_indexes(entries));
                assert(forall |i: int| 0 <= i < num_keys ==>
                    #[trigger] entries[i] == table1.durable_metadata_table[i]);
            }
            (None, None) => {}
        }
        
        assert(parse_metadata_table::<K>(mem1, num_keys, metadata_node_size) =~=
               parse_metadata_table::<K>(mem2, num_keys, metadata_node_size));
    }

}<|MERGE_RESOLUTION|>--- conflicted
+++ resolved
@@ -208,11 +208,7 @@
             None
         } else {
             // cdb == CDB_TRUE
-<<<<<<< HEAD
-            DurableEntry::Valid(MetadataTableViewEntry::<K>::new(metadata, key))
-=======
             Some(MetadataTableViewEntry::<K>::new(metadata, key))
->>>>>>> d3832180
         }
     }
 
