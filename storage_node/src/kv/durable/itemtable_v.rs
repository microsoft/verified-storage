--- conflicted
+++ resolved
@@ -1,2335 +1,2329 @@
-use crate::kv::durable::commonlayout_v::*;
-use crate::kv::durable::itemtablelayout_v::*;
-use crate::kv::durable::oplog::logentry_v::*;
-use crate::kv::durable::inv_v::*;
-use crate::kv::durable::util_v::*;
-use crate::kv::kvimpl_t::*;
-use crate::kv::layout_v::*;
-use crate::kv::setup_v::*;
-use crate::pmem::crc_t::*;
-use crate::pmem::pmemspec_t::*;
-use crate::pmem::pmemutil_v::*;
-use crate::pmem::pmcopy_t::*;
-use crate::pmem::wrpm_t::*;
-use crate::pmem::traits_t;
-use crate::pmem::subregion_v::*;
-use crate::util_v::*;
-use builtin::*;
-use builtin_macros::*;
-use std::hash::Hash;
-use vstd::assert_seqs_equal;
-use vstd::hash_map::*;
-use vstd::bytes::*;
-use vstd::prelude::*;
-use std::collections::HashMap;
-
-verus! {
-    #[verifier::ext_equal]
-    pub struct DurableItemTableView<I>
-    {
-        pub durable_item_table: Seq<Option<I>>,
-    }
-
-    impl<I> DurableItemTableView<I>
-    {
-        pub open spec fn init(num_keys: int) -> Self
-        {
-            Self {
-                durable_item_table: Seq::new(num_keys as nat, |i: int| None),
-            }
-        }
-
-        pub open spec fn new(item_table: Seq<Option<I>>) -> Self
-        {
-            Self {
-                durable_item_table: item_table,
-            }
-        }
-
-        // pub closed spec fn spec_index(self, index: int) -> Option<DurableItemTableViewEntry<I>>
-        // {
-        //     if index < 0 || index >= self.len() 
-        //     {
-        //         self.item_table[index]
-        //     } else {
-        //         None
-        //     }
-        // }
-
-        pub open spec fn len(self) -> nat 
-        {
-            self.durable_item_table.len()
-        }
-
-<<<<<<< HEAD
-        pub open spec fn delete(self, index: int) -> Self {
-            Self {
-                durable_item_table: self.durable_item_table.update(index, None)
-            }
-        }
-
-        pub open spec fn insert(self, index: int, item: I) -> Self {
-            Self {
-                durable_item_table: self.durable_item_table.update(index, Some(item))
-=======
-        pub open spec fn update(self, index: int, item: I) -> Self
-        {
-            if index < 0 || index >= self.len() {
-                self
-            }
-            else {
-                Self{ durable_item_table: self.durable_item_table.update(index, Some(item)) }
->>>>>>> 0c43c5c7
-            }
-        }
-
-        // // Inserting an entry and committing it are two separate operations. Inserted entries
-        // // are invalid until they are explicitly committed. Attempting to insert at an index
-        // // that already has a valid entry results in an error.
-        // // TODO: update these operations for version without valid CDBs in the items
-        // pub closed spec fn insert<K>(self, index: int, crc: u64, item: I) -> Result<Self, KvError<K>> 
-        //     where 
-        //         K: std::fmt::Debug
-        // {
-        //     if index < 0 || index >= self.len() {
-        //         Err(KvError::IndexOutOfRange)
-        //     } else if self[index] is Some {
-        //         Err(KvError::EntryIsValid)
-        //     } else {
-        //         Ok(Self {
-        //             item_table: self.item_table.update(
-        //                     index,
-        //                     Some(DurableItemTableViewEntry {
-        //                         crc,
-        //                         item,
-        //                     })
-        //                 ),
-
-        //             }
-        //         )
-        //     } 
-        // }
-
-        // // pub closed spec fn commit_entry(self, index: int) -> Result<Self, KvError<K>> 
-        // // {
-        // //     if index < 0 || index >= self.len() {
-        // //         Err(KvError::IndexOutOfRange)
-        // //     } else if self[index] is Some {
-        // //         Err(KvError::EntryIsValid)
-        // //     } else {
-        // //         let old_entry = self.item_table[index];
-        // //         Ok(Self {
-        // //             item_table: self.item_table.update(
-        // //                 index,
-        // //                 Some(DurableItemTableViewEntry {
-        // //                     crc: old_entry.crc,
-        // //                     item: old_entry.item
-        // //                 })
-        // //             ),
-        // //             _phantom: None
-        // //         })
-        // //     }
-        // // }
-
-        // pub closed spec fn invalidate_entry<K>(self, index: int) -> Result<Self, KvError<K>>
-        //     where 
-        //         K: std::fmt::Debug
-        // {
-        //     if index < 0 || index >= self.len() {
-        //         Err(KvError::IndexOutOfRange)
-        //     } else if self[index] is None {
-        //         Err(KvError::EntryIsNotValid)
-        //     } else {
-        //         let old_entry = self.item_table[index];
-        //         Ok(Self {
-        //             item_table: self.item_table.update(
-        //                 index,
-        //                 None
-        //             ),
-        //         })
-        //     }
-        // }
-    }
-
-    pub open spec fn key_index_info_contains_index<K>(key_index_info: Seq<(Box<K>, u64, u64)>, idx: u64) -> bool
-    {
-        exists|j: int| 0 <= j < key_index_info.len() && (#[trigger] key_index_info[j]).2 == idx
-    }
-
-    // pub struct DurableItemTableAllocatorView 
-    // {
-    //     pub free_list: Set<u64>,
-    //     pub pending_allocations: Set<u64>,
-    //     pub pending_deallocations: Set<u64>
-    // }
-
-    // impl DurableItemTableAllocatorView {
-    //     // pub open spec fn spec_abort_alloc_transaction(self) -> Self 
-    //     // {
-    //     //     Self {
-    //     //         free_list: self.free_list + self.pending_allocations,
-    //     //         pending_allocations: Set::empty(),
-    //     //         pending_deallocations: Set::empty(),
-    //     //     }
-    //     // }
-
-    //     // pub open spec fn pending_alloc_check(
-    //     //     self,
-    //     //     idx: u64,
-    //     //     current_valid_indices: Set<u64>,
-    //     //     tentative_valid_indices: Set<u64>
-    //     // ) -> bool 
-    //     // {
-    //     //     // If an index is in the current valid index set but not the tentative one, 
-    //     //     // it is pending deallocation. We still consider this index valid because it
-    //     //     // will be valid upon recovery if we were to crash right now.
-    //     //     &&& {
-    //     //         &&& current_valid_indices.contains(idx)
-    //     //         &&& !tentative_valid_indices.contains(idx)
-    //     //     } <==> self.pending_deallocations.contains(idx) 
-    //     //     // If an index is not in the current valid index set but is in the tentative one,
-    //     //     // it is pending allocation
-    //     //     &&& {
-    //     //         &&& !current_valid_indices.contains(idx)
-    //     //         &&& tentative_valid_indices.contains(idx)
-    //     //     } <==> self.pending_allocations.contains(idx)
-    //     //     // If the index is in neither set, it is in the free list
-    //     //     &&& {
-    //     //         &&& !current_valid_indices.contains(idx)
-    //     //         &&& !tentative_valid_indices.contains(idx)
-    //     //     } <==> self.free_list.contains(idx)
-    //     //     // If the index is in both sets, it's valid and not pending deallocation.
-    //     //     &&& {
-    //     //         &&& current_valid_indices.contains(idx)
-    //     //         &&& tentative_valid_indices.contains(idx)
-    //     //     } ==> !self.pending_deallocations.contains(idx)
-    //     // }
-    // }
-
-    #[verifier::reject_recursive_types(I)]
-    pub enum OutstandingItem<I> {
-        Created(I),
-        CreatedThenDeleted,
-        Deleted,
-    }
-
-    // #[verifier::reject_recursive_types(I)]
-    // pub struct OutstandingItem<I> {
-    //     pub status: EntryStatus,
-    //     pub item: I,
-    // }
-
-    #[verifier::reject_recursive_types(I)]
-    pub struct OutstandingItems<I> {
-        pub contents: HashMap<u64, OutstandingItem<I>>,
-    }
-
-    impl<I> OutstandingItems<I> {
-        pub open spec fn inv(self) -> bool 
-        {
-            self.contents@.dom().finite()
-        }
-
-        pub open spec fn view(self) -> Map<u64, OutstandingItem<I>>
-        {
-            self.contents@
-        }
-
-        pub exec fn new() -> (out: Self) 
-            ensures 
-                out.inv(),
-                out.contents@.len() == 0,
-        {
-            Self { contents: HashMap::new() }
-        }
-
-        pub open spec fn len(self) -> nat 
-        {
-            self.contents@.len()
-        }
-
-        pub open spec fn spec_index(self, i: u64) -> Option<OutstandingItem<I>>
-        {
-            if self@.contains_key(i) {
-                Some(self@[i])
-            } else {
-                None
-            }
-        }
-
-        pub exec fn clear(&mut self) 
-            requires 
-                old(self).inv(),
-            ensures 
-                self.contents@.len() == 0,
-                self.inv(),
-        {
-            self.contents.clear();
-        }
-    }
-
-    #[verifier::reject_recursive_types(I)]
-    pub struct DurableItemTable<K, I>
-        where
-            K: Hash + Eq + Clone + PmCopy + Sized + std::fmt::Debug,
-            I: PmCopy + Sized + std::fmt::Debug,
-    {
-        pub item_size: u64,
-        pub entry_size: u64,
-        pub num_keys: u64,
-        pub free_list: Vec<u64>,
-        pub modified_indices: Vec<u64>,
-        pub outstanding_items: OutstandingItems<I>, // when we can read outstanding bytes, this doesn't need to store I
-        pub state: Ghost<DurableItemTableView<I>>,
-        pub _phantom: Ghost<Option<K>>,
-    }
-
-    impl<K, I> DurableItemTable<K, I>
-        where
-            K: Hash + Eq + Clone + PmCopy + Sized + std::fmt::Debug,
-            I: PmCopy + Sized + std::fmt::Debug,
-    {
-        pub open spec fn view(self) -> DurableItemTableView<I>
-        {
-            self.state@
-        }
-
-        pub open spec fn free_list(self) -> Set<u64>
-        {
-            self.free_list@.to_set()
-        }
-
-        // this function returns the set of indices with valid items 
-        // in the current durable state. the durable kv store should 
-        // maintain as an invariant that this matches the main table's
-        // durable valid item indices.
-        pub open spec fn durable_valid_indices(self) -> Set<u64>
-        {
-            Set::new(|i: u64| {
-                &&& 0 <= i < self@.durable_item_table.len()
-                &&& self@.durable_item_table[i as int] is Some
-            })
-        }
-
-        // same as durable_valid_indices, except it returns a set including
-        // indices with outstanding Created items and excluding Deleted items
-        pub open spec fn tentative_valid_indices(self) -> Set<u64>
-        {
-            Set::new(|i: u64| {
-                &&& 0 <= i < self@.durable_item_table.len()
-                &&& {
-                    ||| {
-                            &&& self.outstanding_items[i] matches Some(item)
-                            &&& item is Created 
-                        } 
-                    ||| {
-                            &&& self.outstanding_items[i] is None
-                            &&& self@.durable_item_table[i as int] is Some
-                        }
-                }
-            })
-        }
-
-        pub open spec fn tentative_view(self) -> DurableItemTableView<I>
-        {
-            DurableItemTableView {
-                durable_item_table: self@.durable_item_table.map(|i: int, e| {
-                    if self.outstanding_items@.contains_key(i as u64) {
-                        let outstanding_item = self.outstanding_items@[i as u64];
-                        match outstanding_item {
-                            OutstandingItem::Created(item) => Some(item),
-                            OutstandingItem::Deleted | OutstandingItem::CreatedThenDeleted => None,
-                        }
-                    } else {
-                        e
-                    }
-                })
-            }
-        }
-
-        pub open spec fn outstanding_item_table_entry_matches_pm_view(
-            self,
-            pm: PersistentMemoryRegionView,
-            i: u64
-        ) -> bool
-        {
-            let entry_size = I::spec_size_of() + u64::spec_size_of();
-            let start = index_to_offset(i as nat, entry_size as nat) as int;
-            match self.outstanding_items[i] {
-                None => pm.no_outstanding_writes_in_range(start, start + entry_size),
-                Some(item) => {
-                    match item {
-                        OutstandingItem::Created(item) => {
-                            &&& outstanding_bytes_match(pm, start, spec_crc_bytes(I::spec_to_bytes(item)))
-                            &&& outstanding_bytes_match(pm, start + u64::spec_size_of(), I::spec_to_bytes(item))
-                        },
-                        // with CreatedThenDeleted, there are outstanding bytes, but we don't know (or really care)
-                        // what they are anymore
-                        OutstandingItem::CreatedThenDeleted => true, 
-                        OutstandingItem::Deleted => pm.no_outstanding_writes_in_range(start, start + entry_size),
-                    }
-                },
-            }
-        }
-                                                                      
-        pub open spec fn opaquable_inv(self, overall_metadata: OverallMetadata, valid_indices: Set<u64>) -> bool
-        {
-            let entry_size = I::spec_size_of() + u64::spec_size_of();
-            &&& self.item_size == overall_metadata.item_size
-            &&& self.entry_size == entry_size
-            &&& self.free_list@.no_duplicates()
-            &&& self.modified_indices@.no_duplicates()
-            &&& forall|idx: u64| self.free_list@.contains(idx) ==> 
-                    0 <= idx < overall_metadata.num_keys
-            &&& forall |idx: u64| self.modified_indices@.contains(idx) ==> 
-                    0 <= idx < overall_metadata.num_keys
-
-            &&& forall |idx: u64| self.outstanding_items@.contains_key(idx) <==> 
-                    #[trigger] self.modified_indices@.contains(idx)
-            &&& self.outstanding_items@.len() == self.modified_indices@.len()
-
-            // free list and list of modified indices are always disjoint
-            &&& forall |idx: u64| #[trigger] self.modified_indices@.contains(idx) ==>
-                    !self.free_list@.contains(idx)
-            &&& forall |idx: u64| self.free_list@.contains(idx) ==>
-                    !(#[trigger] self.modified_indices@.contains(idx))
-
-            // if an item is not free, it is valid or has an outstanding update
-            &&& forall |idx: u64| 0 <= idx < self@.durable_item_table.len() && !self.free_list@.contains(idx) ==>
-                    self@.durable_item_table[idx as int] is Some || #[trigger] self.modified_indices@.contains(idx)
-
-            // if an entry is valid in the durable table, it is not free
-            &&& forall |idx: u64| {
-                &&& 0 <= idx < self@.durable_item_table.len() 
-                &&& {
-                    ||| self@.durable_item_table[idx as int] is Some
-                    ||| self.outstanding_items[idx] is Some
-                }
-            } ==> !(#[trigger] self.free_list@.contains(idx))
-
-            // if an idx has an outstanding create write, it is currently invalid
-            // in the durable state
-            &&& forall |idx: u64| {
-                &&& #[trigger] self.outstanding_items@.contains_key(idx) 
-                &&& (self.outstanding_items@[idx] is Created || self.outstanding_items@[idx] is CreatedThenDeleted)
-            } ==> self@.durable_item_table[idx as int] is None
-
-            // if an idx has an outstanding delete write, it is currently valid
-            // in the durable state
-            &&& forall |idx: u64| {
-                &&& #[trigger] self.outstanding_items@.contains_key(idx) 
-                &&& self.outstanding_items@[idx] is Deleted 
-            } ==> self@.durable_item_table[idx as int] is Some
-
-            &&& self.modified_indices@.len() <= self@.durable_item_table.len()
-            &&& self.outstanding_items.inv()
-
-            // &&& forall|i: int| 0 <= i < self.pending_allocations@.len() ==> 
-            //         self.pending_allocations@[i] < overall_metadata.num_keys
-            // &&& forall |i: int| 0 <= i < self.pending_deallocations@.len() ==>
-            //         self.pending_deallocations@[i] < overall_metadata.num_keys
-            
-            // &&& forall|i: int, j: int| 0 <= i < self.free_list@.len() && 0 <= j < self.free_list@.len() && i != j ==>
-            //         self.free_list@[i] != self.free_list@[j]
-            
-                    // &&& forall|i: int| 0 <= i < self.free_list@.len() ==>
-            //         self.outstanding_item_table@[#[trigger] self.free_list@[i] as int] is None
-            // &&& forall|idx: u64| valid_indices.contains(idx) ==>
-            //     #[trigger] self.outstanding_item_table@[idx as int] is None
-        }
-
-        // TODO: this needs to say something about pending allocations
-        pub open spec fn inv(
-            self,
-            pm_view: PersistentMemoryRegionView,
-            overall_metadata: OverallMetadata,
-            // valid_indices: Set<u64>,
-        ) -> bool
-        {
-            let entry_size = I::spec_size_of() + u64::spec_size_of();
-            &&& self.opaquable_inv(overall_metadata, self.tentative_valid_indices())
-            &&& self@.len() == self.num_keys == overall_metadata.num_keys
-            &&& pm_view.len() >= overall_metadata.item_table_size >= overall_metadata.num_keys * entry_size
-            // &&& forall|idx: u64| #[trigger] valid_indices.contains(idx) ==> 
-            //         !self.free_list().contains(idx) && !self.pending_allocations_view().contains(idx)
-            // &&& self.pending_allocations_view().disjoint(self.pending_deallocations_view())
-            // &&& self.free_list().disjoint(self.pending_deallocations_view())
-            &&& forall |s| #[trigger] pm_view.can_crash_as(s) ==>
-                   parse_item_table::<I, K>(s, overall_metadata.num_keys as nat, self.durable_valid_indices()) == Some(self@)
-            &&& forall|idx: u64| self.durable_valid_indices().contains(idx) ==> {
-                let entry_bytes = extract_bytes(pm_view.committed(), index_to_offset(idx as nat, entry_size as nat), entry_size as nat);
-                &&& idx < overall_metadata.num_keys
-                &&& validate_item_table_entry::<I, K>(entry_bytes)
-                &&& self@.durable_item_table[idx as int] is Some
-                &&& self@.durable_item_table[idx as int] == parse_item_entry::<I, K>(entry_bytes)
-            }
-            &&& forall |idx: u64| idx < overall_metadata.num_keys ==>
-                self.outstanding_item_table_entry_matches_pm_view(pm_view, idx)
-            &&& pm_view.no_outstanding_writes_in_range(overall_metadata.num_keys * entry_size,
-                                                      overall_metadata.item_table_size as int)
-            // &&& forall|idx: u64| self.pending_allocations@.contains(idx) ==>
-            //     #[trigger] self.outstanding_item_table@[idx as int] is Some
-
-            // &&& forall |idx: u64| 0 <= idx < self.num_keys ==> 
-            //         self.allocator_view().spec_abort_alloc_transaction().pending_alloc_check(idx, valid_indices, valid_indices)
-        }
-
-        // pub open spec fn pending_alloc_inv(
-        //     self,
-        //     current_valid_indices: Set<u64>,
-        //     tentative_valid_indices: Set<u64>
-        // ) -> bool
-        // {
-        //     forall |idx: u64| 0 <= idx < self.num_keys ==> 
-        //         self.allocator_view().pending_alloc_check(idx, current_valid_indices, tentative_valid_indices)
-        // }
-
-        // pub open spec fn pending_alloc_check(
-        //     self,
-        //     idx: u64,
-        //     current_valid_indices: Set<u64>,
-        //     durable_valid_indices: Set<u64>,
-        //     tentative_valid_indices: Set<u64>
-        // ) -> bool 
-        // {
-        //     // If an index is in the current valid index set but not the tentative one, 
-        //     // it is pending deallocation. We still consider this index valid because it
-        //     // will be valid upon recovery if we were to crash right now.
-        //     &&& {
-        //         &&& durable_valid_indices.contains(idx)
-        //         &&& !tentative_valid_indices.contains(idx)
-        //     } <==> {
-        //         &&& self.pending_deallocations_view().contains(idx) 
-        //         &&& current_valid_indices.contains(idx)
-        //     }
-        //     // If an index is not in the current valid index set but is in the tentative one,
-        //     // it is pending allocation
-        //     &&& {
-        //         &&& !durable_valid_indices.contains(idx)
-        //         &&& tentative_valid_indices.contains(idx)
-        //     } <==> self.pending_allocations_view().contains(idx)
-        //     // If the index is in neither set, it is in the free list
-        //     &&& {
-        //         &&& !durable_valid_indices.contains(idx)
-        //         &&& !tentative_valid_indices.contains(idx)
-        //     } <==> self.free_list().contains(idx)
-        //     // If the index is in both sets, it's valid and not pending deallocation.
-        //     &&& {
-        //         &&& durable_valid_indices.contains(idx)
-        //         &&& tentative_valid_indices.contains(idx)
-        //     } <==> {
-        //         &&& !self.pending_deallocations_view().contains(idx) 
-        //         &&& current_valid_indices.contains(idx)
-        //     }
-        // }
-
-        // // TODO @hayley look at the triggers here
-        // pub proof fn lemma_valid_indices_disjoint_with_free_and_pending_alloc(
-        //     self,
-        //     current_valid_indices: Set<u64>,
-        //     tentative_valid_indices: Set<u64>
-        // )
-        //     requires 
-        //         self.pending_alloc_inv(current_valid_indices, tentative_valid_indices),
-        //     ensures 
-        //         forall |idx: u64| 0 <= idx < self.num_keys && !(#[trigger] current_valid_indices.contains(idx)) ==> {
-        //             ||| self.pending_allocations_view().contains(idx)
-        //             ||| self.free_list().contains(idx)
-        //         },
-        //         forall|idx: u64| 0 <= idx < self.num_keys && #[trigger] current_valid_indices.contains(idx) ==> 
-        //             !self.free_list().contains(idx) && !self.pending_allocations_view().contains(idx),
-        //         forall|idx: u64| #![trigger current_valid_indices.contains(idx)]
-        //             0 <= idx < self.num_keys && self.free_list().contains(idx) ==>
-        //             !current_valid_indices.contains(idx) && !tentative_valid_indices.contains(idx),
-        // {
-        //     // Annoyingly, we have to have the entire alloc check specified here, presumably 
-        //     // to hit the proper triggers. 
-        //     assert(forall |idx: u64| #![trigger current_valid_indices.contains(idx)]
-        //             0 <= idx < self.num_keys &&
-        //             self.allocator_view().pending_alloc_check(idx, current_valid_indices, tentative_valid_indices) ==> {
-        //             &&& {
-        //                     &&& current_valid_indices.contains(idx)
-        //                     &&& !tentative_valid_indices.contains(idx)
-        //                 } <==> self.pending_deallocations_view().contains(idx)
-        //             &&& {
-        //                     &&& !current_valid_indices.contains(idx)
-        //                     &&& tentative_valid_indices.contains(idx)
-        //                 } <==> self.pending_allocations_view().contains(idx)
-        //             &&& {
-        //                     &&& !current_valid_indices.contains(idx)
-        //                     &&& !tentative_valid_indices.contains(idx)
-        //                } <==> self.free_list().contains(idx)
-        //             &&& {
-        //                     &&& current_valid_indices.contains(idx)
-        //                     &&& tentative_valid_indices.contains(idx)
-        //                } ==> !self.pending_deallocations_view().contains(idx) 
-        //         }
-        //     );
-        // }
-
-        pub open spec fn valid(
-            self,
-            pm_view: PersistentMemoryRegionView,
-            overall_metadata: OverallMetadata,
-            valid_indices: Set<u64>,
-        ) -> bool
-        {
-            &&& self.inv(pm_view, overall_metadata)
-            // &&& forall|idx: u64| idx < overall_metadata.num_keys ==>
-            //     #[trigger] self.outstanding_item_table@[idx as int] is None
-        }
-
-        // pub open spec fn pending_allocations_view(self) -> Set<u64>
-        // {
-        //     self.pending_allocations@.to_set()
-        // }
-
-        // pub open spec fn pending_deallocations_view(self) -> Set<u64>
-        // {
-        //     self.pending_deallocations@.to_set()
-        // }
-
-        proof fn lemma_establish_bytes_parseable_for_valid_item(
-            self,
-            pm: PersistentMemoryRegionView,
-            overall_metadata: OverallMetadata,
-            index: u64,
-        )
-            requires
-                self.inv(pm, overall_metadata),
-                0 <= index < overall_metadata.num_keys,
-                self.durable_valid_indices().contains(index),
-                self@.durable_item_table[index as int] is Some,
-            ensures
-                ({
-                    let entry_size = I::spec_size_of() + u64::spec_size_of();
-                    let crc_bytes = extract_bytes(
-                        pm.committed(),
-                        (index * entry_size as u64) as nat,
-                        u64::spec_size_of() as nat,
-                    );
-                    let item_bytes = extract_bytes(
-                        pm.committed(),
-                        (index * entry_size as u64) as nat + u64::spec_size_of(),
-                        I::spec_size_of() as nat,
-                    );
-                    &&& u64::bytes_parseable(crc_bytes)
-                    &&& I::bytes_parseable(item_bytes)
-                    &&& crc_bytes == spec_crc_bytes(item_bytes)
-                }),
-        {
-            let entry_size = I::spec_size_of() + u64::spec_size_of();
-            lemma_valid_entry_index(index as nat, overall_metadata.num_keys as nat, entry_size as nat);
-            let entry_bytes = extract_bytes(pm.committed(), (index * entry_size) as nat, entry_size as nat);
-            assert(extract_bytes(entry_bytes, 0, u64::spec_size_of()) =~=
-                   extract_bytes(pm.committed(), (index * entry_size as u64) as nat, u64::spec_size_of()));
-            assert(extract_bytes(entry_bytes, u64::spec_size_of(), I::spec_size_of()) =~=
-                   extract_bytes(pm.committed(),
-                                 (index * entry_size as u64) as nat + u64::spec_size_of(),
-                                 I::spec_size_of()));
-            assert(validate_item_table_entry::<I, K>(entry_bytes));
-        }
-
-        pub open spec fn get_latest_item_at_index(self, index: u64) -> Option<I>
-        {
-            if self.outstanding_items@.contains_key(index) {
-                match self.outstanding_items[index].unwrap() {
-                    OutstandingItem::Created(item) => Some(item),
-                    OutstandingItem::Deleted | OutstandingItem::CreatedThenDeleted => None
-                }
-            } else if self@.durable_item_table[index as int] is Some {
-                self@.durable_item_table[index as int]
-            } else {
-                None
-            }
-        }
-
-        exec fn outstanding_item_create(&mut self, index: u64, item: I, Ghost(overall_metadata): Ghost<OverallMetadata>) 
-            requires 
-                // since we've removed this index from the free list, opaquable_inv 
-                // doesn't hold here. most preconditions are conjuncts from opaquable_inv
-                // that do currently hold; we reestablish the rest in this function
-                old(self).outstanding_items.inv(),
-                old(self).outstanding_items[index] is None,
-                old(self)@.durable_item_table[index as int] is None,
-                forall |idx: u64| old(self).outstanding_items@.contains_key(idx) <==> 
-                    #[trigger] old(self).modified_indices@.contains(idx),
-                forall |idx: u64| old(self).modified_indices@.contains(idx) ==>
-                    idx < overall_metadata.num_keys,
-                forall |idx: u64| old(self).free_list@.contains(idx) ==>
-                    idx < overall_metadata.num_keys,
-
-                !old(self).free_list@.contains(index),
-                forall |idx: u64| #[trigger] old(self).modified_indices@.contains(idx) ==>
-                    !old(self).free_list@.contains(idx),
-                forall |idx: u64| old(self).free_list@.contains(idx) ==>
-                    !(#[trigger] old(self).modified_indices@.contains(idx)),
-                forall |idx: u64| 0 <= idx < old(self)@.durable_item_table.len() && !old(self).free_list@.contains(idx) && idx != index ==>
-                    old(self)@.durable_item_table[idx as int] is Some || #[trigger] old(self).modified_indices@.contains(idx),
-                forall |idx: u64| {
-                    &&& 0 <= idx < old(self)@.durable_item_table.len() 
-                    &&& {
-                        ||| old(self)@.durable_item_table[idx as int] is Some
-                        ||| old(self).outstanding_items[idx] is Some
-                    }
-                } ==> !(#[trigger] old(self).free_list@.contains(idx)),
-                forall |idx: u64| {
-                    &&& #[trigger] old(self).outstanding_items@.contains_key(idx) 
-                    &&& (old(self).outstanding_items@[idx] is Created || old(self).outstanding_items@[idx] is CreatedThenDeleted)
-                } ==> old(self)@.durable_item_table[idx as int] is None,
-                forall |idx: u64| {
-                    &&& #[trigger] old(self).outstanding_items@.contains_key(idx) 
-                    &&& old(self).outstanding_items@[idx] is Deleted 
-                } ==> old(self)@.durable_item_table[idx as int] is Some,
-                forall |idx: u64| #[trigger] old(self).outstanding_items@.contains_key(idx) ==> ({
-                    ||| old(self).outstanding_items@[idx] is Created
-                    ||| old(self).outstanding_items@[idx] is Deleted
-                    ||| old(self).outstanding_items@[idx] is CreatedThenDeleted
-                }),
-
-                index < overall_metadata.num_keys,
-                old(self).modified_indices@.len() <= old(self)@.durable_item_table.len(),
-                old(self)@.durable_item_table.len() == overall_metadata.num_keys,
-
-                old(self).item_size == overall_metadata.item_size,
-                old(self).free_list@.no_duplicates(),
-                old(self).modified_indices@.no_duplicates(),
-                old(self).entry_size == I::spec_size_of() + u64::spec_size_of(),
-                old(self).outstanding_items@.len() == old(self).modified_indices@.len(),
-            ensures 
-                self.opaquable_inv(overall_metadata, self.tentative_valid_indices()),
-                self.outstanding_items.inv(),
-                self@ == old(self)@,
-                self.entry_size == old(self).entry_size,
-                self.num_keys == old(self).num_keys,
-                self.free_list@ == old(self).free_list@,
-                forall |idx: u64| self.outstanding_items@.contains_key(idx) <==> 
-                    #[trigger] self.modified_indices@.contains(idx),
-                ({
-                    let outstanding_item = OutstandingItem::Created(item);
-                    self.outstanding_items@ == old(self).outstanding_items@.insert(index, outstanding_item)
-                })
-        {
-            let outstanding_item = OutstandingItem::Created(item);
-            self.outstanding_items.contents.insert(index, outstanding_item);
-
-            self.modified_indices.push(index);
-
-            proof {
-                assert(!old(self).modified_indices@.contains(index));
-
-                // trigger useful facts about the new modified_indices list
-                assert forall |idx: u64| self.modified_indices@.contains(idx) implies
-                    idx < overall_metadata.num_keys
-                by {
-                    if idx == index { assert(index < overall_metadata.num_keys); } 
-                    else { assert(old(self).modified_indices@.contains(idx)); }
-                }
-                assert(self.modified_indices@.subrange(0, self.modified_indices@.len() - 1) == old(self).modified_indices@);
-                assert(self.modified_indices@[self.modified_indices@.len() - 1] == index);
-
-                broadcast use vstd::std_specs::hash::group_hash_axioms;
-
-                // Prove that modified indices and outstanding items still match
-                assert forall |idx: u64| self.outstanding_items@.contains_key(idx) implies 
-                    #[trigger] self.modified_indices@.contains(idx) 
-                by {
-                    if idx == index {
-                        assert(self.modified_indices@.contains(index));
-                    } else {
-                        assert(old(self).outstanding_items@.contains_key(idx));
-                        assert(old(self).modified_indices@.contains(idx));
-                    }
-                }
-                assert forall |idx: u64| #[trigger] self.modified_indices@.contains(idx) implies
-                    self.outstanding_items@.contains_key(idx)
-                by {
-                    if idx == index {
-                        assert(self.outstanding_items.contents@.contains_key(idx));
-                    } else {
-                        assert(old(self).modified_indices@.contains(idx));
-                        assert(old(self).outstanding_items@.contains_key(idx));
-                    }
-                }
-
-                // Prove that modified indices and the free list are still disjoint
-                assert forall |idx: u64| #[trigger] self.modified_indices@.contains(idx) implies
-                    !self.free_list@.contains(idx)
-                by {
-                    if idx != index {
-                        assert(old(self).modified_indices@.contains(idx));
-                        assert(!old(self).free_list@.contains(idx));
-                    } // else trivial
-                }
-
-                assert forall |idx: u64| 0 <= idx < self@.durable_item_table.len() && !self.free_list@.contains(idx) implies
-                    self@.durable_item_table[idx as int] is Some || #[trigger] self.modified_indices@.contains(idx)
-                by {
-                    if idx != index {
-                        assert(old(self)@.durable_item_table[idx as int] is Some || old(self).modified_indices@.contains(idx));
-                    } // else trivial
-                }
-
-                assert(self.modified_indices@.len() <= self@.durable_item_table.len()) by {
-                    // if we increased the length of the modified indices list, we have to prove
-                    // that it still hasn't grown beyond the length of the table itself
-                    assert(self.modified_indices@.len() == old(self).modified_indices@.len() + 1);
-                    // we need to temporarily view modified_indices as ints rather than u64s so we can invoke
-                    // the lemma that proves that its length is still less than num_keys
-                    let temp_view = self.modified_indices@.map_values(|e| e as int);
-                    assert forall |idx: int| temp_view.contains(idx) implies 0 <= idx < overall_metadata.num_keys by {
-                        assert(self.modified_indices@.contains(idx as u64))
-                    }
-                    // this lemma proves that a sequence with values between 0 and num keys and no duplicates
-                    // cannot have a length longer than num_keys
-                    lemma_seq_len_when_no_dup_and_all_values_in_range(temp_view, 0, overall_metadata.num_keys as int);
-                }
-            }
-        }
-
-        exec fn outstanding_item_delete(&mut self, index: u64, Ghost(overall_metadata): Ghost<OverallMetadata>)
-            requires
-                old(self).opaquable_inv(overall_metadata, old(self).tentative_valid_indices()),
-                index < overall_metadata.num_keys,
-                !old(self).free_list@.contains(index),
-                old(self)@.durable_item_table.len() == overall_metadata.num_keys,
-                ({
-                    ||| old(self).outstanding_items[index] is None 
-                    ||| ({
-                        &&& old(self).outstanding_items[index] matches Some(entry)
-                        &&& entry is Created
-                    })
-                }),
-            ensures 
-                self.opaquable_inv(overall_metadata, self.tentative_valid_indices()),
-                self.outstanding_items.inv(),
-                self@ == old(self)@,
-                self.entry_size == old(self).entry_size,
-                self.num_keys == old(self).num_keys,
-                self.free_list@ == old(self).free_list@,
-                forall |idx: u64| self.outstanding_items@.contains_key(idx) <==> 
-                    #[trigger] self.modified_indices@.contains(idx),
-                ({
-                    let outstanding_item = if old(self).outstanding_items[index] is Some {
-                        OutstandingItem::CreatedThenDeleted
-                    } else {
-                        OutstandingItem::Deleted
-                    };
-                    self.outstanding_items@ == old(self).outstanding_items@.insert(index, outstanding_item)
-                })
-        {
-            if !self.outstanding_items.contents.contains_key(&index) {
-                assert(!self.modified_indices@.contains(index)) by {
-                    broadcast use vstd::std_specs::hash::group_hash_axioms;
-                }
-                self.modified_indices.push(index);
-                assert(self.modified_indices@.subrange(0, self.modified_indices@.len() - 1) == old(self).modified_indices@);
-                assert(self.modified_indices@[self.modified_indices@.len() - 1] == index);
-            } else {
-                assert(self.modified_indices@ == old(self).modified_indices@);
-            }
-            let outstanding_item = if self.outstanding_items.contents.contains_key(&index) {
-                OutstandingItem::CreatedThenDeleted
-            } else {
-                OutstandingItem::Deleted
-            };
-            self.outstanding_items.contents.insert(index, outstanding_item);
-
-            proof {
-                // TODO: refactor this; some of it is identical to outstanding_item_create
-                broadcast use vstd::std_specs::hash::group_hash_axioms;
-
-                // trigger useful facts about the new modified_indices list
-                assert forall |idx: u64| self.modified_indices@.contains(idx) implies
-                    idx < overall_metadata.num_keys
-                by {
-                    if idx == index { assert(index < overall_metadata.num_keys); } 
-                    else { assert(old(self).modified_indices@.contains(idx)); }
-                }
-
-                // Prove that modified indices and outstanding items still match
-                assert forall |idx: u64| self.outstanding_items@.contains_key(idx) implies 
-                    #[trigger] self.modified_indices@.contains(idx) 
-                by {
-                    if idx == index {
-                        assert(self.modified_indices@.contains(index));
-                    } else {
-                        assert(old(self).outstanding_items@.contains_key(idx));
-                        assert(old(self).modified_indices@.contains(idx));
-                    }
-                }
-                assert forall |idx: u64| #[trigger] self.modified_indices@.contains(idx) implies
-                    self.outstanding_items@.contains_key(idx)
-                by {
-                    if idx == index {
-                        assert(self.outstanding_items.contents@.contains_key(idx));
-                    } else {
-                        assert(old(self).modified_indices@.contains(idx));
-                        assert(old(self).outstanding_items@.contains_key(idx));
-                    }
-                }
-
-                assert forall |idx: u64| 0 <= idx < self@.durable_item_table.len() && !self.free_list@.contains(idx) implies
-                    self@.durable_item_table[idx as int] is Some || #[trigger] self.modified_indices@.contains(idx)
-                by {
-                    if idx != index {
-                        assert(old(self)@.durable_item_table[idx as int] is Some || old(self).modified_indices@.contains(idx));
-                    } // else trivial
-                }
-
-                assert(self.modified_indices@.len() <= self@.durable_item_table.len()) by {
-                    // if we increased the length of the modified indices list, we have to prove
-                    // that it still hasn't grown beyond the length of the table itself
-                    if !old(self).modified_indices@.contains(index) {
-                        assert(self.modified_indices@.len() == old(self).modified_indices@.len() + 1);
-                        // we need to temporarily view modified_indices as ints rather than u64s so we can invoke
-                        // the lemma that proves that its length is still less than num_keys
-                        let temp_view = self.modified_indices@.map_values(|e| e as int);
-                        assert forall |idx: int| temp_view.contains(idx) implies 0 <= idx < overall_metadata.num_keys by {
-                            assert(self.modified_indices@.contains(idx as u64))
-                        }
-                        // this lemma proves that a sequence with values between 0 and num keys and no duplicates
-                        // cannot have a length longer than num_keys
-                        lemma_seq_len_when_no_dup_and_all_values_in_range(temp_view, 0, overall_metadata.num_keys as int);
-                    }
-                }
-
-                assert forall |idx: u64| {
-                    &&& #[trigger] self.outstanding_items@.contains_key(idx) 
-                    &&& (self.outstanding_items@[idx] is Created || self.outstanding_items@[idx] is CreatedThenDeleted)
-                } implies self@.durable_item_table[idx as int] is None by {
-                    if self.outstanding_items@[idx] is CreatedThenDeleted  {
-                        // assert(old(self).outstanding_items@[idx] is Created);
-                        assert(old(self)@.durable_item_table[idx as int] is None);
-                    }
-                }
-            }
-        }
-
-        // Read an item from the item table given an index. Returns `None` if the index
-        // does not contain a valid, uncorrupted item. 
-        // TODO: should probably return result, not option
-        pub exec fn read_item<PM>(
-            &self,
-            subregion: &PersistentMemorySubregion,
-            pm_region: &PM,
-            item_table_index: u64,
-            Ghost(overall_metadata): Ghost<OverallMetadata>,
-        ) -> (result: Result<Box<I>, KvError<K>>)
-            where 
-                PM: PersistentMemoryRegion,
-            requires
-                subregion.inv(pm_region),
-                self.inv(subregion.view(pm_region), overall_metadata),
-                item_table_index < self.num_keys,
-                self.tentative_valid_indices().contains(item_table_index),
-                ({
-                    ||| ({
-                        &&& self.outstanding_items[item_table_index] matches Some(item)
-                        &&& item is Created
-                    })
-                    ||| self@.durable_item_table[item_table_index as int] is Some
-                }),
-            ensures
-                match result {
-                    Ok(item) => Some(*item) == self.get_latest_item_at_index(item_table_index),
-                    Err(KvError::CRCMismatch) => !pm_region.constants().impervious_to_corruption,
-                    _ => false,
-                },
-        {
-            broadcast use vstd::std_specs::hash::group_hash_axioms;
-
-            let ghost pm_view = subregion.view(pm_region);
-            let entry_size = self.entry_size;
-            proof {
-                lemma_valid_entry_index(item_table_index as nat, overall_metadata.num_keys as nat, entry_size as nat);
-            }
-
-            // if there is an outstanding version of this item, read it. if not, go to PM
-            // TODO: discuss whether this is actually what we want to do. for internal metadata
-            // We want to be sure to always read the most recent version, but I'm not sure about 
-            // returning tentative items. 
-            // However, right now, this is the only thing we CAN do because the model currently 
-            // prevents us from reading outstanding bytes.
-
-            if self.outstanding_items.contents.contains_key(&item_table_index) {
-                match self.outstanding_items.contents.get(&item_table_index).unwrap() {
-                    OutstandingItem::Created(item) => Ok(Box::new(*item)),
-                    OutstandingItem::Deleted | OutstandingItem::CreatedThenDeleted => {
-                        assert(false);
-                        return Err(KvError::InternalError);
-                    }
-                }
-            } else {
-                let crc_addr = item_table_index * (entry_size as u64);
-                let item_addr = crc_addr + traits_t::size_of::<u64>() as u64;
-
-                // Read the item and CRC at this slot
-                let ghost mem = pm_view.committed();
-                let ghost entry_bytes = extract_bytes(mem, (item_table_index * entry_size) as nat, entry_size as nat);
-                let ghost true_crc_bytes = extract_bytes(mem, crc_addr as nat, u64::spec_size_of());
-                let ghost true_item_bytes = extract_bytes(mem, item_addr as nat, I::spec_size_of());
-
-                let ghost true_crc = u64::spec_from_bytes(true_crc_bytes);
-                let ghost true_item = I::spec_from_bytes(true_item_bytes);
-
-                let ghost crc_addrs = Seq::new(u64::spec_size_of() as nat, |i: int| crc_addr + subregion.start() + i);
-                let ghost item_addrs = Seq::new(I::spec_size_of() as nat, |i: int| item_addr + subregion.start() + i);
-
-                proof {
-                    assert(self.durable_valid_indices().contains(item_table_index));
-                    self.lemma_establish_bytes_parseable_for_valid_item(pm_view, overall_metadata, item_table_index);
-                    assert(extract_bytes(pm_view.committed(), crc_addr as nat, u64::spec_size_of()) =~=
-                        Seq::new(u64::spec_size_of() as nat, |i: int| pm_region@.committed()[crc_addrs[i]]));
-                    assert(extract_bytes(pm_view.committed(), item_addr as nat, I::spec_size_of()) =~=
-                        Seq::new(I::spec_size_of() as nat, |i: int| pm_region@.committed()[item_addrs[i]]));
-                    assert(true_crc_bytes =~= extract_bytes(entry_bytes, 0, u64::spec_size_of()));
-                    assert(true_item_bytes =~= extract_bytes(entry_bytes, u64::spec_size_of(), I::spec_size_of()));
-                    assert(self@.durable_item_table[item_table_index as int] == parse_item_entry::<I, K>(entry_bytes));
-                }
-
-                assert(self.outstanding_item_table_entry_matches_pm_view(pm_view, item_table_index));
-                let crc = match subregion.read_relative_aligned::<u64, PM>(pm_region, crc_addr) {
-                    Ok(val) => val,
-                    Err(e) => { assert(false); return Err(KvError::PmemErr { pmem_err: e }); }
-                };
-                let item = match subregion.read_relative_aligned::<I, PM>(pm_region, item_addr) {
-                    Ok(val) => val,
-                    Err(e) => { assert(false); return Err(KvError::PmemErr { pmem_err: e }); },
-                };
-                
-                if !check_crc(item.as_slice(), crc.as_slice(), Ghost(pm_region@.committed()),
-                            Ghost(pm_region.constants().impervious_to_corruption), Ghost(item_addrs), Ghost(crc_addrs)) {
-                    return Err(KvError::CRCMismatch);
-                }
-
-                let item = item.extract_init_val(Ghost(true_item));
-                Ok(item)
-            }
-        }
-
-        pub proof fn lemma_changing_unused_entry_doesnt_affect_parse_item_table(
-            self: Self,
-            v1: PersistentMemoryRegionView,
-            v2: PersistentMemoryRegionView,
-            crash_state2: Seq<u8>,
-            overall_metadata: OverallMetadata,
-            which_entry: u64,
-        )
-            requires
-                self.inv(v1, overall_metadata),
-                !self.durable_valid_indices().contains(which_entry),
-                v1.len() == v2.len(),
-                v2.can_crash_as(crash_state2),
-                which_entry < overall_metadata.num_keys,
-                forall|addr: int| {
-                    let entry_size = I::spec_size_of() + u64::spec_size_of();
-                    let start_addr = which_entry * entry_size;
-                    let end_addr = start_addr + entry_size;
-                    &&& 0 <= addr < v1.len()
-                    &&& !(start_addr <= addr < end_addr)
-                } ==> v2.state[addr] == v1.state[addr],
-            ensures
-                parse_item_table::<I, K>(crash_state2, overall_metadata.num_keys as nat, self.durable_valid_indices()) == Some(self@),
-        {
-            let entry_size = I::spec_size_of() + u64::spec_size_of();
-            let num_keys = overall_metadata.num_keys;
-            let start_addr = which_entry * entry_size;
-            let end_addr = start_addr + entry_size;
-            let can_views_differ_at_addr = |addr: int| start_addr <= addr < end_addr;
-            let crash_state1 = lemma_get_crash_state_given_one_for_other_view_differing_only_at_certain_addresses(
-                v2, v1, crash_state2, can_views_differ_at_addr
-            );
-            assert(parse_item_table::<I, K>(crash_state1, num_keys as nat, self.durable_valid_indices()) == Some(self@));
-            lemma_valid_entry_index(which_entry as nat, num_keys as nat, entry_size as nat);
-            let entry_bytes = extract_bytes(crash_state1, (which_entry * entry_size) as nat, entry_size as nat);
-            lemma_subrange_of_subrange_forall(crash_state1);
-            assert forall|addr: int| {
-                       &&& 0 <= addr < crash_state2.len()
-                       &&& crash_state1[addr] != #[trigger] crash_state2[addr]
-                   } implies
-                   address_belongs_to_invalid_item_table_entry::<I>(addr, num_keys, self.durable_valid_indices())
-            by {
-                let entry_size = I::spec_size_of() + u64::spec_size_of();
-                assert(can_views_differ_at_addr(addr));
-                let addrs_entry = addr / entry_size as int;
-                lemma_addr_in_entry_divided_by_entry_size(which_entry as nat, entry_size as nat, addr);
-            }
-            lemma_parse_item_table_doesnt_depend_on_fields_of_invalid_entries::<I, K>(
-                crash_state1, crash_state2, num_keys, self.durable_valid_indices()
-            );
-        }
-
-        // this function can be used to both create new items and do COW updates to existing items.
-        // must always write to an invalid slot
-        // this operation is NOT directly logged
-        // returns the index of the slot that the item was written to
-        pub exec fn tentatively_write_item<PM, Perm>(
-            &mut self,
-            subregion: &WriteRestrictedPersistentMemorySubregion,
-            wrpm_region: &mut WriteRestrictedPersistentMemoryRegion<Perm, PM>,
-            item: &I,
-            Tracked(perm): Tracked<&Perm>,
-            Ghost(overall_metadata): Ghost<OverallMetadata>,
-        ) -> (result: Result<u64, KvError<K>>)
-            where
-                PM: PersistentMemoryRegion,
-                Perm: CheckPermission<Seq<u8>>,
-            requires
-                subregion.inv(old::<&mut _>(wrpm_region), perm),
-                old(self).inv(subregion.view(old::<&mut _>(wrpm_region)), overall_metadata),
-                subregion.len() >= overall_metadata.item_table_size,
-                forall|addr: int| {
-                    &&& 0 <= addr < subregion.view(old::<&mut _>(wrpm_region)).len()
-                    &&& address_belongs_to_invalid_item_table_entry::<I>(
-                        addr, overall_metadata.num_keys,
-                        old(self).durable_valid_indices().union(old(self).tentative_valid_indices())
-                    )
-                } ==> #[trigger] subregion.is_writable_relative_addr(addr),
-                old(self).free_list().disjoint(old(self).tentative_valid_indices()),
-                // we have not yet made any modifications to the subregion
-                subregion.initial_subregion_view() == subregion.view(old::<&mut _>(wrpm_region)),
-                subregion.initial_region_view() == old::<&mut _>(wrpm_region)@,
-            ensures
-                subregion.inv(wrpm_region, perm),
-                self.inv(subregion.view(wrpm_region), overall_metadata),
-                subregion.view(wrpm_region).committed() == subregion.view(old::<&mut _>(wrpm_region)).committed(),
-                match result {
-                    Ok(index) => {
-                        &&& index < overall_metadata.num_keys
-                        &&& old(self).free_list().contains(index)
-                        &&& self@.durable_item_table == old(self)@.durable_item_table
-                        &&& self.free_list() == old(self).free_list().remove(index)
-                        &&& self.durable_valid_indices() == old(self).durable_valid_indices()
-                        &&& self.tentative_valid_indices() == old(self).tentative_valid_indices().insert(index)
-                        // &&& !self.durable_valid_indices().contains(index)
-                        // &&& self.tentative_valid_indices().contains(index)
-                        // &&& forall |i: u64| 0 <= i < overall_metadata.num_keys && i != index ==>
-                        //         #[trigger] self.outstanding_items[i] == old(self).outstanding_items[i]
-                        // &&& ({
-                        //     &&& self.outstanding_items[index] matches Some(outstanding_item)
-                        //     &&& outstanding_item == OutstandingItem::Created(*item)
-                        // })
-                        &&& self.outstanding_items@ == old(self).outstanding_items@.insert(index, OutstandingItem::Created(*item))
-                        &&& wrpm_region@.committed() == old(wrpm_region)@.committed()
-                    },
-                    Err(KvError::OutOfSpace) => {
-                        &&& self@ == old(self)@
-                        &&& self.free_list() == old(self).free_list()
-                        &&& self.free_list().len() == 0
-                        &&& wrpm_region == old(wrpm_region)
-                        &&& self.tentative_view() == old(self).tentative_view()
-                        &&& self.tentative_valid_indices() == old(self).tentative_valid_indices()
-                    },
-                    _ => false,
-                }
-        {
-            let ghost old_pm_view = subregion.view(wrpm_region);
-            assert(parse_item_table::<I, K>(old_pm_view.committed(), overall_metadata.num_keys as nat,
-                self.durable_valid_indices()) == Some(self@)) 
-            by {
-                lemma_persistent_memory_view_can_crash_as_committed(old_pm_view);
-            }
-            
-            let entry_size = self.entry_size;
-            assert(self.inv(subregion.view(wrpm_region), overall_metadata));
-            assert(entry_size == u64::spec_size_of() + I::spec_size_of());
-            
-            // pop a free index from the free list
-            let free_index = match self.free_list.pop() {
-                Some(index) => index,
-                None => {
-                    proof {
-                        self.free_list@.unique_seq_to_set();
-                        assert forall|idx: u64| 0 <= idx < overall_metadata.num_keys implies
-                            self.outstanding_item_table_entry_matches_pm_view(subregion.view(wrpm_region), idx)
-                        by {
-                            lemma_valid_entry_index(idx as nat, self.num_keys as nat, entry_size as nat);
-                            assert(old(self).outstanding_item_table_entry_matches_pm_view(old_pm_view, idx));
-                        }
-                    }
-                    return Err(KvError::OutOfSpace);
-                }
-            };
-
-            proof {
-                // popping an index from the free list breaks some parts of the invariant, but since we haven't modified
-                // PM or the outstanding item map, this part still holds
-                assert(self.outstanding_item_table_entry_matches_pm_view(subregion.view(wrpm_region), free_index)) by {
-                    assert(!self.modified_indices@.contains(free_index));
-                    assert(old(self).outstanding_item_table_entry_matches_pm_view(subregion.view(old::<&mut _>(wrpm_region)), free_index));
-                }
-
-                assert(old(self).free_list().contains(free_index));
-                assert(!self.durable_valid_indices().contains(free_index));
-                assert(!self.tentative_valid_indices().contains(free_index));
-                assert forall |idx: u64| self.free_list@.contains(idx) implies 
-                    idx < overall_metadata.num_keys
-                by {
-                    assert(old(self).free_list@.contains(idx));
-                }
-
-                assert forall|addr: int| free_index * entry_size <= addr < free_index * entry_size + entry_size implies
-                    subregion.is_writable_relative_addr(addr) 
-                by {
-                    lemma_addr_in_entry_divided_by_entry_size(free_index as nat, entry_size as nat, addr);
-                    lemma_valid_entry_index(free_index as nat, overall_metadata.num_keys as nat, entry_size as nat);
-                }
-
-                broadcast use pmcopy_axioms;
-                lemma_valid_entry_index(free_index as nat, overall_metadata.num_keys as nat, entry_size as nat);
-                assert(self.outstanding_items[free_index] is None);
-
-                assert(old(self).free_list@.subrange(0, old(self).free_list@.len() - 1) == self.free_list@);
-                assert(old(self).free_list@[old(self).free_list@.len() - 1] == free_index);
-                assert(self.free_list@.len() == old(self).free_list@.len() - 1);
-                assert(!self.free_list@.contains(free_index));
-
-                // Prove that if the current free list does not contain an index, then it's 
-                // either the one we just allocated or it was already in use.
-                assert forall |idx: u64| {
-                    &&& 0 <= idx < old(self)@.durable_item_table.len() 
-                    &&& !self.free_list@.contains(idx) 
-                } implies {
-                    ||| idx == free_index 
-                    ||| !old(self).free_list@.contains(idx)
-                } by {
-                    if idx != free_index {
-                        // proof by contradiction -- suppose the old free list did contain idx.
-                        // then, idx would have to equal free_index
-                        if old(self).free_list@.contains(idx) {
-                            assert(old(self).free_list@.subrange(0, old(self).free_list@.len() - 1) == self.free_list@);
-                            assert(forall |i: int| 0 <= i < old(self).free_list@.len() - 1 ==> 
-                                old(self).free_list@[i] == self.free_list@[i]);
-                            assert(idx == old(self).free_list@[old(self).free_list@.len() - 1]);
-                            assert(false);
-                        }
-                    }
-                }
-
-                // If an index is valid in the durable state or has an outstanding write,
-                // then it's not free.
-                assert forall |idx: u64| {
-                    &&& 0 <= idx < self@.durable_item_table.len() 
-                    &&& {
-                        ||| self@.durable_item_table[idx as int] is Some
-                        ||| self.outstanding_items[idx] is Some
-                    }
-                } implies !(#[trigger] self.free_list@.contains(idx)) by {
-                    if self@.durable_item_table[idx as int] is Some {
-                        assert(!old(self).free_list@.contains(idx));
-                        assert(!self.free_list@.contains(idx));
-                    } else {
-                        assert(self.outstanding_items[idx] is Some);
-                        assert(self.modified_indices@.contains(idx));
-                    }
-                }
-            }
-
-            let crc_addr = free_index * (entry_size as u64);
-            let item_addr = crc_addr + traits_t::size_of::<u64>() as u64;
-
-            // calculate and write the CRC of the provided item
-            let crc: u64 = calculate_crc(item);
-
-            subregion.serialize_and_write_relative::<u64, Perm, PM>(wrpm_region, crc_addr, &crc, Tracked(perm));
-            assert(wrpm_region@.committed() == old(wrpm_region)@.committed()) by {
-                lemma_writing_does_not_change_committed_view(subregion.view(old::<&mut _>(wrpm_region)), crc_addr as int, crc.spec_to_bytes());
-                subregion.lemma_if_committed_subview_unchanged_then_committed_view_unchanged(wrpm_region);
-            }
-            
-            let ghost cur_wrpm = *wrpm_region;
-            assert(subregion.view(&cur_wrpm).committed() == subregion.initial_subregion_view().committed());
-
-            // write the item itself
-            subregion.serialize_and_write_relative::<I, Perm, PM>(wrpm_region, item_addr, item, Tracked(perm));
-            assert(wrpm_region@.committed() == cur_wrpm@.committed()) by {
-                lemma_writing_does_not_change_committed_view(subregion.view(&cur_wrpm), item_addr as int, item.spec_to_bytes());
-                subregion.lemma_if_committed_subview_unchanged_then_committed_view_unchanged(wrpm_region);
-            }
-
-            // Add this item to the outstanding item map
-            self.outstanding_item_create(free_index, *item, Ghost(overall_metadata));
-
-            let ghost pm_view = subregion.view(wrpm_region);
-            assert(pm_view.committed() =~= old_pm_view.committed());
-
-            assert forall|idx: u64| idx < overall_metadata.num_keys && #[trigger] self.outstanding_items[idx] is None implies {
-                let start = index_to_offset(idx as nat, entry_size as nat) as int;
-                pm_view.no_outstanding_writes_in_range(start, start + entry_size) 
-            } by {
-                let start = index_to_offset(idx as nat, entry_size as nat) as int;
-                lemma_valid_entry_index(idx as nat, overall_metadata.num_keys as nat, entry_size as nat);
-                lemma_entries_dont_overlap_unless_same_index(idx as nat, free_index as nat, entry_size as nat);
-                assert(old(self).outstanding_item_table_entry_matches_pm_view(subregion.view(old::<&mut _>(wrpm_region)), idx));
-                assert(subregion.view(old::<&mut _>(wrpm_region)).no_outstanding_writes_in_range(start, start + entry_size));
-            }
-
-            assert forall|idx: u64| self.durable_valid_indices().contains(idx) implies {
-                let entry_bytes = extract_bytes(pm_view.committed(), (idx * entry_size) as nat, entry_size as nat);
-                &&& idx < overall_metadata.num_keys
-                &&& validate_item_table_entry::<I, K>(entry_bytes)
-                &&& self@.durable_item_table[idx as int] is Some
-                &&& self@.durable_item_table[idx as int] == parse_item_entry::<I, K>(entry_bytes)
-            } by {
-                let entry_bytes = extract_bytes(pm_view.committed(), (idx * entry_size) as nat, entry_size as nat);
-                lemma_valid_entry_index(idx as nat, overall_metadata.num_keys as nat, entry_size as nat);
-                lemma_entries_dont_overlap_unless_same_index(idx as nat, free_index as nat, entry_size as nat);
-                assert(entry_bytes =~= extract_bytes(subregion.view(old::<&mut _>(wrpm_region)).committed(),
-                                                     (idx * entry_size) as nat, entry_size as nat));
-            }
-
-            assert forall |other_index: u64| self.free_list().contains(other_index) <==>
-                     old(self).free_list().contains(other_index) && other_index != free_index by {
-                if other_index != free_index {
-                    if old(self).free_list().contains(other_index) {
-                        let j = choose|j: int| 0 <= j < old(self).free_list@.len() && old(self).free_list@[j] == other_index;
-                        assert(self.free_list@[j] == other_index);
-                        assert(self.free_list().contains(other_index));
-                    }
-                }
-            }
-
-            assert forall |s| #[trigger] pm_view.can_crash_as(s) implies {
-                parse_item_table::<I, K>(s, overall_metadata.num_keys as nat, self.durable_valid_indices()) == Some(self@)
-            } by {
-                old(self).lemma_changing_unused_entry_doesnt_affect_parse_item_table(
-                    old_pm_view, pm_view, s, overall_metadata, free_index
-                );
-            }
-
-            assert forall|idx: u64| 0 <= idx < overall_metadata.num_keys implies
-                self.outstanding_item_table_entry_matches_pm_view(pm_view, idx) 
-            by {
-                lemma_valid_entry_index(idx as nat, self.num_keys as nat, entry_size as nat);
-                lemma_entries_dont_overlap_unless_same_index(idx as nat, free_index as nat, entry_size as nat);
-                assert(old(self).outstanding_item_table_entry_matches_pm_view(old_pm_view, idx));
-            }
-
-            assert(self.free_list() =~= old(self).free_list().remove(free_index));
-            assert(self.tentative_valid_indices() =~= old(self).tentative_valid_indices().insert(free_index));
-
-            Ok(free_index)
-        }
-
-        // pub open spec fn recover<L>(
-        //     mem: Seq<u8>,
-        //     // op_log: Seq<OpLogEntryType<L>>,
-        //     valid_indices: Set<int>,
-        //     num_keys: u64,
-        // ) -> Option<DurableItemTableView<I>>
-        //     where 
-        //         L: PmCopy,
-        // {
-        //     if mem.len() < ABSOLUTE_POS_OF_TABLE_AREA {
-        //         // If the memory is not large enough to store the metadata header,
-        //         // it is not valid
-        //         None
-        //     }
-        //     else {
-        //         // replay the log on `mem`, then parse it into (hopefully) a valid item table view
-        //         // TODO: may not need to do any replay here?
-        //         // let mem = Self::spec_replay_log_item_table(mem, op_log);
-        //         parse_item_table::<I, K>(mem, num_keys as nat, valid_indices)
-        //     }
-
-        // }
-
-        // // Recursively apply log operations to the item table bytes. Skips all log entries that 
-        // // do not modify the item table.
-        // // TODO: check length of `mem`?
-        // pub open spec fn spec_replay_log_item_table<L>(mem: Seq<u8>, op_log: Seq<LogicalOpLogEntry<L>>) -> Seq<u8>
-        //     where 
-        //         L: PmCopy,
-        //     decreases op_log.len(),
-        // {
-        //     if op_log.len() == 0 {
-        //         mem
-        //     } else {
-        //         let current_op = op_log[0];
-        //         let op_log = op_log.drop_first();
-        //         let mem = Self::apply_log_op_to_item_table_mem(mem, current_op);
-        //         Self::spec_replay_log_item_table(mem, op_log)
-        //     }
-        // }
-
-        // // TODO: refactor -- logic in both cases is the same
-        // pub open spec fn apply_log_op_to_item_table_mem<L>(mem: Seq<u8>, op: OpLogEntryType<L>) -> Seq<u8>
-        //     where 
-        //         L: PmCopy,
-        // {
-        //     mem
-        //     // let item_entry_size = I::spec_size_of() + u64::spec_size_of() + u64::spec_size_of() + K::spec_size_of();
-        //     // match op {
-        //     //     OpLogEntryType::ItemTableEntryCommit { item_index } => {
-        //     //         let entry_offset = ABSOLUTE_POS_OF_TABLE_AREA + item_index * item_entry_size;
-        //     //         let addr = entry_offset + RELATIVE_POS_OF_VALID_CDB;
-        //     //         let valid_cdb = spec_u64_to_le_bytes(CDB_TRUE);
-        //     //         let mem = mem.map(|pos: int, pre_byte: u8| 
-        //     //                                             if addr <= pos < addr + valid_cdb.len() { valid_cdb[pos - addr]}
-        //     //                                             else { pre_byte }
-        //     //                                         );
-        //     //         mem
-        //     //     }
-        //     //     OpLogEntryType::ItemTableEntryInvalidate { item_index } => {
-        //     //         let entry_offset = ABSOLUTE_POS_OF_TABLE_AREA + item_index * item_entry_size;
-        //     //         let addr = entry_offset + RELATIVE_POS_OF_VALID_CDB;
-        //     //         let invalid_cdb = spec_u64_to_le_bytes(CDB_FALSE);
-        //     //         let mem = mem.map(|pos: int, pre_byte: u8| 
-        //     //                                             if addr <= pos < addr + invalid_cdb.len() { invalid_cdb[pos - addr]}
-        //     //                                             else { pre_byte }
-        //     //                                         );
-        //     //         mem
-        //     //     }
-        //     //     _ => mem
-        //     // }
-        // }
-
-        pub proof fn lemma_table_is_empty_at_setup<PM, L>(
-            subregion: &WritablePersistentMemorySubregion,
-            pm_region: &PM,
-            valid_indices: Set<u64>,
-            num_keys: u64,
-        )
-            where 
-                PM: PersistentMemoryRegion,
-                L: PmCopy,
-            requires 
-                valid_indices == Set::<u64>::empty(),
-                ({ 
-                    let mem = subregion.view(pm_region).committed();
-                    let item_entry_size = I::spec_size_of() + u64::spec_size_of();
-                    num_keys * item_entry_size <= mem.len()
-                }),
-            ensures
-                ({
-                    let mem = subregion.view(pm_region).committed();
-                    &&& parse_item_table::<I, K>(mem, num_keys as nat, valid_indices) matches Some(item_table_view)
-                    &&& item_table_view == DurableItemTableView::<I>::init(num_keys as int)
-                })
-        {
-            let mem = subregion.view(pm_region).committed();
-            let item_entry_size = I::spec_size_of() + u64::spec_size_of();
-            let item_table_view = parse_item_table::<I, K>(mem, num_keys as nat, valid_indices);
-            assert(item_table_view is Some);
-
-            let item_table_view = item_table_view.unwrap();
-            
-            assert(item_table_view == DurableItemTableView::<I>::init(num_keys as int));
-        }
-
-        pub exec fn start<PM, L>(
-            subregion: &PersistentMemorySubregion,
-            pm_region: &PM,
-            key_index_info: &Vec<(Box<K>, u64, u64)>,
-            overall_metadata: OverallMetadata,
-            version_metadata: VersionMetadata,
-        ) -> (result: Result<Self, KvError<K>>)
-            where 
-                PM: PersistentMemoryRegion,
-                L: PmCopy + std::fmt::Debug,
-            requires
-                subregion.inv(pm_region),
-                pm_region@.no_outstanding_writes(),
-                overall_metadata_valid::<K, I, L>(overall_metadata, version_metadata.overall_metadata_addr, overall_metadata.kvstore_id),
-                subregion.len() == overall_metadata.item_table_size,
-                subregion.view(pm_region).no_outstanding_writes(),
-                ({
-                    let valid_indices_view = Seq::new(key_index_info@.len(), |i: int| key_index_info[i].2);
-                    let table = parse_item_table::<I, K>(subregion.view(pm_region).committed(), overall_metadata.num_keys as nat, valid_indices_view.to_set());
-                    table is Some
-                }),
-                overall_metadata.item_size == I::spec_size_of(),
-                forall |j: int| 0 <= j < key_index_info.len() ==> 
-                    0 <= (#[trigger] key_index_info[j]).2 < overall_metadata.num_keys,
-                overall_metadata.item_size + u64::spec_size_of() <= u64::MAX,
-            ensures 
-                match result {
-                    Ok(item_table) => {
-                        let valid_indices_view = Seq::new(key_index_info@.len(), |i: int| key_index_info[i].2);
-                        let valid_indices = valid_indices_view.to_set();
-                        let table = parse_item_table::<I, K>(subregion.view(pm_region).committed(), overall_metadata.num_keys as nat, valid_indices_view.to_set()).unwrap();
-                        &&& item_table.valid(subregion.view(pm_region), overall_metadata, valid_indices)
-                        // table view is correct
-                        &&& table == item_table@
-                        &&& forall |i: int| 0 <= i < key_index_info.len() ==> {
-                                let index = #[trigger] key_index_info[i].2;
-                                // all indexes that are in use are not in the free list
-                                !item_table.free_list().contains(index)
-                            }
-                        &&& {
-                            let in_use_indices = Set::new(|i: u64| 0 <= i < overall_metadata.num_keys && key_index_info_contains_index(key_index_info@, i));
-                            let all_possible_indices = Set::new(|i: u64| 0 <= i < overall_metadata.num_keys);
-                            let free_indices = all_possible_indices - in_use_indices;
-                            // all free indexes are in the free list
-                            &&& forall |i: u64| free_indices.contains(i) ==> #[trigger] item_table.free_list().contains(i)
-                            &&& in_use_indices == Seq::new(key_index_info@.len(), |i: int| key_index_info[i].2).to_set()
-
-                            &&& item_table.durable_valid_indices() == in_use_indices
-                            &&& item_table.tentative_valid_indices() == in_use_indices
-                        }
-                    }
-                    Err(KvError::CRCMismatch) => !pm_region.constants().impervious_to_corruption,
-                    Err(KvError::PmemErr{ pmem_err }) => true,
-                    Err(_) => false
-                }
-        {
-            // The main thing we need to do here is to use the key_index_info vector to construct the item table's
-            // allocator. We don't need to read anything from the item table, but we should have its subregion so we can 
-            // prove that the allocator is correct
-
-            let num_keys = overall_metadata.num_keys;
-            let ghost pm_view = subregion.view(pm_region);
-
-            let ghost valid_indices_view = Seq::new(key_index_info@.len(), |i: int| key_index_info[i].2);
-            let ghost table = parse_item_table::<I, K>(pm_view.committed(), overall_metadata.num_keys as nat, valid_indices_view.to_set());
-
-            // TODO: we could make this a bit more efficient by making the boolean vector a bitmap
-            let mut free_vec: Vec<bool> = Vec::with_capacity(num_keys as usize);
-            let mut i: usize = 0;
-            // initialize the vec to all true; we'll set indexes that are in-use to false. 
-            // verus doesn't support array literals right now, so we have to do this with a loop
-            while i < num_keys as usize
-                invariant 
-                    0 <= i <= num_keys,
-                    free_vec.len() == i,
-                    forall |j: int| 0 <= j < i ==> free_vec[j],
-            {
-                free_vec.push(true);
-                i += 1;    
-            }
-
-            i = 0;
-            // now set all indexes that are in use to false
-            let ghost old_free_vec_len = free_vec.len();
-            while i < key_index_info.len()
-                invariant 
-                    0 <= i <= key_index_info.len(),
-                    free_vec.len() == old_free_vec_len,
-                    free_vec.len() == num_keys,
-                    forall |j: int| 0 <= j < key_index_info.len() ==> 0 <= #[trigger] key_index_info[j].2 < num_keys,
-                    forall |j: int| 0 <= j < i ==> {
-                        let index = #[trigger] key_index_info[j].2;
-                        !free_vec[index as int]
-                    },
-                    forall |j: int| 0 <= j < free_vec.len() ==> {
-                        // either free_vec is true at j and there are no entries between 0 and i with this index
-                        #[trigger] free_vec[j] <==> (forall |k: int| 0 <= k < i ==> #[trigger] key_index_info[k].2 != j)
-                    },
-            {
-                let index = key_index_info[i].2;
-                free_vec.set(index as usize, false);
-                i += 1;
-            }
-
-            // next, build the allocator based on the values in the boolean array. indexes containing true 
-            // are free, indexes containing false are not
-            let mut item_table_allocator: Vec<u64> = Vec::with_capacity(num_keys as usize);
-            i = 0;
-            while i < num_keys as usize
-                invariant
-                    0 <= i <= num_keys,
-                    item_table_allocator.len() <= i <= num_keys,
-                    free_vec.len() == num_keys,
-                    forall |j: u64| 0 <= j < i ==> free_vec[j as int] ==> item_table_allocator@.contains(j),
-                    forall |j: int| 0 <= j < key_index_info.len() ==> !item_table_allocator@.contains(#[trigger] key_index_info[j].2),
-                    forall |j: int| 0 <= j < free_vec.len() ==> 
-                        (#[trigger] free_vec[j] <==>
-                         forall |k: int| 0 <= k < key_index_info.len() ==> #[trigger] key_index_info[k].2 != j),
-                    forall |j: int| 0 <= j < item_table_allocator.len() ==> item_table_allocator@[j] < i,
-                    forall |j: int, k: int| 0 <= j < item_table_allocator.len() && 0 <= k < item_table_allocator.len() && j != k ==>
-                        item_table_allocator@[j] != item_table_allocator@[k],
-            {
-                let ghost old_item_table_allocator = item_table_allocator;
-                assert(forall |j: int| 0 <= j < key_index_info.len() ==> !item_table_allocator@.contains(#[trigger] key_index_info[j].2));
-                if free_vec[i] {
-                    item_table_allocator.push(i as u64);
-                    assert(item_table_allocator@.subrange(0, item_table_allocator.len() - 1) == old_item_table_allocator@);
-                    assert(item_table_allocator@[item_table_allocator.len() - 1] == i);
-                    assert(forall |j: int| 0 <= j < key_index_info.len() ==> #[trigger] key_index_info[j].2 != i);
-                }
-                
-                i += 1;
-            }
-
-            let ghost in_use_indices = Set::new(|i: u64| 0 <= i < overall_metadata.num_keys &&
-                                                key_index_info_contains_index(key_index_info@, i));
-            let item_table = Self {
-                item_size: overall_metadata.item_size,
-                entry_size: overall_metadata.item_size + traits_t::size_of::<u64>() as u64, // item + CRC
-                num_keys: overall_metadata.num_keys,
-                free_list: item_table_allocator,
-                modified_indices: Vec::new(),
-                outstanding_items: OutstandingItems::new(),
-                state: Ghost(table.unwrap()),
-                _phantom: Ghost(None)
-            };
-            assert(in_use_indices =~= Seq::new(key_index_info@.len(), |i: int| key_index_info[i].2).to_set()) by {
-                assert forall|j: u64| in_use_indices.contains(j) implies
-                    Seq::new(key_index_info@.len(), |i: int| key_index_info[i].2).to_set().contains(j) by {
-                    let jj = choose|jj: int| 0 <= jj < key_index_info@.len() && (#[trigger] key_index_info@[jj]).2 == j;
-                    assert(Seq::new(key_index_info@.len(), |i: int| key_index_info[i].2)[jj] == j);
-                }
-            }
-
-            proof {
-                assert(forall |i: int| 0 <= i < key_index_info.len() ==> {
-                    let index = #[trigger] key_index_info[i].2;
-                    !item_table.free_list().contains(index)
-                });
-
-                let all_possible_indices = Set::new(|i: u64| 0 <= i < overall_metadata.num_keys);
-                let free_indices = all_possible_indices - in_use_indices;
-                let entry_size = I::spec_size_of() + u64::spec_size_of();
-
-                assert forall|idx: u64| #[trigger] in_use_indices.contains(idx) implies
-                    !item_table.free_list@.contains(idx) && item_table.state@.durable_item_table[idx as int] is Some by {
-                    let j: int = choose|j: int| 0 <= j < key_index_info.len() && (#[trigger] key_index_info[j]).2 == idx;
-                    assert(valid_indices_view[j] == idx);
-                    assert(valid_indices_view.to_set().contains(idx));
-                    assert(idx * entry_size + entry_size <= overall_metadata.num_keys * entry_size) by {
-                        lemma_valid_entry_index(idx as nat, overall_metadata.num_keys as nat, entry_size as nat);
-                    }
-                    assert(validate_item_table_entry::<I, K>(extract_bytes(pm_view.committed(),
-                        index_to_offset(idx as nat, entry_size as nat), entry_size as nat)));
-                }
-
-                assert forall|idx: u64| idx < num_keys &&
-                           #[trigger] item_table.outstanding_items[idx] is None implies
-                    pm_view.no_outstanding_writes_in_range(idx * entry_size, idx * entry_size + entry_size) by {
-                        lemma_valid_entry_index(idx as nat, overall_metadata.num_keys as nat, entry_size as nat);
-                }
-            }
-
-            proof {
-                // Prove that the item table region only has one crash state, which recovers to the initial table's state
-                let pm_view = subregion.view(pm_region);
-                lemma_wherever_no_outstanding_writes_persistent_memory_view_can_only_crash_as_committed(pm_view);
-                assert(forall |s| pm_view.can_crash_as(s) ==> s == pm_view.committed());
-                assert(in_use_indices == item_table.durable_valid_indices());
-                assert(forall |s| #[trigger] pm_view.can_crash_as(s) ==> 
-                    parse_item_table::<I, K>(s, overall_metadata.num_keys as nat, in_use_indices) == Some(item_table@));
-
-                assert(item_table.durable_valid_indices() == in_use_indices);
-                assert(item_table.tentative_valid_indices() == in_use_indices);
-            }
-
-            Ok(item_table)
-        }
-
-        pub exec fn tentatively_deallocate_item(
-            &mut self,
-            Ghost(pm_subregion): Ghost<PersistentMemoryRegionView>,
-            index: u64,
-            Ghost(overall_metadata): Ghost<OverallMetadata>,
-        )
-            requires 
-                old(self).inv(pm_subregion, overall_metadata),
-                0 <= index < overall_metadata.num_keys,
-                // the provided index is not currently free or pending (de)allocation
-                !old(self).free_list().contains(index),
-                ({
-                    ||| old(self).outstanding_items[index] is None 
-                    ||| ({
-                        &&& old(self).outstanding_items[index] matches Some(entry)
-                        &&& entry is Created
-                    })
-                }),
-            ensures
-                self.inv(pm_subregion, overall_metadata),
-                old(self).free_list() == self.free_list(),
-                old(self)@ == self@,
-                ({
-                    let outstanding_item = if old(self).outstanding_items[index] is Some {
-                        OutstandingItem::CreatedThenDeleted
-                    } else {
-                        OutstandingItem::Deleted
-                    };
-                    self.outstanding_items@ == old(self).outstanding_items@.insert(index, outstanding_item)
-                }),
-                self.tentative_valid_indices() == old(self).tentative_valid_indices().remove(index),
-                self.durable_valid_indices() == old(self).durable_valid_indices(),
-        {
-            self.outstanding_item_delete(index, Ghost(overall_metadata));
-
-            proof {
-                let entry_size = I::spec_size_of() + u64::spec_size_of();
-                assert forall |idx: u64| idx < overall_metadata.num_keys implies
-                    self.outstanding_item_table_entry_matches_pm_view(pm_subregion, idx)
-                by { assert(old(self).outstanding_item_table_entry_matches_pm_view(pm_subregion, idx)); }
-                assert(self.tentative_valid_indices() =~= old(self).tentative_valid_indices().remove(index));
-            }
-        }
-
-        pub exec fn abort_transaction(
-            &mut self,
-            Ghost(pm): Ghost<PersistentMemoryRegionView>,
-            Ghost(overall_metadata): Ghost<OverallMetadata>,
-        )
-            requires 
-                pm.no_outstanding_writes(),
-                old(self).opaquable_inv(overall_metadata, old(self).tentative_valid_indices()),
-                ({
-                    let entry_size = I::spec_size_of() + u64::spec_size_of();
-                    &&& pm.len() >= overall_metadata.item_table_size >= overall_metadata.num_keys * entry_size
-                }),
-                forall |s| #[trigger] pm.can_crash_as(s) ==> {
-                    &&& parse_item_table::<I, K>(s, overall_metadata.num_keys as nat, old(self).durable_valid_indices())
-                            matches Some(table_view)
-                    &&& table_view.durable_item_table == old(self)@.durable_item_table
-                },
-                forall|idx: u64| old(self).durable_valid_indices().contains(idx) ==> {
-                    let entry_size = I::spec_size_of() + u64::spec_size_of();
-                    let entry_bytes = extract_bytes(pm.committed(), (idx * entry_size) as nat, entry_size as nat);
-                    &&& idx < overall_metadata.num_keys
-                    &&& validate_item_table_entry::<I, K>(entry_bytes)
-                    &&& old(self)@.durable_item_table[idx as int] is Some
-                    &&& old(self)@.durable_item_table[idx as int] == parse_item_entry::<I, K>(entry_bytes)
-                },
-                old(self).num_keys == old(self)@.len() == overall_metadata.num_keys,
-            ensures
-                self.inv(pm, overall_metadata),
-                self@ == old(self)@,
-                self.outstanding_items@.len() == 0,
-                self.tentative_view() == self@,
-                self.tentative_valid_indices() == self.durable_valid_indices(),
-        {
-            self.clear_modified_indices_for_abort(Ghost(overall_metadata));
-
-            assert forall |idx: u64| 0 <= idx < overall_metadata.num_keys implies
-                self.outstanding_item_table_entry_matches_pm_view(pm, idx)
-            by {
-                let entry_size = I::spec_size_of() + u64::spec_size_of();
-                let start = index_to_offset(idx as nat, entry_size as nat) as int;
-                lemma_valid_entry_index(idx as nat, overall_metadata.num_keys as nat, entry_size as nat);
-                assert(pm.no_outstanding_writes_in_range(start, start + entry_size));
-            }
-            
-            assert(self.inv(pm, overall_metadata));
-            assert(self.tentative_view() == self@);
-            assert(self.tentative_valid_indices() == self.durable_valid_indices());
-        }
-
-        exec fn clear_modified_indices_for_abort(
-            &mut self,
-            Ghost(overall_metadata): Ghost<OverallMetadata>,
-        )
-            requires 
-                old(self).opaquable_inv(overall_metadata, old(self).tentative_valid_indices()),
-                old(self).outstanding_items.inv(),
-            ensures 
-                self.opaquable_inv(overall_metadata, self.tentative_valid_indices()),
-                self.outstanding_items@.len() == 0,
-                self.modified_indices@.len() == 0,
-                self.num_keys == old(self).num_keys,
-                self@ == old(self)@,
-                forall |idx: u64| {
-                    // the free list contains idx if 1) idx was already free, or 
-                    // 2) the idx was allocated in this transaction
-                    ||| old(self).free_list@.contains(idx)
-                    ||| {
-                        &&& old(self).modified_indices@.contains(idx)
-                        &&& (old(self).outstanding_items@[idx] is Created || 
-                                old(self).outstanding_items@[idx] is CreatedThenDeleted)
-                    }
-                } <==> #[trigger] self.free_list@.contains(idx),
-        {
-            // iterate over the modified indices and update the free list
-            // with entries that were allocated in this transaction
-            let mut index = 0;
-            while index < self.modified_indices.len()
-                invariant
-                    self.modified_indices@.no_duplicates(),
-                    self.free_list@.no_duplicates(),
-                    self@ == old(self)@,
-                    self.num_keys == old(self).num_keys,
-                    self.item_size == old(self).item_size,
-                    self.entry_size == old(self).entry_size,
-                    forall |i: u64| index <= i < self.modified_indices.len() ==> { 
-                        let j = #[trigger] self.modified_indices@[i as int];
-                        &&& self.modified_indices@.contains(j) ==> !self.free_list@.contains(j)
-                        &&& self.free_list@.contains(j) ==> !self.modified_indices@.contains(j)
-                    },
-                    forall |idx: u64| self.outstanding_items@.contains_key(idx) <==> 
-                        #[trigger] self.modified_indices@.contains(idx),
-                    self.outstanding_items@ == old(self).outstanding_items@,
-                    self.modified_indices@ == old(self).modified_indices@,
-                    self@.durable_item_table == old(self)@.durable_item_table,
-                    forall |i: u64| {
-                        let j = #[trigger] old(self).modified_indices[i as int];
-                        &&& 0 <= i < index 
-                        &&& old(self).outstanding_items@.contains_key(j) 
-                        &&& (old(self).outstanding_items@[j] is Created || 
-                                old(self).outstanding_items@[j] is CreatedThenDeleted)
-                    } ==> self.free_list@.contains(old(self).modified_indices[i as int]),
-                    forall |idx: u64| self.modified_indices@.contains(idx) ==> idx < overall_metadata.num_keys,
-                    forall |idx: u64| self.free_list@.contains(idx) ==> idx < overall_metadata.num_keys,
-
-                    forall |idx: u64| 0 <= idx < self@.durable_item_table.len() && !self.free_list@.contains(idx) ==>
-                        self@.durable_item_table[idx as int] is Some || #[trigger] self.modified_indices@.contains(idx),
-
-                    forall |idx: u64| old(self).free_list@.contains(idx) ==> self.free_list@.contains(idx),
-                    forall |idx: u64| #![trigger self.free_list@.contains(idx)]
-                                      #![trigger old(self).free_list@.contains(idx)] 
-                                      #![trigger old(self).modified_indices@.contains(idx)]
-                        self.free_list@.contains(idx) ==> {
-                            ||| old(self).free_list@.contains(idx)
-                            ||| ({
-                                    &&& old(self).modified_indices@.contains(idx)
-                                    &&& (old(self).outstanding_items@[idx] is Created || 
-                                            old(self).outstanding_items@[idx] is CreatedThenDeleted)
-                                })
-                        },
-            {
-                broadcast use vstd::std_specs::hash::group_hash_axioms;
-
-                let ghost free_list_at_top = self.free_list@;
-                let current_index = self.modified_indices[index];
-                assert(self.modified_indices@.contains(current_index)); // required for triggers
-
-                let current_item = self.outstanding_items.contents.get(&current_index).unwrap();
-                match current_item {
-                    OutstandingItem::Created(_) | OutstandingItem::CreatedThenDeleted => {
-                        self.free_list.push(current_index);
-                        assert(self.free_list@.subrange(0, free_list_at_top.len() as int) == free_list_at_top);
-                        assert(self.free_list@[free_list_at_top.len() as int] == current_index);
-                        assert forall |idx: u64| self.free_list@.contains(idx) implies idx < overall_metadata.num_keys by {
-                            if idx != current_index {
-                                assert(free_list_at_top.contains(idx));
-                            }
-                        }
-                    }
-                    _ => {} // deleted indices remain valid when the transaction is aborted
-                }
-
-                index += 1;
-            }
-
-            self.modified_indices.clear();
-            self.outstanding_items.clear();
-
-            assert forall |idx: u64| 0 <= idx < self@.durable_item_table.len() && !self.free_list@.contains(idx) implies
-                self@.durable_item_table[idx as int] is Some || #[trigger] self.modified_indices@.contains(idx)
-            by {
-                if !old(self).free_list@.contains(idx) {
-                    // neither the old nor the new free list contain idx
-                    if old(self)@.durable_item_table[idx as int] is Some {
-                        assert(self@.durable_item_table[idx as int] is Some);
-                    } else {
-                        // idx is not free but also not valid -- this is impossible
-                        assert(old(self).modified_indices@.contains(idx));
-                        assert(!self.modified_indices@.contains(idx));
-                        assert(false);                                              
-                    }
-                } // else, trivial
-            }
-        }
-
-        exec fn finalize_outstanding_items(
-            &mut self,
-            Ghost(pm): Ghost<PersistentMemoryRegionView>,
-            Ghost(overall_metadata): Ghost<OverallMetadata>,
-            // Ghost(old_valid_indices): Ghost<Set<u64>>,
-            // Ghost(valid_indices): Ghost<Set<u64>>,
-        )
-            requires 
-                // old(self).opaquable_inv(overall_metadata, old_valid_indices),
-                forall |idx: u64| old(self).outstanding_items@.contains_key(idx) ==> {
-                    let entry = old(self).outstanding_items@[idx];
-                    match entry {
-                        OutstandingItem::Created(item) => old(self)@.durable_item_table[idx as int] is Some,
-                        _ => old(self)@.durable_item_table[idx as int] is None
-                    }
-                },
-                old(self).outstanding_items.inv(),
-                old(self).modified_indices@.no_duplicates(),
-                old(self).free_list@.no_duplicates(),
-                forall |idx: u64| old(self).outstanding_items@.contains_key(idx) <==> 
-                    #[trigger] old(self).modified_indices@.contains(idx),
-                forall |idx: u64| old(self).modified_indices@.contains(idx) ==> 
-                    0 <= idx < overall_metadata.num_keys,
-                forall |idx: u64| old(self).free_list@.contains(idx) ==> 
-                    0 <= idx < overall_metadata.num_keys,
-                old(self).modified_indices@.len() <= old(self)@.durable_item_table.len(),
-                forall |i: u64| 0 <= i < old(self).modified_indices.len() ==> { 
-                    let j = #[trigger] old(self).modified_indices@[i as int];
-                    &&& old(self).modified_indices@.contains(j) ==> !old(self).free_list@.contains(j)
-                    &&& old(self).free_list@.contains(j) ==> !old(self).modified_indices@.contains(j)
-                },
-                old(self).item_size == overall_metadata.item_size,
-                old(self).entry_size == I::spec_size_of() + u64::spec_size_of(),
-                forall |idx: u64| 0 <= idx < old(self)@.durable_item_table.len() && !old(self).free_list@.contains(idx) ==>
-                    old(self)@.durable_item_table[idx as int] is Some || #[trigger] old(self).modified_indices@.contains(idx),
-                forall |idx: u64| {
-                    &&& 0 <= idx < old(self)@.durable_item_table.len() 
-                    &&& {
-                        ||| old(self)@.durable_item_table[idx as int] is Some
-                        ||| old(self).outstanding_items[idx] is Some
-                    }
-                } ==> !(#[trigger] old(self).free_list@.contains(idx)),
-            ensures 
-                self.opaquable_inv(overall_metadata, self.tentative_valid_indices()),
-                self@ == old(self)@,
-                self.num_keys == old(self).num_keys,
-                self.entry_size == old(self).entry_size,
-                self.outstanding_items@.len() == 0,
-        {
-            // iterate over the modified items and determine 
-            // which should be added to the free list
-            let mut index = 0;
-            while index < self.modified_indices.len() 
-                invariant 
-                    self@ == old(self)@,
-                    self.outstanding_items.inv(),
-                    self.item_size == old(self).item_size,
-                    self.num_keys == old(self).num_keys,
-                    self.entry_size == old(self).entry_size,
-                    self.outstanding_items@ == old(self).outstanding_items@,
-                    self.modified_indices@ == old(self).modified_indices@,
-                    self.modified_indices@.no_duplicates(),
-                    self.free_list@.no_duplicates(),
-                    forall |idx: u64| self.outstanding_items@.contains_key(idx) <==> 
-                        #[trigger] self.modified_indices@.contains(idx),
-                    forall |idx: u64| self.modified_indices@.contains(idx) ==> 
-                        0 <= idx < overall_metadata.num_keys,
-                    forall |idx: u64| self.free_list@.contains(idx) ==> 
-                        0 <= idx < overall_metadata.num_keys,
-                    forall |i: u64| index <= i < self.modified_indices.len() ==> { 
-                        let j = #[trigger] self.modified_indices@[i as int];
-                        &&& self.modified_indices@.contains(j) ==> !self.free_list@.contains(j)
-                        &&& self.free_list@.contains(j) ==> !self.modified_indices@.contains(j)
-                    },
-                    self.modified_indices@.len() <= self@.durable_item_table.len(),
-                    // no entries are removed from the free list
-                    forall |idx: u64| old(self).free_list@.contains(idx) ==>
-                        self.free_list@.contains(idx),
-                    forall |idx: u64| 0 <= idx < self@.durable_item_table.len() && !self.free_list@.contains(idx) ==>
-                        self@.durable_item_table[idx as int] is Some || #[trigger] self.modified_indices@.contains(idx),
-                    // all new free list elements are associated with a deleted entry
-                    forall |idx: u64| !old(self).free_list@.contains(idx) && self.free_list@.contains(idx) ==> {
-                        &&& self.outstanding_items[idx] matches Some(entry)
-                        &&& (entry is Deleted || entry is CreatedThenDeleted)
-                    },
-                    forall |i: int| {
-                        let idx = #[trigger] self.modified_indices@[i];
-                        &&& 0 <= i < index
-                        &&& self.outstanding_items[idx] matches Some(entry)
-                        &&& (entry is Deleted || entry is CreatedThenDeleted)
-                    } ==> {
-                        let idx = self.modified_indices@[i];
-                        self.free_list@.contains(idx)
-                    },
-            {
-                let ghost free_list_at_top = self.free_list@;
-                let current_index = self.modified_indices[index];
-                proof {
-                    assert(self.modified_indices@.contains(current_index)); // required for triggers
-                    assert(current_index < overall_metadata.num_keys);
-                    broadcast use vstd::std_specs::hash::group_hash_axioms;
-                }
-                
-                let current_item = self.outstanding_items.contents.get(&current_index).unwrap();
-                match current_item {
-                    OutstandingItem::Deleted | OutstandingItem::CreatedThenDeleted => {
-                        self.free_list.push(current_index);
-                        assert(self.free_list@.subrange(0, free_list_at_top.len() as int) == free_list_at_top);
-                        assert(self.free_list@[free_list_at_top.len() as int] == current_index);
-                        assert(self.free_list@.contains(current_index));
-                        assert forall |idx: u64| self.free_list@.contains(idx) implies idx < overall_metadata.num_keys by {
-                            if idx != current_index {
-                                assert(free_list_at_top.contains(idx));
-                            }
-                        }
-                    }
-                    _ => {} // otherwise, do nothing
-                }
-                index += 1;
-            }
-            
-            self.modified_indices.clear();
-            self.outstanding_items.clear();
-
-            assert forall |idx: u64| 0 <= idx < self@.durable_item_table.len() && !self.free_list@.contains(idx) implies
-                self@.durable_item_table[idx as int] is Some || #[trigger] self.modified_indices@.contains(idx)
-            by {
-                if !old(self).free_list@.contains(idx) {
-                    // neither the old nor new free list contain idx
-
-                    // if the free list does not contain idx, then it is either
-                    // currently valid or has an outstanding write
-                    if old(self)@.durable_item_table[idx as int] is Some {
-                        assert(self@.durable_item_table[idx as int] is Some);
-                    } else {
-                        assert(old(self).modified_indices@.contains(idx));
-                        match old(self).outstanding_items@[idx] {
-                            OutstandingItem::Created(item) => {
-                                assert(self@.durable_item_table[idx as int] is Some);
-                                assert(false);
-                            }
-                            OutstandingItem::Deleted | OutstandingItem::CreatedThenDeleted => {
-                                assert(self.free_list@.contains(idx));
-                                assert(false);
-                            }
-                        }                        
-                    }
-                } // else, trivial
-            }
-        }
-
-        pub exec fn finalize_item_table(
-            &mut self,
-            Ghost(old_self): Ghost<Self>,
-            Ghost(pm): Ghost<PersistentMemoryRegionView>,
-            Ghost(overall_metadata): Ghost<OverallMetadata>,
-        )
-            requires
-                pm.no_outstanding_writes(),
-                old(self).opaquable_inv(overall_metadata, old(self).durable_valid_indices()),
-                ({
-                    let subregion_view = get_subregion_view(pm, overall_metadata.item_table_addr as nat,
-                        overall_metadata.item_table_size as nat);
-                    let entry_size = I::spec_size_of() + u64::spec_size_of();
-                    &&& parse_item_table::<I, K>(subregion_view.committed(), overall_metadata.num_keys as nat, old(self).tentative_valid_indices()) == 
-                            Some(old(self).tentative_view())
-                    &&& subregion_view.len() >= overall_metadata.item_table_size >= overall_metadata.num_keys * entry_size
-                }),
-                pm.len() >= overall_metadata.item_table_addr + overall_metadata.item_table_size,
-                old_self@.len() == old(self)@.len() == old(self).num_keys == overall_metadata.num_keys,
-                // forall |idx: u64| valid_indices.contains(idx) ==> idx < old(self).num_keys,
-                // forall |idx: u64| old_valid_indices.contains(idx) ==> idx < old(self).num_keys,
-                // old_self.pending_alloc_inv(old_valid_indices, valid_indices),
-
-                // old_self.pending_allocations_view().disjoint(old_self.pending_deallocations_view()),
-                // old_self.free_list().disjoint(old_self.pending_deallocations_view()),
-                old_self.free_list() == old(self).free_list(),
-                // old_self.pending_allocations_view() == old(self).pending_allocations_view(),
-                // old_self.pending_deallocations_view() == old(self).pending_deallocations_view(),
-                old_self.num_keys == old(self).num_keys,
-                old_self@.durable_item_table.len() == old(self)@.durable_item_table.len(),
-
-                // we have already committed the log when we finalize the item table,
-                
-
-
-                // forall |idx: u64| #[trigger] valid_indices.contains(idx) ==> old(self).outstanding_item_table@[idx as int] is None,
-            ensures 
-                ({
-                    let subregion_view = get_subregion_view(pm, overall_metadata.item_table_addr as nat,
-                        overall_metadata.item_table_size as nat);
-                    let entry_size = I::spec_size_of() + u64::spec_size_of();
-                    // &&& self.inv(subregion_view, overall_metadata, valid_indices)
-                    &&& self.inv(subregion_view, overall_metadata)
-                    &&& Some(self@) == parse_item_table::<I, K>(subregion_view.committed(), overall_metadata.num_keys as nat, old(self).tentative_valid_indices())
-                    // &&& forall|idx: u64| idx < overall_metadata.num_keys && #[trigger] self.outstanding_item_table@[idx as int] is None ==>
-                    //         subregion_view.no_outstanding_writes_in_range(idx * entry_size, idx * entry_size + entry_size)
-                }),
-                // self.pending_alloc_inv(valid_indices, valid_indices),
-                // self.pending_allocations_view().is_empty(),
-                // self.pending_deallocations_view().is_empty(),
-                // forall|idx: u64| idx < overall_metadata.num_keys ==>
-                //     #[trigger] self.outstanding_item_table@[idx as int] is None,
-                self@.len() == old(self)@.len(),
-                self.num_keys == old(self).num_keys,
-                self.outstanding_items@.len() == 0,
-                // self.outstanding_item_table@ == Seq::new(old(self).outstanding_item_table@.len(), |i: int| None::<I>),
-        {
-            assert forall |idx: u64| self.outstanding_items@.contains_key(idx) implies {
-                let entry = self.outstanding_items@[idx];
-                match entry {
-                    OutstandingItem::Created(item) => self.tentative_view().durable_item_table[idx as int] is Some,
-                    _ => self.tentative_view().durable_item_table[idx as int] is None
-                }
-            } by {
-                assert(self.modified_indices@.contains(idx));
-                assert(idx < overall_metadata.num_keys);
-            }
-
-            let ghost subregion_view = get_subregion_view(pm, overall_metadata.item_table_addr as nat,
-                overall_metadata.item_table_size as nat);
-            self.state = Ghost(parse_item_table::<I, K>(subregion_view.committed(), 
-                overall_metadata.num_keys as nat, self.tentative_valid_indices()).unwrap());
-
-            assert(self.durable_valid_indices() == self.tentative_valid_indices());
-            assert(self.durable_valid_indices() == old(self).tentative_valid_indices());
-
-            self.finalize_outstanding_items(Ghost(subregion_view), Ghost(overall_metadata));
-            
-            proof {
-                assert(parse_item_table::<I, K>(subregion_view.committed(), overall_metadata.num_keys as nat, self.durable_valid_indices()) == Some(self@));
-                lemma_if_no_outstanding_writes_then_persistent_memory_view_can_only_crash_as_committed(subregion_view);
-                
-                let subregion_view = get_subregion_view(pm, overall_metadata.item_table_addr as nat,
-                    overall_metadata.item_table_size as nat);
-                assert forall |idx: u64| idx < overall_metadata.num_keys implies
-                    self.outstanding_item_table_entry_matches_pm_view(subregion_view, idx)
-                by {
-                    let entry_size = I::spec_size_of() + u64::spec_size_of();
-                    lemma_valid_entry_index(idx as nat, overall_metadata.num_keys as nat, entry_size);
-                }
-            }
-        }
-
-
-        /* temporarily commented out for subregion development 
-
-        pub exec fn play_item_log<PM, L>(
-            &mut self,
-            wrpm_region: &mut WriteRestrictedPersistentMemoryRegion<TrustedItemTablePermission, PM>,
-            table_id: u128,
-            log_entries: &Vec<OpLogEntryType<L>>,
-            Tracked(perm): Tracked<&TrustedItemTablePermission>,
-            Ghost(state): Ghost<DurableItemTableView<I>>
-        ) -> (result: Result<(), KvError<K>>)
-            where 
-                PM: PersistentMemoryRegion,
-                L: PmCopy,
-            requires 
-                // TODO
-            ensures 
-                // TODO 
-        {
-            Self::replay_log_item_table(wrpm_region, table_id, log_entries, self.item_slot_size, Tracked(perm), Ghost(state))?;
-            // replay_log_item_table cannot add newly-invalidated metadata entries back into the allocator,
-            // because it doesn't (and can't) take &mut self, so as a quick fix we'll just iterate over the log again.
-            // TODO: refactor so this happens in the same pass as is used in replay_log_item_table
-
-            for i in 0..log_entries.len() 
-            {
-                assume(false);
-                let log_entry = &log_entries[i];
-
-                if let OpLogEntryType::ItemTableEntryInvalidate { item_index } = log_entry {
-                    self.free_list.push(*item_index);
-                }
-            }
-
-            Ok(())
-        }
-
-        exec fn replay_log_item_table<PM, L>(
-            wrpm_region: &mut WriteRestrictedPersistentMemoryRegion<TrustedItemTablePermission, PM>,
-            table_id: u128,
-            log_entries: &Vec<OpLogEntryType<L>>,
-            item_slot_size: u64,
-            Tracked(perm): Tracked<&TrustedItemTablePermission>,
-            Ghost(state): Ghost<DurableItemTableView<I>>
-        ) -> (result: Result<(), KvError<K>>)
-            where 
-                PM: PersistentMemoryRegion,
-                L: PmCopy,
-            requires 
-                // TODO
-            ensures 
-                // TODO 
-        {
-            // There are only two types of operation that need to be replayed onto the item table:
-            // item commit and item invalidation. So we just need to determine the item index updated
-            // by each log entry and what we need to set the CDB to.
-            for i in 0..log_entries.len() 
-                invariant 
-                    // TODO
-            {
-                assume(false);
-                let log_entry = &log_entries[i];
-
-                let result = match log_entry {
-                    OpLogEntryType::ItemTableEntryCommit { item_index } => Some((CDB_TRUE, item_index)),
-                    OpLogEntryType::ItemTableEntryInvalidate { item_index } => Some((CDB_FALSE, item_index)),
-                    _ => None  // the other operations do not modify the item table
-                };
-
-                if let Some((cdb_val, item_index)) = result {
-                    // the slot offset is also the address of the CDB
-                    let item_slot_offset = ABSOLUTE_POS_OF_TABLE_AREA + item_index * item_slot_size;
-                    wrpm_region.serialize_and_write(item_slot_offset, &cdb_val, Tracked(perm));
-                }
-            }
-            Ok(())
-        }
-
-        // this function can be used to both create new items and do COW updates to existing items.
-        // must always write to an invalid slot
-        // this operation is NOT directly logged
-        // returns the index of the slot that the item was written to
-        pub exec fn tentatively_write_item<PM>(
-            &mut self,
-            wrpm_region: &mut WriteRestrictedPersistentMemoryRegion<TrustedItemTablePermission, PM>,
-            Ghost(item_table_id): Ghost<u128>,
-            item: &I,
-            Tracked(perm): Tracked<&TrustedItemTablePermission>,
-        ) -> (result: Result<u64, KvError<K>>)
-            where
-                PM: PersistentMemoryRegion,
-            requires
-                old(wrpm_region).inv(),
-                forall |i: int|  0 <= i < old(self).free_list().len() ==>
-                    0 <= #[trigger] old(self).free_list()[i] < old(self).num_keys,
-                ({
-                    let item_slot_size = old(self).spec_item_size() + u64::spec_size_of() + u64::spec_size_of();
-                    let metadata_header_size = ItemTableMetadata::spec_size_of() + u64::spec_size_of();
-                    &&& 0 <= item_slot_size < usize::MAX
-                    &&& 0 <= item_slot_size * old(self).num_keys < usize::MAX
-                    &&& 0 <= metadata_header_size + (item_slot_size * old(self).num_keys) < usize::MAX
-                })
-                // TODO
-            ensures
-                wrpm_region.inv()
-                // TODO
-        {
-            // pop a free index from the free list
-            assume(false);
-            let free_index = match self.free_list.pop() {
-                Some(index) => index,
-                None => return Err(KvError::OutOfSpace)
-            };
-            assert(free_index < self.num_keys);
-            let item_slot_size = (self.item_size as usize + traits_t::size_of::<u64>() + traits_t::size_of::<u64>()) as u64;
-            let item_slot_offset = ABSOLUTE_POS_OF_TABLE_AREA + free_index * item_slot_size;
-            let crc_addr = item_slot_offset + traits_t::size_of::<u64>() as u64;
-            let item_addr = crc_addr + traits_t::size_of::<u64>() as u64;
-
-            // calculate and write the CRC of the provided item
-            let crc = calculate_crc(item);
-            wrpm_region.serialize_and_write(crc_addr, &crc, Tracked(perm));
-            // write the item itself
-            wrpm_region.serialize_and_write(item_addr, item, Tracked(perm));
-
-            Ok(free_index)
-        }
-
-        // makes a slot valid by setting its valid bit.
-        // must log the operation before calling this function
-        pub exec fn commit_item<PM>(
-            &mut self,
-            wrpm_region: &mut WriteRestrictedPersistentMemoryRegion<TrustedItemTablePermission, PM>,
-            item_table_id: u128,
-            item_table_index: u64,
-            Tracked(perm): Tracked<&TrustedItemTablePermission>,
-        ) -> (result: Result<(), KvError<K>>)
-            where
-                PM: PersistentMemoryRegion,
-            requires
-                old(wrpm_region).inv(),
-                ({
-                    let item_slot_size = old(self).spec_item_size() + u64::spec_size_of() + u64::spec_size_of();
-                    let metadata_header_size = ItemTableMetadata::spec_size_of() + u64::spec_size_of();
-                    &&& 0 <= item_slot_size < usize::MAX
-                    &&& 0 <= item_slot_size * old(self).num_keys < usize::MAX
-                    &&& 0 <= metadata_header_size + (item_slot_size * old(self).num_keys) < usize::MAX
-                })
-                // TODO: item update must have been logged
-            ensures
-                wrpm_region.inv(),
-                // TODO
-        {
-            assume(false);
-            let item_slot_size = (self.item_size as usize + traits_t::size_of::<u64>() + traits_t::size_of::<u64>()) as u64;
-            let item_slot_offset = ABSOLUTE_POS_OF_TABLE_AREA + item_table_index * item_slot_size;
-            wrpm_region.serialize_and_write(item_slot_offset + RELATIVE_POS_OF_VALID_CDB, &CDB_TRUE, Tracked(perm));
-            Ok(())
-        }
-
-        pub fn write_setup_metadata<PM>(pm_region: &mut PM, num_keys: u64)
-        where
-            PM: PersistentMemoryRegion,
-        requires
-            old(pm_region).inv(),
-            old(pm_region)@.len() == 1,
-            old(pm_region)@.no_outstanding_writes(),
-            ({
-                let item_size = I::spec_size_of() + u64::spec_size_of() + u64::spec_size_of();
-                let metadata_header_size = ItemTableMetadata::spec_size_of() + u64::spec_size_of();
-                old(pm_region)@.len() >= metadata_header_size + (item_size * num_keys)
-            })
-            // TODO: precondition that the region is large enough
-        ensures
-            pm_region.inv(),
-            // TODO: postcondition that the table is set up correctly
-    {
-        // Initialize metadata header and compute its CRC
-        let metadata_header = ItemTableMetadata {
-            version_number: ITEM_TABLE_VERSION_NUMBER,
-            item_size: I::size_of() as u64,
-            num_keys,
-            _padding: 0,
-            program_guid: ITEM_TABLE_PROGRAM_GUID,
-        };
-        let metadata_crc = calculate_crc(&metadata_header);
-
-        let metadata_header_addr = ABSOLUTE_POS_OF_METADATA_HEADER;
-        let crc_addr = metadata_header_addr + traits_t::size_of::<ItemTableMetadata>() as u64;
-
-        pm_region.serialize_and_write(metadata_header_addr, &metadata_header);
-        pm_region.serialize_and_write(crc_addr, &metadata_crc);
-    }
-
-    pub fn read_table_metadata<PM>(pm_region: &PM, table_id: u128) -> (result: Result<Box<ItemTableMetadata>, KvError<K>>)
-        where
-            PM: PersistentMemoryRegion,
-        requires
-            pm_region.inv()
-            // TODO: finish writing preconditions
-        ensures
-            match result {
-                Ok(output_table) => {
-                    let item_slot_size = I::spec_size_of() + u64::spec_size_of() + u64::spec_size_of();
-                    let metadata_header_size = ItemTableMetadata::spec_size_of() + u64::spec_size_of();
-                    let num_keys = output_table.num_keys;
-                    &&& 0 <= item_slot_size < usize::MAX
-                    &&& 0 <= item_slot_size * num_keys < usize::MAX
-                    &&& 0 <= metadata_header_size + (item_slot_size * num_keys) < usize::MAX
-                    &&& output_table.item_size == I::spec_size_of()
-
-                }
-                Err(_) => true
-            }
-            // TODO: finish writing postconditions
-        {
-            assume(false);
-
-            let ghost mem = pm_region@.committed();
-
-            // read in the metadata structure and its CRC, make sure it has not been corrupted
-
-            let ghost true_main_table = ItemTableMetadata::spec_from_bytes(mem.subrange(ABSOLUTE_POS_OF_METADATA_HEADER as int, ABSOLUTE_POS_OF_METADATA_HEADER + ItemTableMetadata::spec_size_of()));
-            let ghost true_crc = u64::spec_from_bytes(mem.subrange(ABSOLUTE_POS_OF_HEADER_CRC as int, ABSOLUTE_POS_OF_HEADER_CRC + u64::spec_size_of()));
-
-            let metadata_header_addr = ABSOLUTE_POS_OF_METADATA_HEADER;
-            let crc_addr = metadata_header_addr + traits_t::size_of::<ItemTableMetadata>() as u64;
-
-            let table_metadata = pm_region.read_aligned::<ItemTableMetadata>(metadata_header_addr).map_err(|e| KvError::PmemErr { pmem_err: e })?;
-            let table_crc = pm_region.read_aligned::<u64>(crc_addr).map_err(|e| KvError::PmemErr { pmem_err: e })?;
-
-            let ghost header_addrs = Seq::new(ItemTableMetadata::spec_size_of() as nat, |i: int| ABSOLUTE_POS_OF_METADATA_HEADER + i);
-            let ghost crc_addrs = Seq::new(u64::spec_size_of() as nat, |i: int| ABSOLUTE_POS_OF_HEADER_CRC + i);
-
-            let ghost true_header_bytes = Seq::new(ItemTableMetadata::spec_size_of() as nat, |i: int| mem[header_addrs[i]]);
-            let ghost true_crc_bytes = Seq::new(u64::spec_size_of() as nat, |i: int| mem[crc_addrs[i]]);
-
-            if !check_crc(table_metadata.as_slice(), table_crc.as_slice(), Ghost(mem),
-                    Ghost(pm_region.constants().impervious_to_corruption),
-                    Ghost(header_addrs), 
-                    Ghost(crc_addrs)) {
-                return Err(KvError::CRCMismatch);
-            }
-
-            let table_metadata = table_metadata.extract_init_val(
-                Ghost(true_main_table),
-                Ghost(true_header_bytes),
-                Ghost(pm_region.constants().impervious_to_corruption),
-            );
-
-            // Since we've already checked for corruption, this condition should never fail
-            if {
-                ||| table_metadata.program_guid != ITEM_TABLE_PROGRAM_GUID
-                ||| table_metadata.version_number != ITEM_TABLE_VERSION_NUMBER
-                ||| table_metadata.item_size != I::size_of() as u64
-            } {
-                return Err(KvError::InvalidItemTableHeader);
-            }
-
-            return Ok(table_metadata);
-        }
-        */
-    }
-}
+use crate::kv::durable::commonlayout_v::*;
+use crate::kv::durable::itemtablelayout_v::*;
+use crate::kv::durable::oplog::logentry_v::*;
+use crate::kv::durable::inv_v::*;
+use crate::kv::durable::util_v::*;
+use crate::kv::kvimpl_t::*;
+use crate::kv::layout_v::*;
+use crate::kv::setup_v::*;
+use crate::pmem::crc_t::*;
+use crate::pmem::pmemspec_t::*;
+use crate::pmem::pmemutil_v::*;
+use crate::pmem::pmcopy_t::*;
+use crate::pmem::wrpm_t::*;
+use crate::pmem::traits_t;
+use crate::pmem::subregion_v::*;
+use crate::util_v::*;
+use builtin::*;
+use builtin_macros::*;
+use std::hash::Hash;
+use vstd::assert_seqs_equal;
+use vstd::hash_map::*;
+use vstd::bytes::*;
+use vstd::prelude::*;
+use std::collections::HashMap;
+
+verus! {
+    #[verifier::ext_equal]
+    pub struct DurableItemTableView<I>
+    {
+        pub durable_item_table: Seq<Option<I>>,
+    }
+
+    impl<I> DurableItemTableView<I>
+    {
+        pub open spec fn init(num_keys: int) -> Self
+        {
+            Self {
+                durable_item_table: Seq::new(num_keys as nat, |i: int| None),
+            }
+        }
+
+        pub open spec fn new(item_table: Seq<Option<I>>) -> Self
+        {
+            Self {
+                durable_item_table: item_table,
+            }
+        }
+
+        // pub closed spec fn spec_index(self, index: int) -> Option<DurableItemTableViewEntry<I>>
+        // {
+        //     if index < 0 || index >= self.len() 
+        //     {
+        //         self.item_table[index]
+        //     } else {
+        //         None
+        //     }
+        // }
+
+        pub open spec fn len(self) -> nat 
+        {
+            self.durable_item_table.len()
+        }
+
+        pub open spec fn delete(self, index: int) -> Self {
+            Self {
+                durable_item_table: self.durable_item_table.update(index, None)
+            }
+        }
+        
+        pub open spec fn update(self, index: int, item: I) -> Self
+        {
+            if index < 0 || index >= self.len() {
+                self
+            }
+            else {
+                Self{ durable_item_table: self.durable_item_table.update(index, Some(item)) }
+            }
+        }
+
+        // // Inserting an entry and committing it are two separate operations. Inserted entries
+        // // are invalid until they are explicitly committed. Attempting to insert at an index
+        // // that already has a valid entry results in an error.
+        // // TODO: update these operations for version without valid CDBs in the items
+        // pub closed spec fn insert<K>(self, index: int, crc: u64, item: I) -> Result<Self, KvError<K>> 
+        //     where 
+        //         K: std::fmt::Debug
+        // {
+        //     if index < 0 || index >= self.len() {
+        //         Err(KvError::IndexOutOfRange)
+        //     } else if self[index] is Some {
+        //         Err(KvError::EntryIsValid)
+        //     } else {
+        //         Ok(Self {
+        //             item_table: self.item_table.update(
+        //                     index,
+        //                     Some(DurableItemTableViewEntry {
+        //                         crc,
+        //                         item,
+        //                     })
+        //                 ),
+
+        //             }
+        //         )
+        //     } 
+        // }
+
+        // // pub closed spec fn commit_entry(self, index: int) -> Result<Self, KvError<K>> 
+        // // {
+        // //     if index < 0 || index >= self.len() {
+        // //         Err(KvError::IndexOutOfRange)
+        // //     } else if self[index] is Some {
+        // //         Err(KvError::EntryIsValid)
+        // //     } else {
+        // //         let old_entry = self.item_table[index];
+        // //         Ok(Self {
+        // //             item_table: self.item_table.update(
+        // //                 index,
+        // //                 Some(DurableItemTableViewEntry {
+        // //                     crc: old_entry.crc,
+        // //                     item: old_entry.item
+        // //                 })
+        // //             ),
+        // //             _phantom: None
+        // //         })
+        // //     }
+        // // }
+
+        // pub closed spec fn invalidate_entry<K>(self, index: int) -> Result<Self, KvError<K>>
+        //     where 
+        //         K: std::fmt::Debug
+        // {
+        //     if index < 0 || index >= self.len() {
+        //         Err(KvError::IndexOutOfRange)
+        //     } else if self[index] is None {
+        //         Err(KvError::EntryIsNotValid)
+        //     } else {
+        //         let old_entry = self.item_table[index];
+        //         Ok(Self {
+        //             item_table: self.item_table.update(
+        //                 index,
+        //                 None
+        //             ),
+        //         })
+        //     }
+        // }
+    }
+
+    pub open spec fn key_index_info_contains_index<K>(key_index_info: Seq<(Box<K>, u64, u64)>, idx: u64) -> bool
+    {
+        exists|j: int| 0 <= j < key_index_info.len() && (#[trigger] key_index_info[j]).2 == idx
+    }
+
+    // pub struct DurableItemTableAllocatorView 
+    // {
+    //     pub free_list: Set<u64>,
+    //     pub pending_allocations: Set<u64>,
+    //     pub pending_deallocations: Set<u64>
+    // }
+
+    // impl DurableItemTableAllocatorView {
+    //     // pub open spec fn spec_abort_alloc_transaction(self) -> Self 
+    //     // {
+    //     //     Self {
+    //     //         free_list: self.free_list + self.pending_allocations,
+    //     //         pending_allocations: Set::empty(),
+    //     //         pending_deallocations: Set::empty(),
+    //     //     }
+    //     // }
+
+    //     // pub open spec fn pending_alloc_check(
+    //     //     self,
+    //     //     idx: u64,
+    //     //     current_valid_indices: Set<u64>,
+    //     //     tentative_valid_indices: Set<u64>
+    //     // ) -> bool 
+    //     // {
+    //     //     // If an index is in the current valid index set but not the tentative one, 
+    //     //     // it is pending deallocation. We still consider this index valid because it
+    //     //     // will be valid upon recovery if we were to crash right now.
+    //     //     &&& {
+    //     //         &&& current_valid_indices.contains(idx)
+    //     //         &&& !tentative_valid_indices.contains(idx)
+    //     //     } <==> self.pending_deallocations.contains(idx) 
+    //     //     // If an index is not in the current valid index set but is in the tentative one,
+    //     //     // it is pending allocation
+    //     //     &&& {
+    //     //         &&& !current_valid_indices.contains(idx)
+    //     //         &&& tentative_valid_indices.contains(idx)
+    //     //     } <==> self.pending_allocations.contains(idx)
+    //     //     // If the index is in neither set, it is in the free list
+    //     //     &&& {
+    //     //         &&& !current_valid_indices.contains(idx)
+    //     //         &&& !tentative_valid_indices.contains(idx)
+    //     //     } <==> self.free_list.contains(idx)
+    //     //     // If the index is in both sets, it's valid and not pending deallocation.
+    //     //     &&& {
+    //     //         &&& current_valid_indices.contains(idx)
+    //     //         &&& tentative_valid_indices.contains(idx)
+    //     //     } ==> !self.pending_deallocations.contains(idx)
+    //     // }
+    // }
+
+    #[verifier::reject_recursive_types(I)]
+    pub enum OutstandingItem<I> {
+        Created(I),
+        CreatedThenDeleted,
+        Deleted,
+    }
+
+    // #[verifier::reject_recursive_types(I)]
+    // pub struct OutstandingItem<I> {
+    //     pub status: EntryStatus,
+    //     pub item: I,
+    // }
+
+    #[verifier::reject_recursive_types(I)]
+    pub struct OutstandingItems<I> {
+        pub contents: HashMap<u64, OutstandingItem<I>>,
+    }
+
+    impl<I> OutstandingItems<I> {
+        pub open spec fn inv(self) -> bool 
+        {
+            self.contents@.dom().finite()
+        }
+
+        pub open spec fn view(self) -> Map<u64, OutstandingItem<I>>
+        {
+            self.contents@
+        }
+
+        pub exec fn new() -> (out: Self) 
+            ensures 
+                out.inv(),
+                out.contents@.len() == 0,
+        {
+            Self { contents: HashMap::new() }
+        }
+
+        pub open spec fn len(self) -> nat 
+        {
+            self.contents@.len()
+        }
+
+        pub open spec fn spec_index(self, i: u64) -> Option<OutstandingItem<I>>
+        {
+            if self@.contains_key(i) {
+                Some(self@[i])
+            } else {
+                None
+            }
+        }
+
+        pub exec fn clear(&mut self) 
+            requires 
+                old(self).inv(),
+            ensures 
+                self.contents@.len() == 0,
+                self.inv(),
+        {
+            self.contents.clear();
+        }
+    }
+
+    #[verifier::reject_recursive_types(I)]
+    pub struct DurableItemTable<K, I>
+        where
+            K: Hash + Eq + Clone + PmCopy + Sized + std::fmt::Debug,
+            I: PmCopy + Sized + std::fmt::Debug,
+    {
+        pub item_size: u64,
+        pub entry_size: u64,
+        pub num_keys: u64,
+        pub free_list: Vec<u64>,
+        pub modified_indices: Vec<u64>,
+        pub outstanding_items: OutstandingItems<I>, // when we can read outstanding bytes, this doesn't need to store I
+        pub state: Ghost<DurableItemTableView<I>>,
+        pub _phantom: Ghost<Option<K>>,
+    }
+
+    impl<K, I> DurableItemTable<K, I>
+        where
+            K: Hash + Eq + Clone + PmCopy + Sized + std::fmt::Debug,
+            I: PmCopy + Sized + std::fmt::Debug,
+    {
+        pub open spec fn view(self) -> DurableItemTableView<I>
+        {
+            self.state@
+        }
+
+        pub open spec fn free_list(self) -> Set<u64>
+        {
+            self.free_list@.to_set()
+        }
+
+        // this function returns the set of indices with valid items 
+        // in the current durable state. the durable kv store should 
+        // maintain as an invariant that this matches the main table's
+        // durable valid item indices.
+        pub open spec fn durable_valid_indices(self) -> Set<u64>
+        {
+            Set::new(|i: u64| {
+                &&& 0 <= i < self@.durable_item_table.len()
+                &&& self@.durable_item_table[i as int] is Some
+            })
+        }
+
+        // same as durable_valid_indices, except it returns a set including
+        // indices with outstanding Created items and excluding Deleted items
+        pub open spec fn tentative_valid_indices(self) -> Set<u64>
+        {
+            Set::new(|i: u64| {
+                &&& 0 <= i < self@.durable_item_table.len()
+                &&& {
+                    ||| {
+                            &&& self.outstanding_items[i] matches Some(item)
+                            &&& item is Created 
+                        } 
+                    ||| {
+                            &&& self.outstanding_items[i] is None
+                            &&& self@.durable_item_table[i as int] is Some
+                        }
+                }
+            })
+        }
+
+        pub open spec fn tentative_view(self) -> DurableItemTableView<I>
+        {
+            DurableItemTableView {
+                durable_item_table: self@.durable_item_table.map(|i: int, e| {
+                    if self.outstanding_items@.contains_key(i as u64) {
+                        let outstanding_item = self.outstanding_items@[i as u64];
+                        match outstanding_item {
+                            OutstandingItem::Created(item) => Some(item),
+                            OutstandingItem::Deleted | OutstandingItem::CreatedThenDeleted => None,
+                        }
+                    } else {
+                        e
+                    }
+                })
+            }
+        }
+
+        pub open spec fn outstanding_item_table_entry_matches_pm_view(
+            self,
+            pm: PersistentMemoryRegionView,
+            i: u64
+        ) -> bool
+        {
+            let entry_size = I::spec_size_of() + u64::spec_size_of();
+            let start = index_to_offset(i as nat, entry_size as nat) as int;
+            match self.outstanding_items[i] {
+                None => pm.no_outstanding_writes_in_range(start, start + entry_size),
+                Some(item) => {
+                    match item {
+                        OutstandingItem::Created(item) => {
+                            &&& outstanding_bytes_match(pm, start, spec_crc_bytes(I::spec_to_bytes(item)))
+                            &&& outstanding_bytes_match(pm, start + u64::spec_size_of(), I::spec_to_bytes(item))
+                        },
+                        // with CreatedThenDeleted, there are outstanding bytes, but we don't know (or really care)
+                        // what they are anymore
+                        OutstandingItem::CreatedThenDeleted => true, 
+                        OutstandingItem::Deleted => pm.no_outstanding_writes_in_range(start, start + entry_size),
+                    }
+                },
+            }
+        }
+                                                                      
+        pub open spec fn opaquable_inv(self, overall_metadata: OverallMetadata, valid_indices: Set<u64>) -> bool
+        {
+            let entry_size = I::spec_size_of() + u64::spec_size_of();
+            &&& self.item_size == overall_metadata.item_size
+            &&& self.entry_size == entry_size
+            &&& self.free_list@.no_duplicates()
+            &&& self.modified_indices@.no_duplicates()
+            &&& forall|idx: u64| self.free_list@.contains(idx) ==> 
+                    0 <= idx < overall_metadata.num_keys
+            &&& forall |idx: u64| self.modified_indices@.contains(idx) ==> 
+                    0 <= idx < overall_metadata.num_keys
+
+            &&& forall |idx: u64| self.outstanding_items@.contains_key(idx) <==> 
+                    #[trigger] self.modified_indices@.contains(idx)
+            &&& self.outstanding_items@.len() == self.modified_indices@.len()
+
+            // free list and list of modified indices are always disjoint
+            &&& forall |idx: u64| #[trigger] self.modified_indices@.contains(idx) ==>
+                    !self.free_list@.contains(idx)
+            &&& forall |idx: u64| self.free_list@.contains(idx) ==>
+                    !(#[trigger] self.modified_indices@.contains(idx))
+
+            // if an item is not free, it is valid or has an outstanding update
+            &&& forall |idx: u64| 0 <= idx < self@.durable_item_table.len() && !self.free_list@.contains(idx) ==>
+                    self@.durable_item_table[idx as int] is Some || #[trigger] self.modified_indices@.contains(idx)
+
+            // if an entry is valid in the durable table, it is not free
+            &&& forall |idx: u64| {
+                &&& 0 <= idx < self@.durable_item_table.len() 
+                &&& {
+                    ||| self@.durable_item_table[idx as int] is Some
+                    ||| self.outstanding_items[idx] is Some
+                }
+            } ==> !(#[trigger] self.free_list@.contains(idx))
+
+            // if an idx has an outstanding create write, it is currently invalid
+            // in the durable state
+            &&& forall |idx: u64| {
+                &&& #[trigger] self.outstanding_items@.contains_key(idx) 
+                &&& (self.outstanding_items@[idx] is Created || self.outstanding_items@[idx] is CreatedThenDeleted)
+            } ==> self@.durable_item_table[idx as int] is None
+
+            // if an idx has an outstanding delete write, it is currently valid
+            // in the durable state
+            &&& forall |idx: u64| {
+                &&& #[trigger] self.outstanding_items@.contains_key(idx) 
+                &&& self.outstanding_items@[idx] is Deleted 
+            } ==> self@.durable_item_table[idx as int] is Some
+
+            &&& self.modified_indices@.len() <= self@.durable_item_table.len()
+            &&& self.outstanding_items.inv()
+
+            // &&& forall|i: int| 0 <= i < self.pending_allocations@.len() ==> 
+            //         self.pending_allocations@[i] < overall_metadata.num_keys
+            // &&& forall |i: int| 0 <= i < self.pending_deallocations@.len() ==>
+            //         self.pending_deallocations@[i] < overall_metadata.num_keys
+            
+            // &&& forall|i: int, j: int| 0 <= i < self.free_list@.len() && 0 <= j < self.free_list@.len() && i != j ==>
+            //         self.free_list@[i] != self.free_list@[j]
+            
+                    // &&& forall|i: int| 0 <= i < self.free_list@.len() ==>
+            //         self.outstanding_item_table@[#[trigger] self.free_list@[i] as int] is None
+            // &&& forall|idx: u64| valid_indices.contains(idx) ==>
+            //     #[trigger] self.outstanding_item_table@[idx as int] is None
+        }
+
+        // TODO: this needs to say something about pending allocations
+        pub open spec fn inv(
+            self,
+            pm_view: PersistentMemoryRegionView,
+            overall_metadata: OverallMetadata,
+            // valid_indices: Set<u64>,
+        ) -> bool
+        {
+            let entry_size = I::spec_size_of() + u64::spec_size_of();
+            &&& self.opaquable_inv(overall_metadata, self.tentative_valid_indices())
+            &&& self@.len() == self.num_keys == overall_metadata.num_keys
+            &&& pm_view.len() >= overall_metadata.item_table_size >= overall_metadata.num_keys * entry_size
+            // &&& forall|idx: u64| #[trigger] valid_indices.contains(idx) ==> 
+            //         !self.free_list().contains(idx) && !self.pending_allocations_view().contains(idx)
+            // &&& self.pending_allocations_view().disjoint(self.pending_deallocations_view())
+            // &&& self.free_list().disjoint(self.pending_deallocations_view())
+            &&& forall |s| #[trigger] pm_view.can_crash_as(s) ==>
+                   parse_item_table::<I, K>(s, overall_metadata.num_keys as nat, self.durable_valid_indices()) == Some(self@)
+            &&& forall|idx: u64| self.durable_valid_indices().contains(idx) ==> {
+                let entry_bytes = extract_bytes(pm_view.committed(), index_to_offset(idx as nat, entry_size as nat), entry_size as nat);
+                &&& idx < overall_metadata.num_keys
+                &&& validate_item_table_entry::<I, K>(entry_bytes)
+                &&& self@.durable_item_table[idx as int] is Some
+                &&& self@.durable_item_table[idx as int] == parse_item_entry::<I, K>(entry_bytes)
+            }
+            &&& forall |idx: u64| idx < overall_metadata.num_keys ==>
+                self.outstanding_item_table_entry_matches_pm_view(pm_view, idx)
+            &&& pm_view.no_outstanding_writes_in_range(overall_metadata.num_keys * entry_size,
+                                                      overall_metadata.item_table_size as int)
+            // &&& forall|idx: u64| self.pending_allocations@.contains(idx) ==>
+            //     #[trigger] self.outstanding_item_table@[idx as int] is Some
+
+            // &&& forall |idx: u64| 0 <= idx < self.num_keys ==> 
+            //         self.allocator_view().spec_abort_alloc_transaction().pending_alloc_check(idx, valid_indices, valid_indices)
+        }
+
+        // pub open spec fn pending_alloc_inv(
+        //     self,
+        //     current_valid_indices: Set<u64>,
+        //     tentative_valid_indices: Set<u64>
+        // ) -> bool
+        // {
+        //     forall |idx: u64| 0 <= idx < self.num_keys ==> 
+        //         self.allocator_view().pending_alloc_check(idx, current_valid_indices, tentative_valid_indices)
+        // }
+
+        // pub open spec fn pending_alloc_check(
+        //     self,
+        //     idx: u64,
+        //     current_valid_indices: Set<u64>,
+        //     durable_valid_indices: Set<u64>,
+        //     tentative_valid_indices: Set<u64>
+        // ) -> bool 
+        // {
+        //     // If an index is in the current valid index set but not the tentative one, 
+        //     // it is pending deallocation. We still consider this index valid because it
+        //     // will be valid upon recovery if we were to crash right now.
+        //     &&& {
+        //         &&& durable_valid_indices.contains(idx)
+        //         &&& !tentative_valid_indices.contains(idx)
+        //     } <==> {
+        //         &&& self.pending_deallocations_view().contains(idx) 
+        //         &&& current_valid_indices.contains(idx)
+        //     }
+        //     // If an index is not in the current valid index set but is in the tentative one,
+        //     // it is pending allocation
+        //     &&& {
+        //         &&& !durable_valid_indices.contains(idx)
+        //         &&& tentative_valid_indices.contains(idx)
+        //     } <==> self.pending_allocations_view().contains(idx)
+        //     // If the index is in neither set, it is in the free list
+        //     &&& {
+        //         &&& !durable_valid_indices.contains(idx)
+        //         &&& !tentative_valid_indices.contains(idx)
+        //     } <==> self.free_list().contains(idx)
+        //     // If the index is in both sets, it's valid and not pending deallocation.
+        //     &&& {
+        //         &&& durable_valid_indices.contains(idx)
+        //         &&& tentative_valid_indices.contains(idx)
+        //     } <==> {
+        //         &&& !self.pending_deallocations_view().contains(idx) 
+        //         &&& current_valid_indices.contains(idx)
+        //     }
+        // }
+
+        // // TODO @hayley look at the triggers here
+        // pub proof fn lemma_valid_indices_disjoint_with_free_and_pending_alloc(
+        //     self,
+        //     current_valid_indices: Set<u64>,
+        //     tentative_valid_indices: Set<u64>
+        // )
+        //     requires 
+        //         self.pending_alloc_inv(current_valid_indices, tentative_valid_indices),
+        //     ensures 
+        //         forall |idx: u64| 0 <= idx < self.num_keys && !(#[trigger] current_valid_indices.contains(idx)) ==> {
+        //             ||| self.pending_allocations_view().contains(idx)
+        //             ||| self.free_list().contains(idx)
+        //         },
+        //         forall|idx: u64| 0 <= idx < self.num_keys && #[trigger] current_valid_indices.contains(idx) ==> 
+        //             !self.free_list().contains(idx) && !self.pending_allocations_view().contains(idx),
+        //         forall|idx: u64| #![trigger current_valid_indices.contains(idx)]
+        //             0 <= idx < self.num_keys && self.free_list().contains(idx) ==>
+        //             !current_valid_indices.contains(idx) && !tentative_valid_indices.contains(idx),
+        // {
+        //     // Annoyingly, we have to have the entire alloc check specified here, presumably 
+        //     // to hit the proper triggers. 
+        //     assert(forall |idx: u64| #![trigger current_valid_indices.contains(idx)]
+        //             0 <= idx < self.num_keys &&
+        //             self.allocator_view().pending_alloc_check(idx, current_valid_indices, tentative_valid_indices) ==> {
+        //             &&& {
+        //                     &&& current_valid_indices.contains(idx)
+        //                     &&& !tentative_valid_indices.contains(idx)
+        //                 } <==> self.pending_deallocations_view().contains(idx)
+        //             &&& {
+        //                     &&& !current_valid_indices.contains(idx)
+        //                     &&& tentative_valid_indices.contains(idx)
+        //                 } <==> self.pending_allocations_view().contains(idx)
+        //             &&& {
+        //                     &&& !current_valid_indices.contains(idx)
+        //                     &&& !tentative_valid_indices.contains(idx)
+        //                } <==> self.free_list().contains(idx)
+        //             &&& {
+        //                     &&& current_valid_indices.contains(idx)
+        //                     &&& tentative_valid_indices.contains(idx)
+        //                } ==> !self.pending_deallocations_view().contains(idx) 
+        //         }
+        //     );
+        // }
+
+        pub open spec fn valid(
+            self,
+            pm_view: PersistentMemoryRegionView,
+            overall_metadata: OverallMetadata,
+            valid_indices: Set<u64>,
+        ) -> bool
+        {
+            &&& self.inv(pm_view, overall_metadata)
+            // &&& forall|idx: u64| idx < overall_metadata.num_keys ==>
+            //     #[trigger] self.outstanding_item_table@[idx as int] is None
+        }
+
+        // pub open spec fn pending_allocations_view(self) -> Set<u64>
+        // {
+        //     self.pending_allocations@.to_set()
+        // }
+
+        // pub open spec fn pending_deallocations_view(self) -> Set<u64>
+        // {
+        //     self.pending_deallocations@.to_set()
+        // }
+
+        proof fn lemma_establish_bytes_parseable_for_valid_item(
+            self,
+            pm: PersistentMemoryRegionView,
+            overall_metadata: OverallMetadata,
+            index: u64,
+        )
+            requires
+                self.inv(pm, overall_metadata),
+                0 <= index < overall_metadata.num_keys,
+                self.durable_valid_indices().contains(index),
+                self@.durable_item_table[index as int] is Some,
+            ensures
+                ({
+                    let entry_size = I::spec_size_of() + u64::spec_size_of();
+                    let crc_bytes = extract_bytes(
+                        pm.committed(),
+                        (index * entry_size as u64) as nat,
+                        u64::spec_size_of() as nat,
+                    );
+                    let item_bytes = extract_bytes(
+                        pm.committed(),
+                        (index * entry_size as u64) as nat + u64::spec_size_of(),
+                        I::spec_size_of() as nat,
+                    );
+                    &&& u64::bytes_parseable(crc_bytes)
+                    &&& I::bytes_parseable(item_bytes)
+                    &&& crc_bytes == spec_crc_bytes(item_bytes)
+                }),
+        {
+            let entry_size = I::spec_size_of() + u64::spec_size_of();
+            lemma_valid_entry_index(index as nat, overall_metadata.num_keys as nat, entry_size as nat);
+            let entry_bytes = extract_bytes(pm.committed(), (index * entry_size) as nat, entry_size as nat);
+            assert(extract_bytes(entry_bytes, 0, u64::spec_size_of()) =~=
+                   extract_bytes(pm.committed(), (index * entry_size as u64) as nat, u64::spec_size_of()));
+            assert(extract_bytes(entry_bytes, u64::spec_size_of(), I::spec_size_of()) =~=
+                   extract_bytes(pm.committed(),
+                                 (index * entry_size as u64) as nat + u64::spec_size_of(),
+                                 I::spec_size_of()));
+            assert(validate_item_table_entry::<I, K>(entry_bytes));
+        }
+
+        pub open spec fn get_latest_item_at_index(self, index: u64) -> Option<I>
+        {
+            if self.outstanding_items@.contains_key(index) {
+                match self.outstanding_items[index].unwrap() {
+                    OutstandingItem::Created(item) => Some(item),
+                    OutstandingItem::Deleted | OutstandingItem::CreatedThenDeleted => None
+                }
+            } else if self@.durable_item_table[index as int] is Some {
+                self@.durable_item_table[index as int]
+            } else {
+                None
+            }
+        }
+
+        exec fn outstanding_item_create(&mut self, index: u64, item: I, Ghost(overall_metadata): Ghost<OverallMetadata>) 
+            requires 
+                // since we've removed this index from the free list, opaquable_inv 
+                // doesn't hold here. most preconditions are conjuncts from opaquable_inv
+                // that do currently hold; we reestablish the rest in this function
+                old(self).outstanding_items.inv(),
+                old(self).outstanding_items[index] is None,
+                old(self)@.durable_item_table[index as int] is None,
+                forall |idx: u64| old(self).outstanding_items@.contains_key(idx) <==> 
+                    #[trigger] old(self).modified_indices@.contains(idx),
+                forall |idx: u64| old(self).modified_indices@.contains(idx) ==>
+                    idx < overall_metadata.num_keys,
+                forall |idx: u64| old(self).free_list@.contains(idx) ==>
+                    idx < overall_metadata.num_keys,
+
+                !old(self).free_list@.contains(index),
+                forall |idx: u64| #[trigger] old(self).modified_indices@.contains(idx) ==>
+                    !old(self).free_list@.contains(idx),
+                forall |idx: u64| old(self).free_list@.contains(idx) ==>
+                    !(#[trigger] old(self).modified_indices@.contains(idx)),
+                forall |idx: u64| 0 <= idx < old(self)@.durable_item_table.len() && !old(self).free_list@.contains(idx) && idx != index ==>
+                    old(self)@.durable_item_table[idx as int] is Some || #[trigger] old(self).modified_indices@.contains(idx),
+                forall |idx: u64| {
+                    &&& 0 <= idx < old(self)@.durable_item_table.len() 
+                    &&& {
+                        ||| old(self)@.durable_item_table[idx as int] is Some
+                        ||| old(self).outstanding_items[idx] is Some
+                    }
+                } ==> !(#[trigger] old(self).free_list@.contains(idx)),
+                forall |idx: u64| {
+                    &&& #[trigger] old(self).outstanding_items@.contains_key(idx) 
+                    &&& (old(self).outstanding_items@[idx] is Created || old(self).outstanding_items@[idx] is CreatedThenDeleted)
+                } ==> old(self)@.durable_item_table[idx as int] is None,
+                forall |idx: u64| {
+                    &&& #[trigger] old(self).outstanding_items@.contains_key(idx) 
+                    &&& old(self).outstanding_items@[idx] is Deleted 
+                } ==> old(self)@.durable_item_table[idx as int] is Some,
+                forall |idx: u64| #[trigger] old(self).outstanding_items@.contains_key(idx) ==> ({
+                    ||| old(self).outstanding_items@[idx] is Created
+                    ||| old(self).outstanding_items@[idx] is Deleted
+                    ||| old(self).outstanding_items@[idx] is CreatedThenDeleted
+                }),
+
+                index < overall_metadata.num_keys,
+                old(self).modified_indices@.len() <= old(self)@.durable_item_table.len(),
+                old(self)@.durable_item_table.len() == overall_metadata.num_keys,
+
+                old(self).item_size == overall_metadata.item_size,
+                old(self).free_list@.no_duplicates(),
+                old(self).modified_indices@.no_duplicates(),
+                old(self).entry_size == I::spec_size_of() + u64::spec_size_of(),
+                old(self).outstanding_items@.len() == old(self).modified_indices@.len(),
+            ensures 
+                self.opaquable_inv(overall_metadata, self.tentative_valid_indices()),
+                self.outstanding_items.inv(),
+                self@ == old(self)@,
+                self.entry_size == old(self).entry_size,
+                self.num_keys == old(self).num_keys,
+                self.free_list@ == old(self).free_list@,
+                forall |idx: u64| self.outstanding_items@.contains_key(idx) <==> 
+                    #[trigger] self.modified_indices@.contains(idx),
+                ({
+                    let outstanding_item = OutstandingItem::Created(item);
+                    self.outstanding_items@ == old(self).outstanding_items@.insert(index, outstanding_item)
+                })
+        {
+            let outstanding_item = OutstandingItem::Created(item);
+            self.outstanding_items.contents.insert(index, outstanding_item);
+
+            self.modified_indices.push(index);
+
+            proof {
+                assert(!old(self).modified_indices@.contains(index));
+
+                // trigger useful facts about the new modified_indices list
+                assert forall |idx: u64| self.modified_indices@.contains(idx) implies
+                    idx < overall_metadata.num_keys
+                by {
+                    if idx == index { assert(index < overall_metadata.num_keys); } 
+                    else { assert(old(self).modified_indices@.contains(idx)); }
+                }
+                assert(self.modified_indices@.subrange(0, self.modified_indices@.len() - 1) == old(self).modified_indices@);
+                assert(self.modified_indices@[self.modified_indices@.len() - 1] == index);
+
+                broadcast use vstd::std_specs::hash::group_hash_axioms;
+
+                // Prove that modified indices and outstanding items still match
+                assert forall |idx: u64| self.outstanding_items@.contains_key(idx) implies 
+                    #[trigger] self.modified_indices@.contains(idx) 
+                by {
+                    if idx == index {
+                        assert(self.modified_indices@.contains(index));
+                    } else {
+                        assert(old(self).outstanding_items@.contains_key(idx));
+                        assert(old(self).modified_indices@.contains(idx));
+                    }
+                }
+                assert forall |idx: u64| #[trigger] self.modified_indices@.contains(idx) implies
+                    self.outstanding_items@.contains_key(idx)
+                by {
+                    if idx == index {
+                        assert(self.outstanding_items.contents@.contains_key(idx));
+                    } else {
+                        assert(old(self).modified_indices@.contains(idx));
+                        assert(old(self).outstanding_items@.contains_key(idx));
+                    }
+                }
+
+                // Prove that modified indices and the free list are still disjoint
+                assert forall |idx: u64| #[trigger] self.modified_indices@.contains(idx) implies
+                    !self.free_list@.contains(idx)
+                by {
+                    if idx != index {
+                        assert(old(self).modified_indices@.contains(idx));
+                        assert(!old(self).free_list@.contains(idx));
+                    } // else trivial
+                }
+
+                assert forall |idx: u64| 0 <= idx < self@.durable_item_table.len() && !self.free_list@.contains(idx) implies
+                    self@.durable_item_table[idx as int] is Some || #[trigger] self.modified_indices@.contains(idx)
+                by {
+                    if idx != index {
+                        assert(old(self)@.durable_item_table[idx as int] is Some || old(self).modified_indices@.contains(idx));
+                    } // else trivial
+                }
+
+                assert(self.modified_indices@.len() <= self@.durable_item_table.len()) by {
+                    // if we increased the length of the modified indices list, we have to prove
+                    // that it still hasn't grown beyond the length of the table itself
+                    assert(self.modified_indices@.len() == old(self).modified_indices@.len() + 1);
+                    // we need to temporarily view modified_indices as ints rather than u64s so we can invoke
+                    // the lemma that proves that its length is still less than num_keys
+                    let temp_view = self.modified_indices@.map_values(|e| e as int);
+                    assert forall |idx: int| temp_view.contains(idx) implies 0 <= idx < overall_metadata.num_keys by {
+                        assert(self.modified_indices@.contains(idx as u64))
+                    }
+                    // this lemma proves that a sequence with values between 0 and num keys and no duplicates
+                    // cannot have a length longer than num_keys
+                    lemma_seq_len_when_no_dup_and_all_values_in_range(temp_view, 0, overall_metadata.num_keys as int);
+                }
+            }
+        }
+
+        exec fn outstanding_item_delete(&mut self, index: u64, Ghost(overall_metadata): Ghost<OverallMetadata>)
+            requires
+                old(self).opaquable_inv(overall_metadata, old(self).tentative_valid_indices()),
+                index < overall_metadata.num_keys,
+                !old(self).free_list@.contains(index),
+                old(self)@.durable_item_table.len() == overall_metadata.num_keys,
+                ({
+                    ||| old(self).outstanding_items[index] is None 
+                    ||| ({
+                        &&& old(self).outstanding_items[index] matches Some(entry)
+                        &&& entry is Created
+                    })
+                }),
+            ensures 
+                self.opaquable_inv(overall_metadata, self.tentative_valid_indices()),
+                self.outstanding_items.inv(),
+                self@ == old(self)@,
+                self.entry_size == old(self).entry_size,
+                self.num_keys == old(self).num_keys,
+                self.free_list@ == old(self).free_list@,
+                forall |idx: u64| self.outstanding_items@.contains_key(idx) <==> 
+                    #[trigger] self.modified_indices@.contains(idx),
+                ({
+                    let outstanding_item = if old(self).outstanding_items[index] is Some {
+                        OutstandingItem::CreatedThenDeleted
+                    } else {
+                        OutstandingItem::Deleted
+                    };
+                    self.outstanding_items@ == old(self).outstanding_items@.insert(index, outstanding_item)
+                })
+        {
+            if !self.outstanding_items.contents.contains_key(&index) {
+                assert(!self.modified_indices@.contains(index)) by {
+                    broadcast use vstd::std_specs::hash::group_hash_axioms;
+                }
+                self.modified_indices.push(index);
+                assert(self.modified_indices@.subrange(0, self.modified_indices@.len() - 1) == old(self).modified_indices@);
+                assert(self.modified_indices@[self.modified_indices@.len() - 1] == index);
+            } else {
+                assert(self.modified_indices@ == old(self).modified_indices@);
+            }
+            let outstanding_item = if self.outstanding_items.contents.contains_key(&index) {
+                OutstandingItem::CreatedThenDeleted
+            } else {
+                OutstandingItem::Deleted
+            };
+            self.outstanding_items.contents.insert(index, outstanding_item);
+
+            proof {
+                // TODO: refactor this; some of it is identical to outstanding_item_create
+                broadcast use vstd::std_specs::hash::group_hash_axioms;
+
+                // trigger useful facts about the new modified_indices list
+                assert forall |idx: u64| self.modified_indices@.contains(idx) implies
+                    idx < overall_metadata.num_keys
+                by {
+                    if idx == index { assert(index < overall_metadata.num_keys); } 
+                    else { assert(old(self).modified_indices@.contains(idx)); }
+                }
+
+                // Prove that modified indices and outstanding items still match
+                assert forall |idx: u64| self.outstanding_items@.contains_key(idx) implies 
+                    #[trigger] self.modified_indices@.contains(idx) 
+                by {
+                    if idx == index {
+                        assert(self.modified_indices@.contains(index));
+                    } else {
+                        assert(old(self).outstanding_items@.contains_key(idx));
+                        assert(old(self).modified_indices@.contains(idx));
+                    }
+                }
+                assert forall |idx: u64| #[trigger] self.modified_indices@.contains(idx) implies
+                    self.outstanding_items@.contains_key(idx)
+                by {
+                    if idx == index {
+                        assert(self.outstanding_items.contents@.contains_key(idx));
+                    } else {
+                        assert(old(self).modified_indices@.contains(idx));
+                        assert(old(self).outstanding_items@.contains_key(idx));
+                    }
+                }
+
+                assert forall |idx: u64| 0 <= idx < self@.durable_item_table.len() && !self.free_list@.contains(idx) implies
+                    self@.durable_item_table[idx as int] is Some || #[trigger] self.modified_indices@.contains(idx)
+                by {
+                    if idx != index {
+                        assert(old(self)@.durable_item_table[idx as int] is Some || old(self).modified_indices@.contains(idx));
+                    } // else trivial
+                }
+
+                assert(self.modified_indices@.len() <= self@.durable_item_table.len()) by {
+                    // if we increased the length of the modified indices list, we have to prove
+                    // that it still hasn't grown beyond the length of the table itself
+                    if !old(self).modified_indices@.contains(index) {
+                        assert(self.modified_indices@.len() == old(self).modified_indices@.len() + 1);
+                        // we need to temporarily view modified_indices as ints rather than u64s so we can invoke
+                        // the lemma that proves that its length is still less than num_keys
+                        let temp_view = self.modified_indices@.map_values(|e| e as int);
+                        assert forall |idx: int| temp_view.contains(idx) implies 0 <= idx < overall_metadata.num_keys by {
+                            assert(self.modified_indices@.contains(idx as u64))
+                        }
+                        // this lemma proves that a sequence with values between 0 and num keys and no duplicates
+                        // cannot have a length longer than num_keys
+                        lemma_seq_len_when_no_dup_and_all_values_in_range(temp_view, 0, overall_metadata.num_keys as int);
+                    }
+                }
+
+                assert forall |idx: u64| {
+                    &&& #[trigger] self.outstanding_items@.contains_key(idx) 
+                    &&& (self.outstanding_items@[idx] is Created || self.outstanding_items@[idx] is CreatedThenDeleted)
+                } implies self@.durable_item_table[idx as int] is None by {
+                    if self.outstanding_items@[idx] is CreatedThenDeleted  {
+                        // assert(old(self).outstanding_items@[idx] is Created);
+                        assert(old(self)@.durable_item_table[idx as int] is None);
+                    }
+                }
+            }
+        }
+
+        // Read an item from the item table given an index. Returns `None` if the index
+        // does not contain a valid, uncorrupted item. 
+        // TODO: should probably return result, not option
+        pub exec fn read_item<PM>(
+            &self,
+            subregion: &PersistentMemorySubregion,
+            pm_region: &PM,
+            item_table_index: u64,
+            Ghost(overall_metadata): Ghost<OverallMetadata>,
+        ) -> (result: Result<Box<I>, KvError<K>>)
+            where 
+                PM: PersistentMemoryRegion,
+            requires
+                subregion.inv(pm_region),
+                self.inv(subregion.view(pm_region), overall_metadata),
+                item_table_index < self.num_keys,
+                self.tentative_valid_indices().contains(item_table_index),
+                ({
+                    ||| ({
+                        &&& self.outstanding_items[item_table_index] matches Some(item)
+                        &&& item is Created
+                    })
+                    ||| self@.durable_item_table[item_table_index as int] is Some
+                }),
+            ensures
+                match result {
+                    Ok(item) => Some(*item) == self.get_latest_item_at_index(item_table_index),
+                    Err(KvError::CRCMismatch) => !pm_region.constants().impervious_to_corruption,
+                    _ => false,
+                },
+        {
+            broadcast use vstd::std_specs::hash::group_hash_axioms;
+
+            let ghost pm_view = subregion.view(pm_region);
+            let entry_size = self.entry_size;
+            proof {
+                lemma_valid_entry_index(item_table_index as nat, overall_metadata.num_keys as nat, entry_size as nat);
+            }
+
+            // if there is an outstanding version of this item, read it. if not, go to PM
+            // TODO: discuss whether this is actually what we want to do. for internal metadata
+            // We want to be sure to always read the most recent version, but I'm not sure about 
+            // returning tentative items. 
+            // However, right now, this is the only thing we CAN do because the model currently 
+            // prevents us from reading outstanding bytes.
+
+            if self.outstanding_items.contents.contains_key(&item_table_index) {
+                match self.outstanding_items.contents.get(&item_table_index).unwrap() {
+                    OutstandingItem::Created(item) => Ok(Box::new(*item)),
+                    OutstandingItem::Deleted | OutstandingItem::CreatedThenDeleted => {
+                        assert(false);
+                        return Err(KvError::InternalError);
+                    }
+                }
+            } else {
+                let crc_addr = item_table_index * (entry_size as u64);
+                let item_addr = crc_addr + traits_t::size_of::<u64>() as u64;
+
+                // Read the item and CRC at this slot
+                let ghost mem = pm_view.committed();
+                let ghost entry_bytes = extract_bytes(mem, (item_table_index * entry_size) as nat, entry_size as nat);
+                let ghost true_crc_bytes = extract_bytes(mem, crc_addr as nat, u64::spec_size_of());
+                let ghost true_item_bytes = extract_bytes(mem, item_addr as nat, I::spec_size_of());
+
+                let ghost true_crc = u64::spec_from_bytes(true_crc_bytes);
+                let ghost true_item = I::spec_from_bytes(true_item_bytes);
+
+                let ghost crc_addrs = Seq::new(u64::spec_size_of() as nat, |i: int| crc_addr + subregion.start() + i);
+                let ghost item_addrs = Seq::new(I::spec_size_of() as nat, |i: int| item_addr + subregion.start() + i);
+
+                proof {
+                    assert(self.durable_valid_indices().contains(item_table_index));
+                    self.lemma_establish_bytes_parseable_for_valid_item(pm_view, overall_metadata, item_table_index);
+                    assert(extract_bytes(pm_view.committed(), crc_addr as nat, u64::spec_size_of()) =~=
+                        Seq::new(u64::spec_size_of() as nat, |i: int| pm_region@.committed()[crc_addrs[i]]));
+                    assert(extract_bytes(pm_view.committed(), item_addr as nat, I::spec_size_of()) =~=
+                        Seq::new(I::spec_size_of() as nat, |i: int| pm_region@.committed()[item_addrs[i]]));
+                    assert(true_crc_bytes =~= extract_bytes(entry_bytes, 0, u64::spec_size_of()));
+                    assert(true_item_bytes =~= extract_bytes(entry_bytes, u64::spec_size_of(), I::spec_size_of()));
+                    assert(self@.durable_item_table[item_table_index as int] == parse_item_entry::<I, K>(entry_bytes));
+                }
+
+                assert(self.outstanding_item_table_entry_matches_pm_view(pm_view, item_table_index));
+                let crc = match subregion.read_relative_aligned::<u64, PM>(pm_region, crc_addr) {
+                    Ok(val) => val,
+                    Err(e) => { assert(false); return Err(KvError::PmemErr { pmem_err: e }); }
+                };
+                let item = match subregion.read_relative_aligned::<I, PM>(pm_region, item_addr) {
+                    Ok(val) => val,
+                    Err(e) => { assert(false); return Err(KvError::PmemErr { pmem_err: e }); },
+                };
+                
+                if !check_crc(item.as_slice(), crc.as_slice(), Ghost(pm_region@.committed()),
+                            Ghost(pm_region.constants().impervious_to_corruption), Ghost(item_addrs), Ghost(crc_addrs)) {
+                    return Err(KvError::CRCMismatch);
+                }
+
+                let item = item.extract_init_val(Ghost(true_item));
+                Ok(item)
+            }
+        }
+
+        pub proof fn lemma_changing_unused_entry_doesnt_affect_parse_item_table(
+            self: Self,
+            v1: PersistentMemoryRegionView,
+            v2: PersistentMemoryRegionView,
+            crash_state2: Seq<u8>,
+            overall_metadata: OverallMetadata,
+            which_entry: u64,
+        )
+            requires
+                self.inv(v1, overall_metadata),
+                !self.durable_valid_indices().contains(which_entry),
+                v1.len() == v2.len(),
+                v2.can_crash_as(crash_state2),
+                which_entry < overall_metadata.num_keys,
+                forall|addr: int| {
+                    let entry_size = I::spec_size_of() + u64::spec_size_of();
+                    let start_addr = which_entry * entry_size;
+                    let end_addr = start_addr + entry_size;
+                    &&& 0 <= addr < v1.len()
+                    &&& !(start_addr <= addr < end_addr)
+                } ==> v2.state[addr] == v1.state[addr],
+            ensures
+                parse_item_table::<I, K>(crash_state2, overall_metadata.num_keys as nat, self.durable_valid_indices()) == Some(self@),
+        {
+            let entry_size = I::spec_size_of() + u64::spec_size_of();
+            let num_keys = overall_metadata.num_keys;
+            let start_addr = which_entry * entry_size;
+            let end_addr = start_addr + entry_size;
+            let can_views_differ_at_addr = |addr: int| start_addr <= addr < end_addr;
+            let crash_state1 = lemma_get_crash_state_given_one_for_other_view_differing_only_at_certain_addresses(
+                v2, v1, crash_state2, can_views_differ_at_addr
+            );
+            assert(parse_item_table::<I, K>(crash_state1, num_keys as nat, self.durable_valid_indices()) == Some(self@));
+            lemma_valid_entry_index(which_entry as nat, num_keys as nat, entry_size as nat);
+            let entry_bytes = extract_bytes(crash_state1, (which_entry * entry_size) as nat, entry_size as nat);
+            lemma_subrange_of_subrange_forall(crash_state1);
+            assert forall|addr: int| {
+                       &&& 0 <= addr < crash_state2.len()
+                       &&& crash_state1[addr] != #[trigger] crash_state2[addr]
+                   } implies
+                   address_belongs_to_invalid_item_table_entry::<I>(addr, num_keys, self.durable_valid_indices())
+            by {
+                let entry_size = I::spec_size_of() + u64::spec_size_of();
+                assert(can_views_differ_at_addr(addr));
+                let addrs_entry = addr / entry_size as int;
+                lemma_addr_in_entry_divided_by_entry_size(which_entry as nat, entry_size as nat, addr);
+            }
+            lemma_parse_item_table_doesnt_depend_on_fields_of_invalid_entries::<I, K>(
+                crash_state1, crash_state2, num_keys, self.durable_valid_indices()
+            );
+        }
+
+        // this function can be used to both create new items and do COW updates to existing items.
+        // must always write to an invalid slot
+        // this operation is NOT directly logged
+        // returns the index of the slot that the item was written to
+        pub exec fn tentatively_write_item<PM, Perm>(
+            &mut self,
+            subregion: &WriteRestrictedPersistentMemorySubregion,
+            wrpm_region: &mut WriteRestrictedPersistentMemoryRegion<Perm, PM>,
+            item: &I,
+            Tracked(perm): Tracked<&Perm>,
+            Ghost(overall_metadata): Ghost<OverallMetadata>,
+        ) -> (result: Result<u64, KvError<K>>)
+            where
+                PM: PersistentMemoryRegion,
+                Perm: CheckPermission<Seq<u8>>,
+            requires
+                subregion.inv(old::<&mut _>(wrpm_region), perm),
+                old(self).inv(subregion.view(old::<&mut _>(wrpm_region)), overall_metadata),
+                subregion.len() >= overall_metadata.item_table_size,
+                forall|addr: int| {
+                    &&& 0 <= addr < subregion.view(old::<&mut _>(wrpm_region)).len()
+                    &&& address_belongs_to_invalid_item_table_entry::<I>(
+                        addr, overall_metadata.num_keys,
+                        old(self).durable_valid_indices().union(old(self).tentative_valid_indices())
+                    )
+                } ==> #[trigger] subregion.is_writable_relative_addr(addr),
+                old(self).free_list().disjoint(old(self).tentative_valid_indices()),
+                // we have not yet made any modifications to the subregion
+                subregion.initial_subregion_view() == subregion.view(old::<&mut _>(wrpm_region)),
+                subregion.initial_region_view() == old::<&mut _>(wrpm_region)@,
+            ensures
+                subregion.inv(wrpm_region, perm),
+                self.inv(subregion.view(wrpm_region), overall_metadata),
+                subregion.view(wrpm_region).committed() == subregion.view(old::<&mut _>(wrpm_region)).committed(),
+                match result {
+                    Ok(index) => {
+                        &&& index < overall_metadata.num_keys
+                        &&& old(self).free_list().contains(index)
+                        &&& self@.durable_item_table == old(self)@.durable_item_table
+                        &&& self.free_list() == old(self).free_list().remove(index)
+                        &&& self.durable_valid_indices() == old(self).durable_valid_indices()
+                        &&& self.tentative_valid_indices() == old(self).tentative_valid_indices().insert(index)
+                        // &&& !self.durable_valid_indices().contains(index)
+                        // &&& self.tentative_valid_indices().contains(index)
+                        // &&& forall |i: u64| 0 <= i < overall_metadata.num_keys && i != index ==>
+                        //         #[trigger] self.outstanding_items[i] == old(self).outstanding_items[i]
+                        // &&& ({
+                        //     &&& self.outstanding_items[index] matches Some(outstanding_item)
+                        //     &&& outstanding_item == OutstandingItem::Created(*item)
+                        // })
+                        &&& self.outstanding_items@ == old(self).outstanding_items@.insert(index, OutstandingItem::Created(*item))
+                        &&& wrpm_region@.committed() == old(wrpm_region)@.committed()
+                    },
+                    Err(KvError::OutOfSpace) => {
+                        &&& self@ == old(self)@
+                        &&& self.free_list() == old(self).free_list()
+                        &&& self.free_list().len() == 0
+                        &&& wrpm_region == old(wrpm_region)
+                        &&& self.tentative_view() == old(self).tentative_view()
+                        &&& self.tentative_valid_indices() == old(self).tentative_valid_indices()
+                    },
+                    _ => false,
+                }
+        {
+            let ghost old_pm_view = subregion.view(wrpm_region);
+            assert(parse_item_table::<I, K>(old_pm_view.committed(), overall_metadata.num_keys as nat,
+                self.durable_valid_indices()) == Some(self@)) 
+            by {
+                lemma_persistent_memory_view_can_crash_as_committed(old_pm_view);
+            }
+            
+            let entry_size = self.entry_size;
+            assert(self.inv(subregion.view(wrpm_region), overall_metadata));
+            assert(entry_size == u64::spec_size_of() + I::spec_size_of());
+            
+            // pop a free index from the free list
+            let free_index = match self.free_list.pop() {
+                Some(index) => index,
+                None => {
+                    proof {
+                        self.free_list@.unique_seq_to_set();
+                        assert forall|idx: u64| 0 <= idx < overall_metadata.num_keys implies
+                            self.outstanding_item_table_entry_matches_pm_view(subregion.view(wrpm_region), idx)
+                        by {
+                            lemma_valid_entry_index(idx as nat, self.num_keys as nat, entry_size as nat);
+                            assert(old(self).outstanding_item_table_entry_matches_pm_view(old_pm_view, idx));
+                        }
+                    }
+                    return Err(KvError::OutOfSpace);
+                }
+            };
+
+            proof {
+                // popping an index from the free list breaks some parts of the invariant, but since we haven't modified
+                // PM or the outstanding item map, this part still holds
+                assert(self.outstanding_item_table_entry_matches_pm_view(subregion.view(wrpm_region), free_index)) by {
+                    assert(!self.modified_indices@.contains(free_index));
+                    assert(old(self).outstanding_item_table_entry_matches_pm_view(subregion.view(old::<&mut _>(wrpm_region)), free_index));
+                }
+
+                assert(old(self).free_list().contains(free_index));
+                assert(!self.durable_valid_indices().contains(free_index));
+                assert(!self.tentative_valid_indices().contains(free_index));
+                assert forall |idx: u64| self.free_list@.contains(idx) implies 
+                    idx < overall_metadata.num_keys
+                by {
+                    assert(old(self).free_list@.contains(idx));
+                }
+
+                assert forall|addr: int| free_index * entry_size <= addr < free_index * entry_size + entry_size implies
+                    subregion.is_writable_relative_addr(addr) 
+                by {
+                    lemma_addr_in_entry_divided_by_entry_size(free_index as nat, entry_size as nat, addr);
+                    lemma_valid_entry_index(free_index as nat, overall_metadata.num_keys as nat, entry_size as nat);
+                }
+
+                broadcast use pmcopy_axioms;
+                lemma_valid_entry_index(free_index as nat, overall_metadata.num_keys as nat, entry_size as nat);
+                assert(self.outstanding_items[free_index] is None);
+
+                assert(old(self).free_list@.subrange(0, old(self).free_list@.len() - 1) == self.free_list@);
+                assert(old(self).free_list@[old(self).free_list@.len() - 1] == free_index);
+                assert(self.free_list@.len() == old(self).free_list@.len() - 1);
+                assert(!self.free_list@.contains(free_index));
+
+                // Prove that if the current free list does not contain an index, then it's 
+                // either the one we just allocated or it was already in use.
+                assert forall |idx: u64| {
+                    &&& 0 <= idx < old(self)@.durable_item_table.len() 
+                    &&& !self.free_list@.contains(idx) 
+                } implies {
+                    ||| idx == free_index 
+                    ||| !old(self).free_list@.contains(idx)
+                } by {
+                    if idx != free_index {
+                        // proof by contradiction -- suppose the old free list did contain idx.
+                        // then, idx would have to equal free_index
+                        if old(self).free_list@.contains(idx) {
+                            assert(old(self).free_list@.subrange(0, old(self).free_list@.len() - 1) == self.free_list@);
+                            assert(forall |i: int| 0 <= i < old(self).free_list@.len() - 1 ==> 
+                                old(self).free_list@[i] == self.free_list@[i]);
+                            assert(idx == old(self).free_list@[old(self).free_list@.len() - 1]);
+                            assert(false);
+                        }
+                    }
+                }
+
+                // If an index is valid in the durable state or has an outstanding write,
+                // then it's not free.
+                assert forall |idx: u64| {
+                    &&& 0 <= idx < self@.durable_item_table.len() 
+                    &&& {
+                        ||| self@.durable_item_table[idx as int] is Some
+                        ||| self.outstanding_items[idx] is Some
+                    }
+                } implies !(#[trigger] self.free_list@.contains(idx)) by {
+                    if self@.durable_item_table[idx as int] is Some {
+                        assert(!old(self).free_list@.contains(idx));
+                        assert(!self.free_list@.contains(idx));
+                    } else {
+                        assert(self.outstanding_items[idx] is Some);
+                        assert(self.modified_indices@.contains(idx));
+                    }
+                }
+            }
+
+            let crc_addr = free_index * (entry_size as u64);
+            let item_addr = crc_addr + traits_t::size_of::<u64>() as u64;
+
+            // calculate and write the CRC of the provided item
+            let crc: u64 = calculate_crc(item);
+
+            subregion.serialize_and_write_relative::<u64, Perm, PM>(wrpm_region, crc_addr, &crc, Tracked(perm));
+            assert(wrpm_region@.committed() == old(wrpm_region)@.committed()) by {
+                lemma_writing_does_not_change_committed_view(subregion.view(old::<&mut _>(wrpm_region)), crc_addr as int, crc.spec_to_bytes());
+                subregion.lemma_if_committed_subview_unchanged_then_committed_view_unchanged(wrpm_region);
+            }
+            
+            let ghost cur_wrpm = *wrpm_region;
+            assert(subregion.view(&cur_wrpm).committed() == subregion.initial_subregion_view().committed());
+
+            // write the item itself
+            subregion.serialize_and_write_relative::<I, Perm, PM>(wrpm_region, item_addr, item, Tracked(perm));
+            assert(wrpm_region@.committed() == cur_wrpm@.committed()) by {
+                lemma_writing_does_not_change_committed_view(subregion.view(&cur_wrpm), item_addr as int, item.spec_to_bytes());
+                subregion.lemma_if_committed_subview_unchanged_then_committed_view_unchanged(wrpm_region);
+            }
+
+            // Add this item to the outstanding item map
+            self.outstanding_item_create(free_index, *item, Ghost(overall_metadata));
+
+            let ghost pm_view = subregion.view(wrpm_region);
+            assert(pm_view.committed() =~= old_pm_view.committed());
+
+            assert forall|idx: u64| idx < overall_metadata.num_keys && #[trigger] self.outstanding_items[idx] is None implies {
+                let start = index_to_offset(idx as nat, entry_size as nat) as int;
+                pm_view.no_outstanding_writes_in_range(start, start + entry_size) 
+            } by {
+                let start = index_to_offset(idx as nat, entry_size as nat) as int;
+                lemma_valid_entry_index(idx as nat, overall_metadata.num_keys as nat, entry_size as nat);
+                lemma_entries_dont_overlap_unless_same_index(idx as nat, free_index as nat, entry_size as nat);
+                assert(old(self).outstanding_item_table_entry_matches_pm_view(subregion.view(old::<&mut _>(wrpm_region)), idx));
+                assert(subregion.view(old::<&mut _>(wrpm_region)).no_outstanding_writes_in_range(start, start + entry_size));
+            }
+
+            assert forall|idx: u64| self.durable_valid_indices().contains(idx) implies {
+                let entry_bytes = extract_bytes(pm_view.committed(), (idx * entry_size) as nat, entry_size as nat);
+                &&& idx < overall_metadata.num_keys
+                &&& validate_item_table_entry::<I, K>(entry_bytes)
+                &&& self@.durable_item_table[idx as int] is Some
+                &&& self@.durable_item_table[idx as int] == parse_item_entry::<I, K>(entry_bytes)
+            } by {
+                let entry_bytes = extract_bytes(pm_view.committed(), (idx * entry_size) as nat, entry_size as nat);
+                lemma_valid_entry_index(idx as nat, overall_metadata.num_keys as nat, entry_size as nat);
+                lemma_entries_dont_overlap_unless_same_index(idx as nat, free_index as nat, entry_size as nat);
+                assert(entry_bytes =~= extract_bytes(subregion.view(old::<&mut _>(wrpm_region)).committed(),
+                                                     (idx * entry_size) as nat, entry_size as nat));
+            }
+
+            assert forall |other_index: u64| self.free_list().contains(other_index) <==>
+                     old(self).free_list().contains(other_index) && other_index != free_index by {
+                if other_index != free_index {
+                    if old(self).free_list().contains(other_index) {
+                        let j = choose|j: int| 0 <= j < old(self).free_list@.len() && old(self).free_list@[j] == other_index;
+                        assert(self.free_list@[j] == other_index);
+                        assert(self.free_list().contains(other_index));
+                    }
+                }
+            }
+
+            assert forall |s| #[trigger] pm_view.can_crash_as(s) implies {
+                parse_item_table::<I, K>(s, overall_metadata.num_keys as nat, self.durable_valid_indices()) == Some(self@)
+            } by {
+                old(self).lemma_changing_unused_entry_doesnt_affect_parse_item_table(
+                    old_pm_view, pm_view, s, overall_metadata, free_index
+                );
+            }
+
+            assert forall|idx: u64| 0 <= idx < overall_metadata.num_keys implies
+                self.outstanding_item_table_entry_matches_pm_view(pm_view, idx) 
+            by {
+                lemma_valid_entry_index(idx as nat, self.num_keys as nat, entry_size as nat);
+                lemma_entries_dont_overlap_unless_same_index(idx as nat, free_index as nat, entry_size as nat);
+                assert(old(self).outstanding_item_table_entry_matches_pm_view(old_pm_view, idx));
+            }
+
+            assert(self.free_list() =~= old(self).free_list().remove(free_index));
+            assert(self.tentative_valid_indices() =~= old(self).tentative_valid_indices().insert(free_index));
+
+            Ok(free_index)
+        }
+
+        // pub open spec fn recover<L>(
+        //     mem: Seq<u8>,
+        //     // op_log: Seq<OpLogEntryType<L>>,
+        //     valid_indices: Set<int>,
+        //     num_keys: u64,
+        // ) -> Option<DurableItemTableView<I>>
+        //     where 
+        //         L: PmCopy,
+        // {
+        //     if mem.len() < ABSOLUTE_POS_OF_TABLE_AREA {
+        //         // If the memory is not large enough to store the metadata header,
+        //         // it is not valid
+        //         None
+        //     }
+        //     else {
+        //         // replay the log on `mem`, then parse it into (hopefully) a valid item table view
+        //         // TODO: may not need to do any replay here?
+        //         // let mem = Self::spec_replay_log_item_table(mem, op_log);
+        //         parse_item_table::<I, K>(mem, num_keys as nat, valid_indices)
+        //     }
+
+        // }
+
+        // // Recursively apply log operations to the item table bytes. Skips all log entries that 
+        // // do not modify the item table.
+        // // TODO: check length of `mem`?
+        // pub open spec fn spec_replay_log_item_table<L>(mem: Seq<u8>, op_log: Seq<LogicalOpLogEntry<L>>) -> Seq<u8>
+        //     where 
+        //         L: PmCopy,
+        //     decreases op_log.len(),
+        // {
+        //     if op_log.len() == 0 {
+        //         mem
+        //     } else {
+        //         let current_op = op_log[0];
+        //         let op_log = op_log.drop_first();
+        //         let mem = Self::apply_log_op_to_item_table_mem(mem, current_op);
+        //         Self::spec_replay_log_item_table(mem, op_log)
+        //     }
+        // }
+
+        // // TODO: refactor -- logic in both cases is the same
+        // pub open spec fn apply_log_op_to_item_table_mem<L>(mem: Seq<u8>, op: OpLogEntryType<L>) -> Seq<u8>
+        //     where 
+        //         L: PmCopy,
+        // {
+        //     mem
+        //     // let item_entry_size = I::spec_size_of() + u64::spec_size_of() + u64::spec_size_of() + K::spec_size_of();
+        //     // match op {
+        //     //     OpLogEntryType::ItemTableEntryCommit { item_index } => {
+        //     //         let entry_offset = ABSOLUTE_POS_OF_TABLE_AREA + item_index * item_entry_size;
+        //     //         let addr = entry_offset + RELATIVE_POS_OF_VALID_CDB;
+        //     //         let valid_cdb = spec_u64_to_le_bytes(CDB_TRUE);
+        //     //         let mem = mem.map(|pos: int, pre_byte: u8| 
+        //     //                                             if addr <= pos < addr + valid_cdb.len() { valid_cdb[pos - addr]}
+        //     //                                             else { pre_byte }
+        //     //                                         );
+        //     //         mem
+        //     //     }
+        //     //     OpLogEntryType::ItemTableEntryInvalidate { item_index } => {
+        //     //         let entry_offset = ABSOLUTE_POS_OF_TABLE_AREA + item_index * item_entry_size;
+        //     //         let addr = entry_offset + RELATIVE_POS_OF_VALID_CDB;
+        //     //         let invalid_cdb = spec_u64_to_le_bytes(CDB_FALSE);
+        //     //         let mem = mem.map(|pos: int, pre_byte: u8| 
+        //     //                                             if addr <= pos < addr + invalid_cdb.len() { invalid_cdb[pos - addr]}
+        //     //                                             else { pre_byte }
+        //     //                                         );
+        //     //         mem
+        //     //     }
+        //     //     _ => mem
+        //     // }
+        // }
+
+        pub proof fn lemma_table_is_empty_at_setup<PM, L>(
+            subregion: &WritablePersistentMemorySubregion,
+            pm_region: &PM,
+            valid_indices: Set<u64>,
+            num_keys: u64,
+        )
+            where 
+                PM: PersistentMemoryRegion,
+                L: PmCopy,
+            requires 
+                valid_indices == Set::<u64>::empty(),
+                ({ 
+                    let mem = subregion.view(pm_region).committed();
+                    let item_entry_size = I::spec_size_of() + u64::spec_size_of();
+                    num_keys * item_entry_size <= mem.len()
+                }),
+            ensures
+                ({
+                    let mem = subregion.view(pm_region).committed();
+                    &&& parse_item_table::<I, K>(mem, num_keys as nat, valid_indices) matches Some(item_table_view)
+                    &&& item_table_view == DurableItemTableView::<I>::init(num_keys as int)
+                })
+        {
+            let mem = subregion.view(pm_region).committed();
+            let item_entry_size = I::spec_size_of() + u64::spec_size_of();
+            let item_table_view = parse_item_table::<I, K>(mem, num_keys as nat, valid_indices);
+            assert(item_table_view is Some);
+
+            let item_table_view = item_table_view.unwrap();
+            
+            assert(item_table_view == DurableItemTableView::<I>::init(num_keys as int));
+        }
+
+        pub exec fn start<PM, L>(
+            subregion: &PersistentMemorySubregion,
+            pm_region: &PM,
+            key_index_info: &Vec<(Box<K>, u64, u64)>,
+            overall_metadata: OverallMetadata,
+            version_metadata: VersionMetadata,
+        ) -> (result: Result<Self, KvError<K>>)
+            where 
+                PM: PersistentMemoryRegion,
+                L: PmCopy + std::fmt::Debug,
+            requires
+                subregion.inv(pm_region),
+                pm_region@.no_outstanding_writes(),
+                overall_metadata_valid::<K, I, L>(overall_metadata, version_metadata.overall_metadata_addr, overall_metadata.kvstore_id),
+                subregion.len() == overall_metadata.item_table_size,
+                subregion.view(pm_region).no_outstanding_writes(),
+                ({
+                    let valid_indices_view = Seq::new(key_index_info@.len(), |i: int| key_index_info[i].2);
+                    let table = parse_item_table::<I, K>(subregion.view(pm_region).committed(), overall_metadata.num_keys as nat, valid_indices_view.to_set());
+                    table is Some
+                }),
+                overall_metadata.item_size == I::spec_size_of(),
+                forall |j: int| 0 <= j < key_index_info.len() ==> 
+                    0 <= (#[trigger] key_index_info[j]).2 < overall_metadata.num_keys,
+                overall_metadata.item_size + u64::spec_size_of() <= u64::MAX,
+            ensures 
+                match result {
+                    Ok(item_table) => {
+                        let valid_indices_view = Seq::new(key_index_info@.len(), |i: int| key_index_info[i].2);
+                        let valid_indices = valid_indices_view.to_set();
+                        let table = parse_item_table::<I, K>(subregion.view(pm_region).committed(), overall_metadata.num_keys as nat, valid_indices_view.to_set()).unwrap();
+                        &&& item_table.valid(subregion.view(pm_region), overall_metadata, valid_indices)
+                        // table view is correct
+                        &&& table == item_table@
+                        &&& forall |i: int| 0 <= i < key_index_info.len() ==> {
+                                let index = #[trigger] key_index_info[i].2;
+                                // all indexes that are in use are not in the free list
+                                !item_table.free_list().contains(index)
+                            }
+                        &&& {
+                            let in_use_indices = Set::new(|i: u64| 0 <= i < overall_metadata.num_keys && key_index_info_contains_index(key_index_info@, i));
+                            let all_possible_indices = Set::new(|i: u64| 0 <= i < overall_metadata.num_keys);
+                            let free_indices = all_possible_indices - in_use_indices;
+                            // all free indexes are in the free list
+                            &&& forall |i: u64| free_indices.contains(i) ==> #[trigger] item_table.free_list().contains(i)
+                            &&& in_use_indices == Seq::new(key_index_info@.len(), |i: int| key_index_info[i].2).to_set()
+
+                            &&& item_table.durable_valid_indices() == in_use_indices
+                            &&& item_table.tentative_valid_indices() == in_use_indices
+                        }
+                    }
+                    Err(KvError::CRCMismatch) => !pm_region.constants().impervious_to_corruption,
+                    Err(KvError::PmemErr{ pmem_err }) => true,
+                    Err(_) => false
+                }
+        {
+            // The main thing we need to do here is to use the key_index_info vector to construct the item table's
+            // allocator. We don't need to read anything from the item table, but we should have its subregion so we can 
+            // prove that the allocator is correct
+
+            let num_keys = overall_metadata.num_keys;
+            let ghost pm_view = subregion.view(pm_region);
+
+            let ghost valid_indices_view = Seq::new(key_index_info@.len(), |i: int| key_index_info[i].2);
+            let ghost table = parse_item_table::<I, K>(pm_view.committed(), overall_metadata.num_keys as nat, valid_indices_view.to_set());
+
+            // TODO: we could make this a bit more efficient by making the boolean vector a bitmap
+            let mut free_vec: Vec<bool> = Vec::with_capacity(num_keys as usize);
+            let mut i: usize = 0;
+            // initialize the vec to all true; we'll set indexes that are in-use to false. 
+            // verus doesn't support array literals right now, so we have to do this with a loop
+            while i < num_keys as usize
+                invariant 
+                    0 <= i <= num_keys,
+                    free_vec.len() == i,
+                    forall |j: int| 0 <= j < i ==> free_vec[j],
+            {
+                free_vec.push(true);
+                i += 1;    
+            }
+
+            i = 0;
+            // now set all indexes that are in use to false
+            let ghost old_free_vec_len = free_vec.len();
+            while i < key_index_info.len()
+                invariant 
+                    0 <= i <= key_index_info.len(),
+                    free_vec.len() == old_free_vec_len,
+                    free_vec.len() == num_keys,
+                    forall |j: int| 0 <= j < key_index_info.len() ==> 0 <= #[trigger] key_index_info[j].2 < num_keys,
+                    forall |j: int| 0 <= j < i ==> {
+                        let index = #[trigger] key_index_info[j].2;
+                        !free_vec[index as int]
+                    },
+                    forall |j: int| 0 <= j < free_vec.len() ==> {
+                        // either free_vec is true at j and there are no entries between 0 and i with this index
+                        #[trigger] free_vec[j] <==> (forall |k: int| 0 <= k < i ==> #[trigger] key_index_info[k].2 != j)
+                    },
+            {
+                let index = key_index_info[i].2;
+                free_vec.set(index as usize, false);
+                i += 1;
+            }
+
+            // next, build the allocator based on the values in the boolean array. indexes containing true 
+            // are free, indexes containing false are not
+            let mut item_table_allocator: Vec<u64> = Vec::with_capacity(num_keys as usize);
+            i = 0;
+            while i < num_keys as usize
+                invariant
+                    0 <= i <= num_keys,
+                    item_table_allocator.len() <= i <= num_keys,
+                    free_vec.len() == num_keys,
+                    forall |j: u64| 0 <= j < i ==> free_vec[j as int] ==> item_table_allocator@.contains(j),
+                    forall |j: int| 0 <= j < key_index_info.len() ==> !item_table_allocator@.contains(#[trigger] key_index_info[j].2),
+                    forall |j: int| 0 <= j < free_vec.len() ==> 
+                        (#[trigger] free_vec[j] <==>
+                         forall |k: int| 0 <= k < key_index_info.len() ==> #[trigger] key_index_info[k].2 != j),
+                    forall |j: int| 0 <= j < item_table_allocator.len() ==> item_table_allocator@[j] < i,
+                    forall |j: int, k: int| 0 <= j < item_table_allocator.len() && 0 <= k < item_table_allocator.len() && j != k ==>
+                        item_table_allocator@[j] != item_table_allocator@[k],
+            {
+                let ghost old_item_table_allocator = item_table_allocator;
+                assert(forall |j: int| 0 <= j < key_index_info.len() ==> !item_table_allocator@.contains(#[trigger] key_index_info[j].2));
+                if free_vec[i] {
+                    item_table_allocator.push(i as u64);
+                    assert(item_table_allocator@.subrange(0, item_table_allocator.len() - 1) == old_item_table_allocator@);
+                    assert(item_table_allocator@[item_table_allocator.len() - 1] == i);
+                    assert(forall |j: int| 0 <= j < key_index_info.len() ==> #[trigger] key_index_info[j].2 != i);
+                }
+                
+                i += 1;
+            }
+
+            let ghost in_use_indices = Set::new(|i: u64| 0 <= i < overall_metadata.num_keys &&
+                                                key_index_info_contains_index(key_index_info@, i));
+            let item_table = Self {
+                item_size: overall_metadata.item_size,
+                entry_size: overall_metadata.item_size + traits_t::size_of::<u64>() as u64, // item + CRC
+                num_keys: overall_metadata.num_keys,
+                free_list: item_table_allocator,
+                modified_indices: Vec::new(),
+                outstanding_items: OutstandingItems::new(),
+                state: Ghost(table.unwrap()),
+                _phantom: Ghost(None)
+            };
+            assert(in_use_indices =~= Seq::new(key_index_info@.len(), |i: int| key_index_info[i].2).to_set()) by {
+                assert forall|j: u64| in_use_indices.contains(j) implies
+                    Seq::new(key_index_info@.len(), |i: int| key_index_info[i].2).to_set().contains(j) by {
+                    let jj = choose|jj: int| 0 <= jj < key_index_info@.len() && (#[trigger] key_index_info@[jj]).2 == j;
+                    assert(Seq::new(key_index_info@.len(), |i: int| key_index_info[i].2)[jj] == j);
+                }
+            }
+
+            proof {
+                assert(forall |i: int| 0 <= i < key_index_info.len() ==> {
+                    let index = #[trigger] key_index_info[i].2;
+                    !item_table.free_list().contains(index)
+                });
+
+                let all_possible_indices = Set::new(|i: u64| 0 <= i < overall_metadata.num_keys);
+                let free_indices = all_possible_indices - in_use_indices;
+                let entry_size = I::spec_size_of() + u64::spec_size_of();
+
+                assert forall|idx: u64| #[trigger] in_use_indices.contains(idx) implies
+                    !item_table.free_list@.contains(idx) && item_table.state@.durable_item_table[idx as int] is Some by {
+                    let j: int = choose|j: int| 0 <= j < key_index_info.len() && (#[trigger] key_index_info[j]).2 == idx;
+                    assert(valid_indices_view[j] == idx);
+                    assert(valid_indices_view.to_set().contains(idx));
+                    assert(idx * entry_size + entry_size <= overall_metadata.num_keys * entry_size) by {
+                        lemma_valid_entry_index(idx as nat, overall_metadata.num_keys as nat, entry_size as nat);
+                    }
+                    assert(validate_item_table_entry::<I, K>(extract_bytes(pm_view.committed(),
+                        index_to_offset(idx as nat, entry_size as nat), entry_size as nat)));
+                }
+
+                assert forall|idx: u64| idx < num_keys &&
+                           #[trigger] item_table.outstanding_items[idx] is None implies
+                    pm_view.no_outstanding_writes_in_range(idx * entry_size, idx * entry_size + entry_size) by {
+                        lemma_valid_entry_index(idx as nat, overall_metadata.num_keys as nat, entry_size as nat);
+                }
+            }
+
+            proof {
+                // Prove that the item table region only has one crash state, which recovers to the initial table's state
+                let pm_view = subregion.view(pm_region);
+                lemma_wherever_no_outstanding_writes_persistent_memory_view_can_only_crash_as_committed(pm_view);
+                assert(forall |s| pm_view.can_crash_as(s) ==> s == pm_view.committed());
+                assert(in_use_indices == item_table.durable_valid_indices());
+                assert(forall |s| #[trigger] pm_view.can_crash_as(s) ==> 
+                    parse_item_table::<I, K>(s, overall_metadata.num_keys as nat, in_use_indices) == Some(item_table@));
+
+                assert(item_table.durable_valid_indices() == in_use_indices);
+                assert(item_table.tentative_valid_indices() == in_use_indices);
+            }
+
+            Ok(item_table)
+        }
+
+        pub exec fn tentatively_deallocate_item(
+            &mut self,
+            Ghost(pm_subregion): Ghost<PersistentMemoryRegionView>,
+            index: u64,
+            Ghost(overall_metadata): Ghost<OverallMetadata>,
+        )
+            requires 
+                old(self).inv(pm_subregion, overall_metadata),
+                0 <= index < overall_metadata.num_keys,
+                // the provided index is not currently free or pending (de)allocation
+                !old(self).free_list().contains(index),
+                ({
+                    ||| old(self).outstanding_items[index] is None 
+                    ||| ({
+                        &&& old(self).outstanding_items[index] matches Some(entry)
+                        &&& entry is Created
+                    })
+                }),
+            ensures
+                self.inv(pm_subregion, overall_metadata),
+                old(self).free_list() == self.free_list(),
+                old(self)@ == self@,
+                ({
+                    let outstanding_item = if old(self).outstanding_items[index] is Some {
+                        OutstandingItem::CreatedThenDeleted
+                    } else {
+                        OutstandingItem::Deleted
+                    };
+                    self.outstanding_items@ == old(self).outstanding_items@.insert(index, outstanding_item)
+                }),
+                self.tentative_valid_indices() == old(self).tentative_valid_indices().remove(index),
+                self.durable_valid_indices() == old(self).durable_valid_indices(),
+        {
+            self.outstanding_item_delete(index, Ghost(overall_metadata));
+
+            proof {
+                let entry_size = I::spec_size_of() + u64::spec_size_of();
+                assert forall |idx: u64| idx < overall_metadata.num_keys implies
+                    self.outstanding_item_table_entry_matches_pm_view(pm_subregion, idx)
+                by { assert(old(self).outstanding_item_table_entry_matches_pm_view(pm_subregion, idx)); }
+                assert(self.tentative_valid_indices() =~= old(self).tentative_valid_indices().remove(index));
+            }
+        }
+
+        pub exec fn abort_transaction(
+            &mut self,
+            Ghost(pm): Ghost<PersistentMemoryRegionView>,
+            Ghost(overall_metadata): Ghost<OverallMetadata>,
+        )
+            requires 
+                pm.no_outstanding_writes(),
+                old(self).opaquable_inv(overall_metadata, old(self).tentative_valid_indices()),
+                ({
+                    let entry_size = I::spec_size_of() + u64::spec_size_of();
+                    &&& pm.len() >= overall_metadata.item_table_size >= overall_metadata.num_keys * entry_size
+                }),
+                forall |s| #[trigger] pm.can_crash_as(s) ==> {
+                    &&& parse_item_table::<I, K>(s, overall_metadata.num_keys as nat, old(self).durable_valid_indices())
+                            matches Some(table_view)
+                    &&& table_view.durable_item_table == old(self)@.durable_item_table
+                },
+                forall|idx: u64| old(self).durable_valid_indices().contains(idx) ==> {
+                    let entry_size = I::spec_size_of() + u64::spec_size_of();
+                    let entry_bytes = extract_bytes(pm.committed(), (idx * entry_size) as nat, entry_size as nat);
+                    &&& idx < overall_metadata.num_keys
+                    &&& validate_item_table_entry::<I, K>(entry_bytes)
+                    &&& old(self)@.durable_item_table[idx as int] is Some
+                    &&& old(self)@.durable_item_table[idx as int] == parse_item_entry::<I, K>(entry_bytes)
+                },
+                old(self).num_keys == old(self)@.len() == overall_metadata.num_keys,
+            ensures
+                self.inv(pm, overall_metadata),
+                self@ == old(self)@,
+                self.outstanding_items@.len() == 0,
+                self.tentative_view() == self@,
+                self.tentative_valid_indices() == self.durable_valid_indices(),
+        {
+            self.clear_modified_indices_for_abort(Ghost(overall_metadata));
+
+            assert forall |idx: u64| 0 <= idx < overall_metadata.num_keys implies
+                self.outstanding_item_table_entry_matches_pm_view(pm, idx)
+            by {
+                let entry_size = I::spec_size_of() + u64::spec_size_of();
+                let start = index_to_offset(idx as nat, entry_size as nat) as int;
+                lemma_valid_entry_index(idx as nat, overall_metadata.num_keys as nat, entry_size as nat);
+                assert(pm.no_outstanding_writes_in_range(start, start + entry_size));
+            }
+            
+            assert(self.inv(pm, overall_metadata));
+            assert(self.tentative_view() == self@);
+            assert(self.tentative_valid_indices() == self.durable_valid_indices());
+        }
+
+        exec fn clear_modified_indices_for_abort(
+            &mut self,
+            Ghost(overall_metadata): Ghost<OverallMetadata>,
+        )
+            requires 
+                old(self).opaquable_inv(overall_metadata, old(self).tentative_valid_indices()),
+                old(self).outstanding_items.inv(),
+            ensures 
+                self.opaquable_inv(overall_metadata, self.tentative_valid_indices()),
+                self.outstanding_items@.len() == 0,
+                self.modified_indices@.len() == 0,
+                self.num_keys == old(self).num_keys,
+                self@ == old(self)@,
+                forall |idx: u64| {
+                    // the free list contains idx if 1) idx was already free, or 
+                    // 2) the idx was allocated in this transaction
+                    ||| old(self).free_list@.contains(idx)
+                    ||| {
+                        &&& old(self).modified_indices@.contains(idx)
+                        &&& (old(self).outstanding_items@[idx] is Created || 
+                                old(self).outstanding_items@[idx] is CreatedThenDeleted)
+                    }
+                } <==> #[trigger] self.free_list@.contains(idx),
+        {
+            // iterate over the modified indices and update the free list
+            // with entries that were allocated in this transaction
+            let mut index = 0;
+            while index < self.modified_indices.len()
+                invariant
+                    self.modified_indices@.no_duplicates(),
+                    self.free_list@.no_duplicates(),
+                    self@ == old(self)@,
+                    self.num_keys == old(self).num_keys,
+                    self.item_size == old(self).item_size,
+                    self.entry_size == old(self).entry_size,
+                    forall |i: u64| index <= i < self.modified_indices.len() ==> { 
+                        let j = #[trigger] self.modified_indices@[i as int];
+                        &&& self.modified_indices@.contains(j) ==> !self.free_list@.contains(j)
+                        &&& self.free_list@.contains(j) ==> !self.modified_indices@.contains(j)
+                    },
+                    forall |idx: u64| self.outstanding_items@.contains_key(idx) <==> 
+                        #[trigger] self.modified_indices@.contains(idx),
+                    self.outstanding_items@ == old(self).outstanding_items@,
+                    self.modified_indices@ == old(self).modified_indices@,
+                    self@.durable_item_table == old(self)@.durable_item_table,
+                    forall |i: u64| {
+                        let j = #[trigger] old(self).modified_indices[i as int];
+                        &&& 0 <= i < index 
+                        &&& old(self).outstanding_items@.contains_key(j) 
+                        &&& (old(self).outstanding_items@[j] is Created || 
+                                old(self).outstanding_items@[j] is CreatedThenDeleted)
+                    } ==> self.free_list@.contains(old(self).modified_indices[i as int]),
+                    forall |idx: u64| self.modified_indices@.contains(idx) ==> idx < overall_metadata.num_keys,
+                    forall |idx: u64| self.free_list@.contains(idx) ==> idx < overall_metadata.num_keys,
+
+                    forall |idx: u64| 0 <= idx < self@.durable_item_table.len() && !self.free_list@.contains(idx) ==>
+                        self@.durable_item_table[idx as int] is Some || #[trigger] self.modified_indices@.contains(idx),
+
+                    forall |idx: u64| old(self).free_list@.contains(idx) ==> self.free_list@.contains(idx),
+                    forall |idx: u64| #![trigger self.free_list@.contains(idx)]
+                                      #![trigger old(self).free_list@.contains(idx)] 
+                                      #![trigger old(self).modified_indices@.contains(idx)]
+                        self.free_list@.contains(idx) ==> {
+                            ||| old(self).free_list@.contains(idx)
+                            ||| ({
+                                    &&& old(self).modified_indices@.contains(idx)
+                                    &&& (old(self).outstanding_items@[idx] is Created || 
+                                            old(self).outstanding_items@[idx] is CreatedThenDeleted)
+                                })
+                        },
+            {
+                broadcast use vstd::std_specs::hash::group_hash_axioms;
+
+                let ghost free_list_at_top = self.free_list@;
+                let current_index = self.modified_indices[index];
+                assert(self.modified_indices@.contains(current_index)); // required for triggers
+
+                let current_item = self.outstanding_items.contents.get(&current_index).unwrap();
+                match current_item {
+                    OutstandingItem::Created(_) | OutstandingItem::CreatedThenDeleted => {
+                        self.free_list.push(current_index);
+                        assert(self.free_list@.subrange(0, free_list_at_top.len() as int) == free_list_at_top);
+                        assert(self.free_list@[free_list_at_top.len() as int] == current_index);
+                        assert forall |idx: u64| self.free_list@.contains(idx) implies idx < overall_metadata.num_keys by {
+                            if idx != current_index {
+                                assert(free_list_at_top.contains(idx));
+                            }
+                        }
+                    }
+                    _ => {} // deleted indices remain valid when the transaction is aborted
+                }
+
+                index += 1;
+            }
+
+            self.modified_indices.clear();
+            self.outstanding_items.clear();
+
+            assert forall |idx: u64| 0 <= idx < self@.durable_item_table.len() && !self.free_list@.contains(idx) implies
+                self@.durable_item_table[idx as int] is Some || #[trigger] self.modified_indices@.contains(idx)
+            by {
+                if !old(self).free_list@.contains(idx) {
+                    // neither the old nor the new free list contain idx
+                    if old(self)@.durable_item_table[idx as int] is Some {
+                        assert(self@.durable_item_table[idx as int] is Some);
+                    } else {
+                        // idx is not free but also not valid -- this is impossible
+                        assert(old(self).modified_indices@.contains(idx));
+                        assert(!self.modified_indices@.contains(idx));
+                        assert(false);                                              
+                    }
+                } // else, trivial
+            }
+        }
+
+        exec fn finalize_outstanding_items(
+            &mut self,
+            Ghost(pm): Ghost<PersistentMemoryRegionView>,
+            Ghost(overall_metadata): Ghost<OverallMetadata>,
+            // Ghost(old_valid_indices): Ghost<Set<u64>>,
+            // Ghost(valid_indices): Ghost<Set<u64>>,
+        )
+            requires 
+                // old(self).opaquable_inv(overall_metadata, old_valid_indices),
+                forall |idx: u64| old(self).outstanding_items@.contains_key(idx) ==> {
+                    let entry = old(self).outstanding_items@[idx];
+                    match entry {
+                        OutstandingItem::Created(item) => old(self)@.durable_item_table[idx as int] is Some,
+                        _ => old(self)@.durable_item_table[idx as int] is None
+                    }
+                },
+                old(self).outstanding_items.inv(),
+                old(self).modified_indices@.no_duplicates(),
+                old(self).free_list@.no_duplicates(),
+                forall |idx: u64| old(self).outstanding_items@.contains_key(idx) <==> 
+                    #[trigger] old(self).modified_indices@.contains(idx),
+                forall |idx: u64| old(self).modified_indices@.contains(idx) ==> 
+                    0 <= idx < overall_metadata.num_keys,
+                forall |idx: u64| old(self).free_list@.contains(idx) ==> 
+                    0 <= idx < overall_metadata.num_keys,
+                old(self).modified_indices@.len() <= old(self)@.durable_item_table.len(),
+                forall |i: u64| 0 <= i < old(self).modified_indices.len() ==> { 
+                    let j = #[trigger] old(self).modified_indices@[i as int];
+                    &&& old(self).modified_indices@.contains(j) ==> !old(self).free_list@.contains(j)
+                    &&& old(self).free_list@.contains(j) ==> !old(self).modified_indices@.contains(j)
+                },
+                old(self).item_size == overall_metadata.item_size,
+                old(self).entry_size == I::spec_size_of() + u64::spec_size_of(),
+                forall |idx: u64| 0 <= idx < old(self)@.durable_item_table.len() && !old(self).free_list@.contains(idx) ==>
+                    old(self)@.durable_item_table[idx as int] is Some || #[trigger] old(self).modified_indices@.contains(idx),
+                forall |idx: u64| {
+                    &&& 0 <= idx < old(self)@.durable_item_table.len() 
+                    &&& {
+                        ||| old(self)@.durable_item_table[idx as int] is Some
+                        ||| old(self).outstanding_items[idx] is Some
+                    }
+                } ==> !(#[trigger] old(self).free_list@.contains(idx)),
+            ensures 
+                self.opaquable_inv(overall_metadata, self.tentative_valid_indices()),
+                self@ == old(self)@,
+                self.num_keys == old(self).num_keys,
+                self.entry_size == old(self).entry_size,
+                self.outstanding_items@.len() == 0,
+        {
+            // iterate over the modified items and determine 
+            // which should be added to the free list
+            let mut index = 0;
+            while index < self.modified_indices.len() 
+                invariant 
+                    self@ == old(self)@,
+                    self.outstanding_items.inv(),
+                    self.item_size == old(self).item_size,
+                    self.num_keys == old(self).num_keys,
+                    self.entry_size == old(self).entry_size,
+                    self.outstanding_items@ == old(self).outstanding_items@,
+                    self.modified_indices@ == old(self).modified_indices@,
+                    self.modified_indices@.no_duplicates(),
+                    self.free_list@.no_duplicates(),
+                    forall |idx: u64| self.outstanding_items@.contains_key(idx) <==> 
+                        #[trigger] self.modified_indices@.contains(idx),
+                    forall |idx: u64| self.modified_indices@.contains(idx) ==> 
+                        0 <= idx < overall_metadata.num_keys,
+                    forall |idx: u64| self.free_list@.contains(idx) ==> 
+                        0 <= idx < overall_metadata.num_keys,
+                    forall |i: u64| index <= i < self.modified_indices.len() ==> { 
+                        let j = #[trigger] self.modified_indices@[i as int];
+                        &&& self.modified_indices@.contains(j) ==> !self.free_list@.contains(j)
+                        &&& self.free_list@.contains(j) ==> !self.modified_indices@.contains(j)
+                    },
+                    self.modified_indices@.len() <= self@.durable_item_table.len(),
+                    // no entries are removed from the free list
+                    forall |idx: u64| old(self).free_list@.contains(idx) ==>
+                        self.free_list@.contains(idx),
+                    forall |idx: u64| 0 <= idx < self@.durable_item_table.len() && !self.free_list@.contains(idx) ==>
+                        self@.durable_item_table[idx as int] is Some || #[trigger] self.modified_indices@.contains(idx),
+                    // all new free list elements are associated with a deleted entry
+                    forall |idx: u64| !old(self).free_list@.contains(idx) && self.free_list@.contains(idx) ==> {
+                        &&& self.outstanding_items[idx] matches Some(entry)
+                        &&& (entry is Deleted || entry is CreatedThenDeleted)
+                    },
+                    forall |i: int| {
+                        let idx = #[trigger] self.modified_indices@[i];
+                        &&& 0 <= i < index
+                        &&& self.outstanding_items[idx] matches Some(entry)
+                        &&& (entry is Deleted || entry is CreatedThenDeleted)
+                    } ==> {
+                        let idx = self.modified_indices@[i];
+                        self.free_list@.contains(idx)
+                    },
+            {
+                let ghost free_list_at_top = self.free_list@;
+                let current_index = self.modified_indices[index];
+                proof {
+                    assert(self.modified_indices@.contains(current_index)); // required for triggers
+                    assert(current_index < overall_metadata.num_keys);
+                    broadcast use vstd::std_specs::hash::group_hash_axioms;
+                }
+                
+                let current_item = self.outstanding_items.contents.get(&current_index).unwrap();
+                match current_item {
+                    OutstandingItem::Deleted | OutstandingItem::CreatedThenDeleted => {
+                        self.free_list.push(current_index);
+                        assert(self.free_list@.subrange(0, free_list_at_top.len() as int) == free_list_at_top);
+                        assert(self.free_list@[free_list_at_top.len() as int] == current_index);
+                        assert(self.free_list@.contains(current_index));
+                        assert forall |idx: u64| self.free_list@.contains(idx) implies idx < overall_metadata.num_keys by {
+                            if idx != current_index {
+                                assert(free_list_at_top.contains(idx));
+                            }
+                        }
+                    }
+                    _ => {} // otherwise, do nothing
+                }
+                index += 1;
+            }
+            
+            self.modified_indices.clear();
+            self.outstanding_items.clear();
+
+            assert forall |idx: u64| 0 <= idx < self@.durable_item_table.len() && !self.free_list@.contains(idx) implies
+                self@.durable_item_table[idx as int] is Some || #[trigger] self.modified_indices@.contains(idx)
+            by {
+                if !old(self).free_list@.contains(idx) {
+                    // neither the old nor new free list contain idx
+
+                    // if the free list does not contain idx, then it is either
+                    // currently valid or has an outstanding write
+                    if old(self)@.durable_item_table[idx as int] is Some {
+                        assert(self@.durable_item_table[idx as int] is Some);
+                    } else {
+                        assert(old(self).modified_indices@.contains(idx));
+                        match old(self).outstanding_items@[idx] {
+                            OutstandingItem::Created(item) => {
+                                assert(self@.durable_item_table[idx as int] is Some);
+                                assert(false);
+                            }
+                            OutstandingItem::Deleted | OutstandingItem::CreatedThenDeleted => {
+                                assert(self.free_list@.contains(idx));
+                                assert(false);
+                            }
+                        }                        
+                    }
+                } // else, trivial
+            }
+        }
+
+        pub exec fn finalize_item_table(
+            &mut self,
+            Ghost(old_self): Ghost<Self>,
+            Ghost(pm): Ghost<PersistentMemoryRegionView>,
+            Ghost(overall_metadata): Ghost<OverallMetadata>,
+        )
+            requires
+                pm.no_outstanding_writes(),
+                old(self).opaquable_inv(overall_metadata, old(self).durable_valid_indices()),
+                ({
+                    let subregion_view = get_subregion_view(pm, overall_metadata.item_table_addr as nat,
+                        overall_metadata.item_table_size as nat);
+                    let entry_size = I::spec_size_of() + u64::spec_size_of();
+                    &&& parse_item_table::<I, K>(subregion_view.committed(), overall_metadata.num_keys as nat, old(self).tentative_valid_indices()) == 
+                            Some(old(self).tentative_view())
+                    &&& subregion_view.len() >= overall_metadata.item_table_size >= overall_metadata.num_keys * entry_size
+                }),
+                pm.len() >= overall_metadata.item_table_addr + overall_metadata.item_table_size,
+                old_self@.len() == old(self)@.len() == old(self).num_keys == overall_metadata.num_keys,
+                // forall |idx: u64| valid_indices.contains(idx) ==> idx < old(self).num_keys,
+                // forall |idx: u64| old_valid_indices.contains(idx) ==> idx < old(self).num_keys,
+                // old_self.pending_alloc_inv(old_valid_indices, valid_indices),
+
+                // old_self.pending_allocations_view().disjoint(old_self.pending_deallocations_view()),
+                // old_self.free_list().disjoint(old_self.pending_deallocations_view()),
+                old_self.free_list() == old(self).free_list(),
+                // old_self.pending_allocations_view() == old(self).pending_allocations_view(),
+                // old_self.pending_deallocations_view() == old(self).pending_deallocations_view(),
+                old_self.num_keys == old(self).num_keys,
+                old_self@.durable_item_table.len() == old(self)@.durable_item_table.len(),
+
+                // we have already committed the log when we finalize the item table,
+                
+
+
+                // forall |idx: u64| #[trigger] valid_indices.contains(idx) ==> old(self).outstanding_item_table@[idx as int] is None,
+            ensures 
+                ({
+                    let subregion_view = get_subregion_view(pm, overall_metadata.item_table_addr as nat,
+                        overall_metadata.item_table_size as nat);
+                    let entry_size = I::spec_size_of() + u64::spec_size_of();
+                    // &&& self.inv(subregion_view, overall_metadata, valid_indices)
+                    &&& self.inv(subregion_view, overall_metadata)
+                    &&& Some(self@) == parse_item_table::<I, K>(subregion_view.committed(), overall_metadata.num_keys as nat, old(self).tentative_valid_indices())
+                    // &&& forall|idx: u64| idx < overall_metadata.num_keys && #[trigger] self.outstanding_item_table@[idx as int] is None ==>
+                    //         subregion_view.no_outstanding_writes_in_range(idx * entry_size, idx * entry_size + entry_size)
+                }),
+                // self.pending_alloc_inv(valid_indices, valid_indices),
+                // self.pending_allocations_view().is_empty(),
+                // self.pending_deallocations_view().is_empty(),
+                // forall|idx: u64| idx < overall_metadata.num_keys ==>
+                //     #[trigger] self.outstanding_item_table@[idx as int] is None,
+                self@.len() == old(self)@.len(),
+                self.num_keys == old(self).num_keys,
+                self.outstanding_items@.len() == 0,
+                // self.outstanding_item_table@ == Seq::new(old(self).outstanding_item_table@.len(), |i: int| None::<I>),
+        {
+            assert forall |idx: u64| self.outstanding_items@.contains_key(idx) implies {
+                let entry = self.outstanding_items@[idx];
+                match entry {
+                    OutstandingItem::Created(item) => self.tentative_view().durable_item_table[idx as int] is Some,
+                    _ => self.tentative_view().durable_item_table[idx as int] is None
+                }
+            } by {
+                assert(self.modified_indices@.contains(idx));
+                assert(idx < overall_metadata.num_keys);
+            }
+
+            let ghost subregion_view = get_subregion_view(pm, overall_metadata.item_table_addr as nat,
+                overall_metadata.item_table_size as nat);
+            self.state = Ghost(parse_item_table::<I, K>(subregion_view.committed(), 
+                overall_metadata.num_keys as nat, self.tentative_valid_indices()).unwrap());
+
+            assert(self.durable_valid_indices() == self.tentative_valid_indices());
+            assert(self.durable_valid_indices() == old(self).tentative_valid_indices());
+
+            self.finalize_outstanding_items(Ghost(subregion_view), Ghost(overall_metadata));
+            
+            proof {
+                assert(parse_item_table::<I, K>(subregion_view.committed(), overall_metadata.num_keys as nat, self.durable_valid_indices()) == Some(self@));
+                lemma_if_no_outstanding_writes_then_persistent_memory_view_can_only_crash_as_committed(subregion_view);
+                
+                let subregion_view = get_subregion_view(pm, overall_metadata.item_table_addr as nat,
+                    overall_metadata.item_table_size as nat);
+                assert forall |idx: u64| idx < overall_metadata.num_keys implies
+                    self.outstanding_item_table_entry_matches_pm_view(subregion_view, idx)
+                by {
+                    let entry_size = I::spec_size_of() + u64::spec_size_of();
+                    lemma_valid_entry_index(idx as nat, overall_metadata.num_keys as nat, entry_size);
+                }
+            }
+        }
+
+
+        /* temporarily commented out for subregion development 
+
+        pub exec fn play_item_log<PM, L>(
+            &mut self,
+            wrpm_region: &mut WriteRestrictedPersistentMemoryRegion<TrustedItemTablePermission, PM>,
+            table_id: u128,
+            log_entries: &Vec<OpLogEntryType<L>>,
+            Tracked(perm): Tracked<&TrustedItemTablePermission>,
+            Ghost(state): Ghost<DurableItemTableView<I>>
+        ) -> (result: Result<(), KvError<K>>)
+            where 
+                PM: PersistentMemoryRegion,
+                L: PmCopy,
+            requires 
+                // TODO
+            ensures 
+                // TODO 
+        {
+            Self::replay_log_item_table(wrpm_region, table_id, log_entries, self.item_slot_size, Tracked(perm), Ghost(state))?;
+            // replay_log_item_table cannot add newly-invalidated metadata entries back into the allocator,
+            // because it doesn't (and can't) take &mut self, so as a quick fix we'll just iterate over the log again.
+            // TODO: refactor so this happens in the same pass as is used in replay_log_item_table
+
+            for i in 0..log_entries.len() 
+            {
+                assume(false);
+                let log_entry = &log_entries[i];
+
+                if let OpLogEntryType::ItemTableEntryInvalidate { item_index } = log_entry {
+                    self.free_list.push(*item_index);
+                }
+            }
+
+            Ok(())
+        }
+
+        exec fn replay_log_item_table<PM, L>(
+            wrpm_region: &mut WriteRestrictedPersistentMemoryRegion<TrustedItemTablePermission, PM>,
+            table_id: u128,
+            log_entries: &Vec<OpLogEntryType<L>>,
+            item_slot_size: u64,
+            Tracked(perm): Tracked<&TrustedItemTablePermission>,
+            Ghost(state): Ghost<DurableItemTableView<I>>
+        ) -> (result: Result<(), KvError<K>>)
+            where 
+                PM: PersistentMemoryRegion,
+                L: PmCopy,
+            requires 
+                // TODO
+            ensures 
+                // TODO 
+        {
+            // There are only two types of operation that need to be replayed onto the item table:
+            // item commit and item invalidation. So we just need to determine the item index updated
+            // by each log entry and what we need to set the CDB to.
+            for i in 0..log_entries.len() 
+                invariant 
+                    // TODO
+            {
+                assume(false);
+                let log_entry = &log_entries[i];
+
+                let result = match log_entry {
+                    OpLogEntryType::ItemTableEntryCommit { item_index } => Some((CDB_TRUE, item_index)),
+                    OpLogEntryType::ItemTableEntryInvalidate { item_index } => Some((CDB_FALSE, item_index)),
+                    _ => None  // the other operations do not modify the item table
+                };
+
+                if let Some((cdb_val, item_index)) = result {
+                    // the slot offset is also the address of the CDB
+                    let item_slot_offset = ABSOLUTE_POS_OF_TABLE_AREA + item_index * item_slot_size;
+                    wrpm_region.serialize_and_write(item_slot_offset, &cdb_val, Tracked(perm));
+                }
+            }
+            Ok(())
+        }
+
+        // this function can be used to both create new items and do COW updates to existing items.
+        // must always write to an invalid slot
+        // this operation is NOT directly logged
+        // returns the index of the slot that the item was written to
+        pub exec fn tentatively_write_item<PM>(
+            &mut self,
+            wrpm_region: &mut WriteRestrictedPersistentMemoryRegion<TrustedItemTablePermission, PM>,
+            Ghost(item_table_id): Ghost<u128>,
+            item: &I,
+            Tracked(perm): Tracked<&TrustedItemTablePermission>,
+        ) -> (result: Result<u64, KvError<K>>)
+            where
+                PM: PersistentMemoryRegion,
+            requires
+                old(wrpm_region).inv(),
+                forall |i: int|  0 <= i < old(self).free_list().len() ==>
+                    0 <= #[trigger] old(self).free_list()[i] < old(self).num_keys,
+                ({
+                    let item_slot_size = old(self).spec_item_size() + u64::spec_size_of() + u64::spec_size_of();
+                    let metadata_header_size = ItemTableMetadata::spec_size_of() + u64::spec_size_of();
+                    &&& 0 <= item_slot_size < usize::MAX
+                    &&& 0 <= item_slot_size * old(self).num_keys < usize::MAX
+                    &&& 0 <= metadata_header_size + (item_slot_size * old(self).num_keys) < usize::MAX
+                })
+                // TODO
+            ensures
+                wrpm_region.inv()
+                // TODO
+        {
+            // pop a free index from the free list
+            assume(false);
+            let free_index = match self.free_list.pop() {
+                Some(index) => index,
+                None => return Err(KvError::OutOfSpace)
+            };
+            assert(free_index < self.num_keys);
+            let item_slot_size = (self.item_size as usize + traits_t::size_of::<u64>() + traits_t::size_of::<u64>()) as u64;
+            let item_slot_offset = ABSOLUTE_POS_OF_TABLE_AREA + free_index * item_slot_size;
+            let crc_addr = item_slot_offset + traits_t::size_of::<u64>() as u64;
+            let item_addr = crc_addr + traits_t::size_of::<u64>() as u64;
+
+            // calculate and write the CRC of the provided item
+            let crc = calculate_crc(item);
+            wrpm_region.serialize_and_write(crc_addr, &crc, Tracked(perm));
+            // write the item itself
+            wrpm_region.serialize_and_write(item_addr, item, Tracked(perm));
+
+            Ok(free_index)
+        }
+
+        // makes a slot valid by setting its valid bit.
+        // must log the operation before calling this function
+        pub exec fn commit_item<PM>(
+            &mut self,
+            wrpm_region: &mut WriteRestrictedPersistentMemoryRegion<TrustedItemTablePermission, PM>,
+            item_table_id: u128,
+            item_table_index: u64,
+            Tracked(perm): Tracked<&TrustedItemTablePermission>,
+        ) -> (result: Result<(), KvError<K>>)
+            where
+                PM: PersistentMemoryRegion,
+            requires
+                old(wrpm_region).inv(),
+                ({
+                    let item_slot_size = old(self).spec_item_size() + u64::spec_size_of() + u64::spec_size_of();
+                    let metadata_header_size = ItemTableMetadata::spec_size_of() + u64::spec_size_of();
+                    &&& 0 <= item_slot_size < usize::MAX
+                    &&& 0 <= item_slot_size * old(self).num_keys < usize::MAX
+                    &&& 0 <= metadata_header_size + (item_slot_size * old(self).num_keys) < usize::MAX
+                })
+                // TODO: item update must have been logged
+            ensures
+                wrpm_region.inv(),
+                // TODO
+        {
+            assume(false);
+            let item_slot_size = (self.item_size as usize + traits_t::size_of::<u64>() + traits_t::size_of::<u64>()) as u64;
+            let item_slot_offset = ABSOLUTE_POS_OF_TABLE_AREA + item_table_index * item_slot_size;
+            wrpm_region.serialize_and_write(item_slot_offset + RELATIVE_POS_OF_VALID_CDB, &CDB_TRUE, Tracked(perm));
+            Ok(())
+        }
+
+        pub fn write_setup_metadata<PM>(pm_region: &mut PM, num_keys: u64)
+        where
+            PM: PersistentMemoryRegion,
+        requires
+            old(pm_region).inv(),
+            old(pm_region)@.len() == 1,
+            old(pm_region)@.no_outstanding_writes(),
+            ({
+                let item_size = I::spec_size_of() + u64::spec_size_of() + u64::spec_size_of();
+                let metadata_header_size = ItemTableMetadata::spec_size_of() + u64::spec_size_of();
+                old(pm_region)@.len() >= metadata_header_size + (item_size * num_keys)
+            })
+            // TODO: precondition that the region is large enough
+        ensures
+            pm_region.inv(),
+            // TODO: postcondition that the table is set up correctly
+    {
+        // Initialize metadata header and compute its CRC
+        let metadata_header = ItemTableMetadata {
+            version_number: ITEM_TABLE_VERSION_NUMBER,
+            item_size: I::size_of() as u64,
+            num_keys,
+            _padding: 0,
+            program_guid: ITEM_TABLE_PROGRAM_GUID,
+        };
+        let metadata_crc = calculate_crc(&metadata_header);
+
+        let metadata_header_addr = ABSOLUTE_POS_OF_METADATA_HEADER;
+        let crc_addr = metadata_header_addr + traits_t::size_of::<ItemTableMetadata>() as u64;
+
+        pm_region.serialize_and_write(metadata_header_addr, &metadata_header);
+        pm_region.serialize_and_write(crc_addr, &metadata_crc);
+    }
+
+    pub fn read_table_metadata<PM>(pm_region: &PM, table_id: u128) -> (result: Result<Box<ItemTableMetadata>, KvError<K>>)
+        where
+            PM: PersistentMemoryRegion,
+        requires
+            pm_region.inv()
+            // TODO: finish writing preconditions
+        ensures
+            match result {
+                Ok(output_table) => {
+                    let item_slot_size = I::spec_size_of() + u64::spec_size_of() + u64::spec_size_of();
+                    let metadata_header_size = ItemTableMetadata::spec_size_of() + u64::spec_size_of();
+                    let num_keys = output_table.num_keys;
+                    &&& 0 <= item_slot_size < usize::MAX
+                    &&& 0 <= item_slot_size * num_keys < usize::MAX
+                    &&& 0 <= metadata_header_size + (item_slot_size * num_keys) < usize::MAX
+                    &&& output_table.item_size == I::spec_size_of()
+
+                }
+                Err(_) => true
+            }
+            // TODO: finish writing postconditions
+        {
+            assume(false);
+
+            let ghost mem = pm_region@.committed();
+
+            // read in the metadata structure and its CRC, make sure it has not been corrupted
+
+            let ghost true_main_table = ItemTableMetadata::spec_from_bytes(mem.subrange(ABSOLUTE_POS_OF_METADATA_HEADER as int, ABSOLUTE_POS_OF_METADATA_HEADER + ItemTableMetadata::spec_size_of()));
+            let ghost true_crc = u64::spec_from_bytes(mem.subrange(ABSOLUTE_POS_OF_HEADER_CRC as int, ABSOLUTE_POS_OF_HEADER_CRC + u64::spec_size_of()));
+
+            let metadata_header_addr = ABSOLUTE_POS_OF_METADATA_HEADER;
+            let crc_addr = metadata_header_addr + traits_t::size_of::<ItemTableMetadata>() as u64;
+
+            let table_metadata = pm_region.read_aligned::<ItemTableMetadata>(metadata_header_addr).map_err(|e| KvError::PmemErr { pmem_err: e })?;
+            let table_crc = pm_region.read_aligned::<u64>(crc_addr).map_err(|e| KvError::PmemErr { pmem_err: e })?;
+
+            let ghost header_addrs = Seq::new(ItemTableMetadata::spec_size_of() as nat, |i: int| ABSOLUTE_POS_OF_METADATA_HEADER + i);
+            let ghost crc_addrs = Seq::new(u64::spec_size_of() as nat, |i: int| ABSOLUTE_POS_OF_HEADER_CRC + i);
+
+            let ghost true_header_bytes = Seq::new(ItemTableMetadata::spec_size_of() as nat, |i: int| mem[header_addrs[i]]);
+            let ghost true_crc_bytes = Seq::new(u64::spec_size_of() as nat, |i: int| mem[crc_addrs[i]]);
+
+            if !check_crc(table_metadata.as_slice(), table_crc.as_slice(), Ghost(mem),
+                    Ghost(pm_region.constants().impervious_to_corruption),
+                    Ghost(header_addrs), 
+                    Ghost(crc_addrs)) {
+                return Err(KvError::CRCMismatch);
+            }
+
+            let table_metadata = table_metadata.extract_init_val(
+                Ghost(true_main_table),
+                Ghost(true_header_bytes),
+                Ghost(pm_region.constants().impervious_to_corruption),
+            );
+
+            // Since we've already checked for corruption, this condition should never fail
+            if {
+                ||| table_metadata.program_guid != ITEM_TABLE_PROGRAM_GUID
+                ||| table_metadata.version_number != ITEM_TABLE_VERSION_NUMBER
+                ||| table_metadata.item_size != I::size_of() as u64
+            } {
+                return Err(KvError::InvalidItemTableHeader);
+            }
+
+            return Ok(table_metadata);
+        }
+        */
+    }
+}