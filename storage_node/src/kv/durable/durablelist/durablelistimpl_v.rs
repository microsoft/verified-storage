--- conflicted
+++ resolved
@@ -1,5 +1,3 @@
-<<<<<<< HEAD
-use crate::kv::durable::durablelist::durablelistspec_t::*;
 use crate::kv::durable::durablelist::layout_v::*;
 use crate::kv::durable::oplog::{logentry_v::*, oplogimpl_v::*};
 use crate::kv::durable::itemtable::itemtablespec_t::*;
@@ -22,6 +20,169 @@
 use vstd::bytes::*;
 
 verus! {
+    pub struct TrustedListPermission
+    {
+        // TODO: how many regions will this use? Probably just one?
+        ghost is_state_allowable: spec_fn(Seq<u8>) -> bool
+    }
+
+    impl CheckPermission<Seq<u8>> for TrustedListPermission
+    {
+        closed spec fn check_permission(&self, state: Seq<u8>) -> bool
+        {
+            (self.is_state_allowable)(state)
+        }
+    }
+
+    impl TrustedListPermission 
+    {
+         // TODO: REMOVE THIS
+         #[verifier::external_body]
+         pub proof fn fake_list_perm() -> (tracked perm: Self)
+         {
+             Self {
+                 is_state_allowable: |s| true
+             }
+         }
+    }
+
+    pub struct DurableListElementView<L>
+    {
+        crc: u64,
+        list_element: L
+    }
+
+    impl<L> DurableListElementView<L>
+    {
+        pub closed spec fn new(crc: u64, list_element: L) -> Self 
+        {
+            Self { crc, list_element }
+        }
+
+        pub closed spec fn list_element(self) -> L 
+        {
+            self.list_element
+        }
+    }
+
+    // The `lists` field represents the current contents of the list. It abstracts away the physical 
+    // nodes of the unrolled linked list that the list is actually stored in, but it may contain
+    // tentatively-appended list elements that are not visible yet.
+    #[verifier::reject_recursive_types(K)]
+    pub struct DurableListView<K, L>
+    {
+        pub durable_lists: Map<K, Seq<DurableEntry<DurableListElementView<L>>>>,
+        pub tentative_lists: Map<K, Seq<DurableEntry<DurableListElementView<L>>>>,
+    }
+
+    impl<K, L> DurableListView<K, L>
+        where
+            K: std::fmt::Debug,
+    {
+        // pub closed spec fn spec_index(self, key: K) -> Option<Seq<DurableListElementView<L>>>
+        // {
+        //     if self.lists.contains_key(key) {
+        //         Some(self.lists[key])
+        //     } else {
+        //         None
+        //     }
+        // }
+
+        pub closed spec fn init() -> Self 
+        {
+            Self {
+                durable_lists: Map::empty(),
+                tentative_lists: Map::empty()
+            }
+        }
+
+        pub closed spec fn new(lists: Map<K, Seq<DurableEntry<DurableListElementView<L>>>>) -> Self 
+        {
+            Self {
+                durable_lists: lists,
+                tentative_lists: lists
+            }
+        }
+
+        // pub closed spec fn insert_key(self, key: K) -> Result<Self, KvError<K>>
+        // {
+        //     if self.lists.contains_key(key) {
+        //         Err(KvError::KeyAlreadyExists)
+        //     } else {
+        //         Ok(Self {
+        //             lists: self.lists.insert(key, Seq::empty()),
+        //         })
+        //     }
+        // }
+
+        // pub closed spec fn insert_list_element(
+        //     self,
+        //     key: K,
+        //     crc: u64,
+        //     list_element: L,
+        //     index: int
+        // ) -> Result<Self, KvError<K>>
+        // {
+        //     if !self.lists.contains_key(key) {
+        //         Err(KvError::KeyNotFound)
+        //     } else if index < 0 || index > self.lists[key].len() {
+        //         Err(KvError::IndexOutOfRange)
+        //     } else {
+        //         let new_lists = self.lists[key].update(index, DurableListElementView { crc, list_element });
+        //         Ok(Self {
+        //             lists: self.lists.insert(key, new_lists),
+        //         })
+        //     }
+        // }
+
+        // pub closed spec fn append_list_element(
+        //     self,
+        //     key: K,
+        //     crc: u64,
+        //     list_element: L
+        // ) -> Result<Self, KvError<K>>
+        // {
+        //     if !self.lists.contains_key(key) {
+        //         Err(KvError::KeyNotFound)
+        //     } else {
+        //         let new_lists = self.lists[key].push(DurableListElementView { crc, list_element });
+        //         Ok(Self {
+        //             lists: self.lists.insert(key, new_lists),
+        //         })
+        //     }
+        // }
+
+        // pub closed spec fn remove_key(
+        //     self,
+        //     key: K
+        // ) -> Result<Self, KvError<K>>
+        // {
+        //     if !self.lists.contains_key(key) {
+        //         Err(KvError::KeyNotFound)
+        //     } else {
+        //         Ok(Self {
+        //             lists: self.lists.remove(key),
+        //         })
+        //     }
+        // }
+
+        // pub closed spec fn trim_lists(
+        //     self,
+        //     key: K,
+        //     trim_length: int
+        // ) -> Result<Self, KvError<K>>
+        // {
+        //     if !self.lists.contains_key(key) {
+        //         Err(KvError::KeyNotFound)
+        //     } else {
+        //         let new_lists = self.lists[key].subrange(trim_length, self.lists[key].len() as int);
+        //         Ok(Self {
+        //             lists: self.lists.insert(key, new_lists),
+        //         })
+        //     }
+        // }
+    }
+
     pub const NUM_DURABLE_LIST_REGIONS: u64 = 1;
 
     #[verifier::reject_recursive_types(K)]
@@ -1138,1309 +1299,4 @@
 
         }
     }
-}
-=======
-use crate::kv::durable::durablelist::layout_v::*;
-use crate::kv::durable::oplog::logentry_v::*;
-use crate::kv::durable::itemtable::itemtablespec_t::*;
-use crate::kv::durable::metadata::{layout_v::*, metadataspec_t::*, metadataimpl_v::*};
-use crate::kv::durable::oplog::oplogspec_t::*;
-use crate::kv::durable::util_v::*;
-use crate::kv::kvimpl_t::*;
-use crate::kv::layout_v::*;
-use crate::kv::setup_v::*;
-use crate::pmem::crc_t::*;
-use crate::pmem::pmemspec_t::*;
-use crate::pmem::pmemutil_v::*;
-use crate::pmem::pmcopy_t::*;
-use crate::pmem::wrpm_t::*;
-use crate::pmem::traits_t;
-use crate::pmem::subregion_v::*;
-use builtin::*;
-use builtin_macros::*;
-use std::hash::Hash;
-use vstd::prelude::*;
-use vstd::bytes::*;
-
-verus! {
-    pub struct TrustedListPermission
-    {
-        // TODO: how many regions will this use? Probably just one?
-        ghost is_state_allowable: spec_fn(Seq<u8>) -> bool
-    }
-
-    impl CheckPermission<Seq<u8>> for TrustedListPermission
-    {
-        closed spec fn check_permission(&self, state: Seq<u8>) -> bool
-        {
-            (self.is_state_allowable)(state)
-        }
-    }
-
-    impl TrustedListPermission 
-    {
-         // TODO: REMOVE THIS
-         #[verifier::external_body]
-         pub proof fn fake_list_perm() -> (tracked perm: Self)
-         {
-             Self {
-                 is_state_allowable: |s| true
-             }
-         }
-    }
-
-    pub struct DurableListElementView<L>
-    {
-        crc: u64,
-        list_element: L
-    }
-
-    impl<L> DurableListElementView<L>
-    {
-        pub closed spec fn new(crc: u64, list_element: L) -> Self 
-        {
-            Self { crc, list_element }
-        }
-
-        pub closed spec fn list_element(self) -> L 
-        {
-            self.list_element
-        }
-    }
-
-    // The `lists` field represents the current contents of the list. It abstracts away the physical 
-    // nodes of the unrolled linked list that the list is actually stored in, but it may contain
-    // tentatively-appended list elements that are not visible yet.
-    #[verifier::reject_recursive_types(K)]
-    pub struct DurableListView<K, L>
-    {
-        pub durable_lists: Map<K, Seq<DurableEntry<DurableListElementView<L>>>>,
-        pub tentative_lists: Map<K, Seq<DurableEntry<DurableListElementView<L>>>>,
-    }
-
-    impl<K, L> DurableListView<K, L>
-        where
-            K: std::fmt::Debug,
-    {
-        // pub closed spec fn spec_index(self, key: K) -> Option<Seq<DurableListElementView<L>>>
-        // {
-        //     if self.lists.contains_key(key) {
-        //         Some(self.lists[key])
-        //     } else {
-        //         None
-        //     }
-        // }
-
-        pub closed spec fn init() -> Self 
-        {
-            Self {
-                durable_lists: Map::empty(),
-                tentative_lists: Map::empty()
-            }
-        }
-
-        pub closed spec fn new(lists: Map<K, Seq<DurableEntry<DurableListElementView<L>>>>) -> Self 
-        {
-            Self {
-                durable_lists: lists,
-                tentative_lists: lists
-            }
-        }
-
-        // pub closed spec fn insert_key(self, key: K) -> Result<Self, KvError<K>>
-        // {
-        //     if self.lists.contains_key(key) {
-        //         Err(KvError::KeyAlreadyExists)
-        //     } else {
-        //         Ok(Self {
-        //             lists: self.lists.insert(key, Seq::empty()),
-        //         })
-        //     }
-        // }
-
-        // pub closed spec fn insert_list_element(
-        //     self,
-        //     key: K,
-        //     crc: u64,
-        //     list_element: L,
-        //     index: int
-        // ) -> Result<Self, KvError<K>>
-        // {
-        //     if !self.lists.contains_key(key) {
-        //         Err(KvError::KeyNotFound)
-        //     } else if index < 0 || index > self.lists[key].len() {
-        //         Err(KvError::IndexOutOfRange)
-        //     } else {
-        //         let new_lists = self.lists[key].update(index, DurableListElementView { crc, list_element });
-        //         Ok(Self {
-        //             lists: self.lists.insert(key, new_lists),
-        //         })
-        //     }
-        // }
-
-        // pub closed spec fn append_list_element(
-        //     self,
-        //     key: K,
-        //     crc: u64,
-        //     list_element: L
-        // ) -> Result<Self, KvError<K>>
-        // {
-        //     if !self.lists.contains_key(key) {
-        //         Err(KvError::KeyNotFound)
-        //     } else {
-        //         let new_lists = self.lists[key].push(DurableListElementView { crc, list_element });
-        //         Ok(Self {
-        //             lists: self.lists.insert(key, new_lists),
-        //         })
-        //     }
-        // }
-
-        // pub closed spec fn remove_key(
-        //     self,
-        //     key: K
-        // ) -> Result<Self, KvError<K>>
-        // {
-        //     if !self.lists.contains_key(key) {
-        //         Err(KvError::KeyNotFound)
-        //     } else {
-        //         Ok(Self {
-        //             lists: self.lists.remove(key),
-        //         })
-        //     }
-        // }
-
-        // pub closed spec fn trim_lists(
-        //     self,
-        //     key: K,
-        //     trim_length: int
-        // ) -> Result<Self, KvError<K>>
-        // {
-        //     if !self.lists.contains_key(key) {
-        //         Err(KvError::KeyNotFound)
-        //     } else {
-        //         let new_lists = self.lists[key].subrange(trim_length, self.lists[key].len() as int);
-        //         Ok(Self {
-        //             lists: self.lists.insert(key, new_lists),
-        //         })
-        //     }
-        // }
-    }
-
-    pub const NUM_DURABLE_LIST_REGIONS: u64 = 1;
-
-    #[verifier::reject_recursive_types(K)]
-    pub struct DurableList<K, L>
-        where
-            K: Hash + Eq + Clone + PmCopy + Sized + std::fmt::Debug,
-            L: PmCopy + std::fmt::Debug,
-    {
-        list_node_region_free_list: Vec<u64>,
-        // TODO: pending allocations field
-        node_size: u64,
-        elements_per_node: u64,
-        num_nodes: u64,
-        state: Ghost<DurableListView<K, L>>
-    }
-
-    impl<K, L> DurableList<K, L>
-        where
-            K: Hash + Eq + Clone + PmCopy + Sized + std::fmt::Debug,
-            L: PmCopy + std::fmt::Debug,
-    {
-        pub closed spec fn view(self) -> DurableListView<K, L>
-        {
-            self.state@
-        }
-
-        // TODO
-        pub open spec fn inv(self, pm: PersistentMemoryRegionView, main_table_view: MetadataTableView<K>, overall_metadata: OverallMetadata) -> bool
-        {
-            &&& forall |s| #[trigger] pm.can_crash_as(s) ==>
-                    Self::parse_all_lists(main_table_view, s, overall_metadata.list_node_size, overall_metadata.num_list_entries_per_node) == Some(self@)
-        }
-
-        pub open spec fn recover(
-            mem: Seq<u8>,
-            list_node_size: u64,
-            num_list_entries_per_node: u32,
-            op_log: AbstractOpLogState,
-            metadata_table_view: MetadataTableView<K>,
-        ) -> Option<DurableListView<K, L>>
-        {
-            None
-            // // TODO: check list node region header for validity? or do we do that later?
-            // let list_nodes_mem = Self::replay_log_list_nodes(mem, list_node_size, op_log);
-            // Self::parse_all_lists(metadata_table_view, mem, list_node_size, num_list_entries_per_node)
-        }
-
-        pub open spec fn replay_log_list_nodes(
-            mem: Seq<u8>, 
-            node_size: u64, 
-            op_log: Seq<LogicalOpLogEntry<L>>, 
-        ) -> Seq<u8>
-            decreases op_log.len() 
-        {
-            if op_log.len() == 0 {
-                mem 
-            } else {
-                let current_op = op_log[0];
-                let op_log = op_log.drop_first();
-                let mem = Self::apply_log_op_to_list_node_mem(mem, node_size, current_op);
-                Self::replay_log_list_nodes(mem, node_size, op_log)
-            }
-        }
-
-        pub open spec fn apply_log_op_to_list_node_mem(
-            mem: Seq<u8>, 
-            node_size: u64, 
-            op: LogicalOpLogEntry<L>, 
-        ) -> Seq<u8>
-        {
-            match op {
-                LogicalOpLogEntry::UpdateListElement { node_index, index_in_node, list_element } => {
-                    let node_addr = node_index * node_size;
-                    let list_entry_size = L::spec_size_of() + u64::spec_size_of(); // list element + CRC
-                    let list_element_slot = node_addr + list_entry_size * index_in_node;
-                    let crc_addr = list_element_slot;
-                    let list_element_addr = crc_addr + u64::spec_size_of();
-                    let new_element_bytes = list_element.spec_to_bytes();
-                    let new_crc_bytes = spec_crc_bytes(new_element_bytes);
-                    let mem = mem.map(|pos: int, pre_byte: u8| {
-                        if crc_addr <= pos < crc_addr + u64::spec_size_of() {
-                            new_crc_bytes[pos - crc_addr]
-                        } else if list_element_addr <= pos < list_element_addr + L::spec_size_of() {
-                            new_element_bytes[pos - list_element_addr]
-                        } else {
-                            pre_byte
-                        }
-                    });
-                    mem
-                },
-                _ => mem // all other ops do not modify the list node region
-            }
-        }
-
-        pub open spec fn parse_all_lists(
-            metadata_table: MetadataTableView<K>,
-            mem: Seq<u8>,
-            list_node_size: u64,
-            num_list_entries_per_node: u32,
-        ) -> Option<DurableListView<K, L>> 
-        {
-            let lists_map = Map::empty();
-            // TODO: which table do we want to use here?
-            let result = Self::parse_each_list(metadata_table.get_durable_metadata_table(), mem, lists_map, list_node_size, num_list_entries_per_node);
-            match result {
-                Some(result) => Some(DurableListView::new(result)),
-                None => None
-            }
-        }
-
-        pub proof fn lemma_parse_each_list_succeeds_if_no_valid_metadata_entries(
-            metadata_entries: Seq<DurableEntry<MetadataTableViewEntry<K>>>,
-            mem: Seq<u8>,
-            lists_map: Map<K, Seq<DurableEntry<DurableListElementView<L>>>>,
-            list_node_size: u64,
-            num_list_entries_per_node: u32,
-        )
-            requires
-                forall |i: int| 0 <= i < metadata_entries.len() ==> #[trigger] metadata_entries[i] matches DurableEntry::Invalid,
-            ensures 
-                Self::parse_each_list(metadata_entries, mem, lists_map, list_node_size, num_list_entries_per_node) is Some 
-            decreases
-                metadata_entries.len()
-        {
-            // base case
-            if metadata_entries.len() == 0 {
-                // trivial
-            } else {
-                Self::lemma_parse_each_list_succeeds_if_no_valid_metadata_entries(metadata_entries.drop_first(), mem, lists_map, list_node_size, num_list_entries_per_node);
-            }
-        }
-
-        pub proof fn lemma_parse_all_lists_succeeds_after_record_delete(
-            old_main_table_view: MetadataTableView<K>,
-            main_table_view: MetadataTableView<K>,
-            mem: Seq<u8>,
-            index: int,
-            list_node_size: u64,
-            num_list_entries_per_node: u32,
-        )
-            requires 
-                Self::parse_all_lists(old_main_table_view, mem, list_node_size, num_list_entries_per_node) is Some,
-                Some(main_table_view) == old_main_table_view.delete(index),
-            ensures 
-                Self::parse_all_lists(main_table_view, mem, list_node_size, num_list_entries_per_node) is Some,
-        {
-            assume(false);
-        }
-
-        // Note that here, `metadata_entries` does not represent the metadata table exactly -- it's just 
-        // used to help recurse over each metadata entry.
-        pub open spec fn parse_each_list(
-            metadata_entries: Seq<DurableEntry<MetadataTableViewEntry<K>>>,
-            mem: Seq<u8>,
-            lists_map: Map<K, Seq<DurableEntry<DurableListElementView<L>>>>,
-            list_node_size: u64,
-            num_list_entries_per_node: u32,
-        ) -> Option<Map<K, Seq<DurableEntry<DurableListElementView<L>>>>>
-            decreases
-                metadata_entries.len()
-        {
-            if metadata_entries.len() <= 0 {
-                Some(lists_map)
-            } else {
-                let current_entry = metadata_entries[0];
-                let metadata_entries = metadata_entries.drop_first();
-                // Unlike in the item table, where we build the view and replay the log simultaneously we will apply log entries later; we need to build the lists 
-                // before replaying log entries so that log entries can be applied to the table and the list in the correct order
-                // TODO: Valid vs. Tentative entry types?
-                if let DurableEntry::Valid(current_entry) = current_entry {
-                    let recovered_list = Self::parse_list(current_entry, mem, list_node_size, num_list_entries_per_node);
-                    match recovered_list {
-                        Some(recovered_list) => {
-                            let lists_map = lists_map.insert(
-                                current_entry.key(),
-                                recovered_list
-                            );
-                            Self::parse_each_list(metadata_entries, mem, lists_map, list_node_size, num_list_entries_per_node)
-                        }
-                        None => None
-                    }
-                } else {
-                    // if this entry is invalid, just continue recursing through the list
-                    Self::parse_each_list(metadata_entries, mem, lists_map, list_node_size, num_list_entries_per_node)
-                }
-            }
-        }
-
-        pub open spec fn parse_list(
-            entry: MetadataTableViewEntry<K>, 
-            mem: Seq<u8>,
-            list_node_size: u64,
-            num_list_entries_per_node: u32,
-        ) -> Option<Seq<DurableEntry<DurableListElementView<L>>>>
-        {
-            let head_node_index = entry.list_head_index();
-            let list_len = entry.len();
-            let new_list = Seq::empty();
-            Self::parse_list_helper(head_node_index, list_len as int, new_list, mem, list_node_size, num_list_entries_per_node)
-        }
-
-        pub open spec fn parse_list_helper(
-            cur_node_index: u64,
-            list_len_remaining: int,
-            current_list: Seq<DurableEntry<DurableListElementView<L>>>,
-            mem: Seq<u8>,
-            list_node_size: u64,
-            num_list_entries_per_node: u32,
-        ) -> Option<Seq<DurableEntry<DurableListElementView<L>>>>
-            decreases
-                list_len_remaining
-        {
-            if num_list_entries_per_node <= 0 {
-                None 
-            } else {
-                // first base case: if there are no more list elements remaining, return the current list]
-                // this may happen if we have allocated a node but not added any elements to it
-                // for some reason, Verus can't prove termination unless this is <= rather than ==
-                if list_len_remaining <= 0 {
-                    Some(current_list)
-                } else {
-                    // 1. parse the current node
-                    let result = parse_list_node::<L>(cur_node_index as int, mem, list_node_size, num_list_entries_per_node);
-                    match result {
-                        Some((next_node_index, current_node_element_bytes)) => {
-                            // 2. add list elements to current list 
-                            let elements_to_keep = if num_list_entries_per_node < list_len_remaining {
-                                num_list_entries_per_node as nat
-                            } else {
-                                list_len_remaining as nat
-                            };
-                            let new_remaining = list_len_remaining - elements_to_keep;
-
-                            // We still don't check CRCs yet because we have not yet replayed the log, so some may not be correct
-                            // TODO: actually we could check CRCs now because we have replayed the log by this point
-                            let parsed_elements = Seq::new(
-                                elements_to_keep,
-                                |i: int| {
-                                    let bytes = current_node_element_bytes[i];
-                                    let crc_bytes = bytes.subrange(RELATIVE_POS_OF_LIST_ELEMENT_CRC as int, RELATIVE_POS_OF_LIST_ELEMENT_CRC + 8);
-                                    let list_element_bytes = bytes.subrange(RELATIVE_POS_OF_LIST_ELEMENT as int, RELATIVE_POS_OF_LIST_ELEMENT + L::spec_size_of());
-                                    DurableEntry::Valid(
-                                        DurableListElementView::new(
-                                            u64::spec_from_bytes(crc_bytes),
-                                            L::spec_from_bytes(list_element_bytes)
-                                        )
-                                    )
-                                }
-                            );
-
-                            let current_list = current_list + parsed_elements;
-
-                            // 3. go to next node if it exists
-                            // second base case: the current node's next pointer points to itself
-                            if next_node_index == cur_node_index {
-                                // if list_len_remaining isn't 0 here, something is wrong -- we've reached
-                                // the end of our list nodes, but haven't seen enough elements yet
-                                if new_remaining != 0 {
-                                    None
-                                } else {
-                                    Some(current_list)
-                                }
-                            } else {
-                                Self::parse_list_helper(next_node_index, new_remaining, current_list, mem, list_node_size, num_list_entries_per_node)
-                            }
-                        }
-                        None => None
-                    }   
-                }
-            }   
-        }
-
-        pub exec fn get_elements_per_node(&self) -> u64 {
-            self.elements_per_node
-        }
-
-        pub proof fn lemma_list_is_empty_at_setup<PM>(
-            subregion: &WritablePersistentMemorySubregion,
-            pm_region: &PM,
-            op_log: AbstractOpLogState,
-            num_keys: u64,
-            node_size: u64,
-            list_entries_per_node: u32,
-            num_list_nodes: u64,
-            metadata_table_view: MetadataTableView<K>
-        ) 
-            where 
-                PM: PersistentMemoryRegion,
-            requires
-                subregion.inv(pm_region),
-                forall |addr: int| #[trigger] subregion.is_writable_absolute_addr_fn()(addr),
-                subregion.view(pm_region).no_outstanding_writes(),
-                // op_log == AbstractOpLogState::initialize(),
-            ensures 
-                true
-                // Self::recover(subregion.view(pm_region).flush().committed(), node_size, list_entries_per_node,
-                //     op_log, metadata_table_view).unwrap() == DurableListView::<K, L>::init(),
-        {
-            // TODO
-            assume(false);
-        }
-
-        pub exec fn setup<PM>(
-            pm_region: &mut PM,
-            list_id: u128,
-            num_keys: u64,
-            node_size: u32,
-        ) -> (result: Result<(), KvError<K>>)
-            where
-                PM: PersistentMemoryRegion,
-            requires
-                old(pm_region).inv(),
-                ({
-                    let metadata_size = ListEntryMetadata::spec_size_of();
-                    let key_size = K::spec_size_of();
-                    let metadata_slot_size = metadata_size + u64::spec_size_of() + key_size + u64::spec_size_of();
-                    let list_element_slot_size = L::spec_size_of() + u64::spec_size_of();
-                    &&& metadata_slot_size <= u64::MAX
-                    &&& list_element_slot_size <= u64::MAX
-                    &&& ABSOLUTE_POS_OF_METADATA_TABLE + (metadata_slot_size * num_keys) <= u64::MAX
-                    &&& ABSOLUTE_POS_OF_LIST_REGION_NODE_START + node_size <= u64::MAX
-                }),
-                L::spec_size_of() + u64::spec_size_of() < u32::MAX, // size_of is u64, but we store it in a u32 here
-                // TODO: just pass it in as a u32
-                0 < node_size <= u32::MAX
-            ensures
-                pm_region.inv(),
-                pm_region@.no_outstanding_writes(),
-                // TODO
-        {
-            // TODO: we should generate an ID to write to both regions that will
-            // remain constant and indicate that the two regions are associated
-            // with each other to prevent mismatched metadata and list contents
-            // from being used together
-
-            // ensure that there are no outstanding writes
-            pm_region.flush();
-
-
-            // check that the regions the caller passed in are sufficiently large
-            let region_size = pm_region.get_region_size();
-
-            let list_element_size = L::size_of();
-            let list_element_slot_size = list_element_size + traits_t::size_of::<u64>();
-
-            // region needs to fit at least one node
-            let required_node_region_size = ABSOLUTE_POS_OF_LIST_REGION_NODE_START + node_size as u64;
-            if required_node_region_size > region_size {
-                let required = required_node_region_size as usize;
-                let actual = region_size as usize;
-                return Err(KvError::RegionTooSmall{required, actual});
-            }
-
-            let result = Self::write_setup_metadata(pm_region, num_keys, node_size);
-
-            pm_region.flush();
-
-            match result {
-                Ok(()) => Ok(()),
-                Err(e) => Err(e)
-            }
-        }
-
-        pub fn start<PM, I>(
-            subregion: &PersistentMemorySubregion,
-            pm_region: &PM,
-            main_table: &MetadataTable<K>,
-            overall_metadata: OverallMetadata,
-            version_metadata: VersionMetadata,
-        ) -> (result: Result<Self, KvError<K>>)
-            where
-                PM: PersistentMemoryRegion,
-                I: PmCopy + Sized + std::fmt::Debug,
-            requires
-                subregion.inv(pm_region),
-                pm_region@.no_outstanding_writes(),
-                overall_metadata_valid::<K, I, L>(overall_metadata, version_metadata.overall_metadata_addr, overall_metadata.kvstore_id),
-                Self::parse_all_lists(
-                    main_table@, 
-                    subregion.view(pm_region).committed(), 
-                    overall_metadata.list_node_size, 
-                    overall_metadata.num_list_entries_per_node
-                ) is Some,
-            ensures 
-                // TODO: update postcondition
-                match result {
-                    Ok(list) => {
-                        let list_view = Self::parse_all_lists(
-                            main_table@, 
-                            subregion.view(pm_region).committed(), 
-                            overall_metadata.list_node_size, 
-                            overall_metadata.num_list_entries_per_node
-                        ).unwrap();
-                        &&& list@ == list_view
-                        &&& list.inv(subregion.view(pm_region), main_table@, overall_metadata)
-                    }
-                    Err(KvError::CRCMismatch) => !pm_region.constants().impervious_to_corruption,
-                    Err(KvError::LogErr { log_err }) => true, // TODO: better handling for this and PmemErr
-                    Err(KvError::PmemErr { pmem_err }) => true,
-                    Err(KvError::InternalError) => true,
-                    Err(_) => true // TODO
-                }
-        
-        {
-            assume(false);
-            let list = Self {
-                list_node_region_free_list: Vec::new(),
-                node_size: overall_metadata.list_node_size,
-                elements_per_node: overall_metadata.num_list_entries_per_node as u64,
-                num_nodes: overall_metadata.num_list_nodes,
-                state: Ghost(DurableListView::init())
-            };
-            Ok(list)
-        }
-
-        pub exec fn abort_transaction(
-            &mut self, 
-            Ghost(pm): Ghost<PersistentMemoryRegionView>,
-            Ghost(main_table_view): Ghost<MetadataTableView<K>>,
-            Ghost(overall_metadata): Ghost<OverallMetadata>,
-        )
-            requires
-                pm.no_outstanding_writes(),
-                // old(self).inv(pm, main_table_view, overall_metadata)
-            ensures 
-                self.inv(pm, main_table_view, overall_metadata),
-        {
-            assume(false);
-        }
-
-        // // TODO: refactor into smaller functions
-        // pub exec fn start<PM>(
-        //     wrpm_region: &mut WriteRestrictedPersistentMemoryRegion<TrustedListPermission, PM>,
-        //     list_id: u128,
-        //     node_size: u32,
-        //     // log_entries: &Vec<OpLogEntryType<L>>,
-        //     Tracked(perm): Tracked<&TrustedListPermission>,
-        //     Ghost(state): Ghost<DurableListView<K, L>>
-        // ) -> (result: Result<Self, KvError<K>>)
-        //     where
-        //         PM: PersistentMemoryRegion,
-        //     requires
-        //         old(wrpm_region).inv(),
-        //         ({
-        //             let metadata_size = ListEntryMetadata::spec_size_of();
-        //             let key_size = K::spec_size_of();
-        //             let metadata_slot_size = metadata_size + u64::spec_size_of() + key_size + u64::spec_size_of();
-        //             let list_element_slot_size = L::spec_size_of() + u64::spec_size_of();
-        //             &&& metadata_slot_size <= u64::MAX
-        //             &&& list_element_slot_size <= u64::MAX
-        //         })
-        //     ensures
-        //         wrpm_region.inv()
-        //         // TODO
-        // {
-        //     assume(false);
-
-        //     // We assume that the caller set up the regions with `setup`, which checks that we got the
-        //     // correct number of regions and that they are large enough, but we check again here
-        //     // in case they didn't.
-        //     let pm_region = wrpm_region.get_pm_region_ref();
-        //     let region_size = pm_region.get_region_size();
-        //     if region_size < ABSOLUTE_POS_OF_LIST_REGION_NODE_START {
-        //         let required = ABSOLUTE_POS_OF_LIST_REGION_NODE_START as usize;
-        //         let actual = region_size as usize;
-        //         return Err(KvError::RegionTooSmall{required, actual});
-        //     }
-
-        //     // Read the metadata headers for both regions
-        //     let list_region_metadata = Self::read_list_region_header(pm_region, list_id)?;
-
-        //     // check that the region the caller passed in is sufficiently large
-        //     let list_element_size = L::size_of();
-        //     let list_element_slot_size = list_element_size + traits_t::size_of::<u64>();
-
-        //     // region needs to fit at least one node
-        //     let required_node_region_size = ABSOLUTE_POS_OF_LIST_REGION_NODE_START + node_size as u64;
-        //     if required_node_region_size > region_size {
-        //         let required = required_node_region_size as usize;
-        //         let actual = region_size as usize;
-        //         return Err(KvError::RegionTooSmall{required, actual});
-        //     }
-
-        //     let ghost mem = pm_region@.committed();
-
-        //     // // recover the list region from the log entries
-        //     // Self::replay_log_list(wrpm_region, list_id, log_entries, node_size, Tracked(perm), Ghost(state))?;
-
-        //     // reborrow to satisfy the borrow checker
-        //     let pm_region = wrpm_region.get_pm_region_ref();
-
-        //     let mut list_node_region_free_list: Vec<u64> = Vec::new();
-        //     // this list will store in-use nodes; all nodes not in this list go in the free list
-        //     let mut list_nodes_in_use: Vec<u64> = Vec::new();
-        //     // separate vector to help traverse the lists and fill in list_nodes_in_use
-        //     let mut list_node_region_stack: Vec<u64> = Vec::new();
-
-        //     // construct allocator for the list node region
-        //     // we need to use two vectors for this -- one as a stack for traversal of the lists,
-        //     // and one to record which nodes are in use
-        //     let ghost mem1 = pm_region@.committed();
-        //     while list_node_region_stack.len() != 0 {
-        //         assume(false);
-        //         let current_index = list_node_region_stack.pop().unwrap();
-        //         list_nodes_in_use.push(current_index);
-
-        //         // read the node, check its CRC; if it's fine, push its next
-        //         // pointer onto the stack
-        //         let list_node_offset = ABSOLUTE_POS_OF_LIST_REGION_NODE_START +
-        //             current_index * node_size as u64;
-        //         let ptr_addr = list_node_offset + RELATIVE_POS_OF_NEXT_POINTER;
-        //         let ghost ptr_addrs = Seq::new(u64::spec_size_of() as nat, |i: int| ptr_addr as int + i);
-        //         let crc_addr = list_node_offset + RELATIVE_POS_OF_LIST_NODE_CRC;
-        //         let ghost crc_addrs = Seq::new(u64::spec_size_of() as nat, |i: int| crc_addr as int + i);
-        //         let ptr_size_of = traits_t::size_of::<u64>();
-
-        //         // The true next pointer and CRC are the deserializations of the bytes we originally wrote to these addresses.
-        //         // To prove that the values we read are uncorrupted and initialized, we need to prove that they match these true values
-        //         // using check_crc.
-        //         let ghost true_next_pointer = u64::spec_from_bytes(mem1.subrange(ptr_addr as int, ptr_addr + u64::spec_size_of()));
-        //         let ghost true_crc = u64::spec_from_bytes(mem1.subrange(crc_addr as int, crc_addr + u64::spec_size_of()));
-
-        //         let next_pointer = pm_region.read_aligned::<u64>(ptr_addr).map_err(|e| KvError::PmemErr { pmem_err: e })?;
-        //         let node_header_crc = pm_region.read_aligned::<u64>(crc_addr).map_err(|e| KvError::PmemErr { pmem_err: e })?;
-
-        //         let ghost true_next_pointer_bytes = Seq::new(u64::spec_size_of() as nat, |i: int| mem1[ptr_addrs[i]]);
-        //         let ghost true_crc_bytes = Seq::new(u64::spec_size_of() as nat, |i: int| mem1[crc_addrs[i]]);
-
-        //         if !check_crc(next_pointer.as_slice(), node_header_crc.as_slice(), Ghost(mem1),
-        //                 Ghost(pm_region.constants().impervious_to_corruption),
-        //                 Ghost(ptr_addrs),
-        //                 Ghost(crc_addrs)
-        //         ) {
-        //             return Err(KvError::CRCMismatch);
-        //         }
-  
-        //         let next_pointer = *next_pointer.extract_init_val(
-        //             Ghost(true_next_pointer), 
-        //             Ghost(true_next_pointer_bytes),
-        //             Ghost(pm_region.constants().impervious_to_corruption)
-        //         );
-
-        //         // If the CRC check passes, then the next pointer is valid.
-        //         // If a node's next pointer points to itself, we've reached the end of the list;
-        //         // otherwise, push the next pointer onto the stack
-        //         if next_pointer != current_index {
-        //             list_node_region_stack.push(next_pointer);
-        //         }
-        //     }
-
-        //     // construct the list region allocator
-        //     // TODO: this is pretty inefficient, but I don't think Verus currently supports
-        //     // structures like HashMaps that might make it easier. it would be faster if
-        //     // the in-use vector was sorted, but it may not be, and we don't have
-        //     // access to Rust std::vec sort methods
-        //     let mut found = false;
-        //     for i in 0..list_region_metadata.num_nodes - 1 {
-        //         assume(false);
-        //         found = false;
-        //         for j in 0..list_nodes_in_use.len() {
-        //             assume(false);
-        //             if list_nodes_in_use[j] == i {
-        //                 found = true;
-        //                 break;
-        //             }
-        //         }
-        //         if !found {
-        //             list_node_region_free_list.push(i);
-        //         }
-        //     }
-
-        //     // The number of elements per node is the (node size - the size of the next ptr+crc) / list element size
-        //     let elements_per_node = node_size as u64 - (traits_t::size_of::<u64>() as u64 * 2) / traits_t::size_of::<L>() as u64;
-
-        //     Ok(Self {
-        //         list_node_region_free_list,
-        //         node_size,
-        //         elements_per_node,
-        //         num_nodes: list_region_metadata.num_nodes,
-        //         state: Ghost(state) // TODO: this needs to be set up properly
-        //     })
-        // }
-
-        // pub exec fn play_log_list<PM>(
-        //     &mut self,
-        //     wrpm_region: &mut WriteRestrictedPersistentMemoryRegion<TrustedListPermission, PM>,
-        //     list_id: u128,
-        //     log_entries: &Vec<OpLogEntryType<L>>,
-        //     Tracked(perm): Tracked<&TrustedListPermission>,
-        //     Ghost(state): Ghost<DurableListView<K, L>>
-        // ) -> (result: Result<(), KvError<K>>)
-        //     where 
-        //         PM: PersistentMemoryRegion
-        //     requires 
-        //         // TODO 
-        //     ensures 
-        //         // TODO
-        // {
-        //     assume(false);
-
-        //     for i in 0..log_entries.len() 
-        //         invariant 
-        //             // TODO 
-        //     {
-        //         assume(false);
-        //         let log_entry = &log_entries[i];
-
-        //         match log_entry {
-        //             OpLogEntryType::AppendListNode { metadata_index, old_tail, new_tail, } => {
-        //                 Self::apply_append_list_node_log_entry(wrpm_region, list_id, log_entry, 
-        //                     self.node_size, Tracked(perm), Ghost(state))?;
-        //             }
-        //             OpLogEntryType::InsertListElement { node_offset, index_in_node, list_element } => {
-        //                 Self::apply_insert_list_element_log_entry(wrpm_region, list_id, log_entry, 
-        //                     self.node_size, Tracked(perm), Ghost(state))?;
-        //             }
-        //             OpLogEntryType::NodeDeallocInMemory { old_head, new_head } => {
-        //                 let mut current_node = Some(*old_head);
-        //                 // TODO: current_node being None before we hit the new head would indicate
-        //                 // some kind of more serious problem. This should be taken care of by verif
-        //                 while current_node.is_some() && current_node.unwrap() != *new_head {
-        //                     assume(false);
-        //                     let cur = current_node.unwrap();
-        //                     // Look up the next pointer
-        //                     let next_ptr = self.get_next_list_node(wrpm_region.get_pm_region_ref(), cur, list_id)?;
-
-        //                     // Deallocate the current node
-        //                     if let Some(next_ptr) = next_ptr {
-        //                         self.deallocate_node(next_ptr)?;
-        //                     } else {
-        //                         // This shouldn't happen
-        //                         return Err(KvError::InternalError);
-        //                     }
-                            
-        //                     // Use the next pointer for the next iteration
-        //                     current_node = next_ptr;
-        //                 }
-        //             }
-        //             _ => {} // all other entry types do not modify the list directly
-        //         }
-        //     }
-        //     Ok(())
-        // } 
-
-        // exec fn replay_log_list<PM>(
-        //     wrpm_region: &mut WriteRestrictedPersistentMemoryRegion<TrustedListPermission, PM>,
-        //     list_id: u128,
-        //     log_entries: &Vec<OpLogEntryType<L>>,
-        //     node_size: u32,
-        //     Tracked(perm): Tracked<&TrustedListPermission>,
-        //     Ghost(state): Ghost<DurableListView<K, L>>
-        // ) -> (result: Result<(), KvError<K>>)
-        //     where 
-        //         PM: PersistentMemoryRegion
-        //     requires 
-        //         // TODO 
-        //     ensures 
-        //         // TODO 
-        // {
-        //     assume(false);
-
-        //     for i in 0..log_entries.len() 
-        //         invariant 
-        //             // TODO 
-        //     {
-        //         assume(false);
-        //         let log_entry = &log_entries[i];
-
-        //         match log_entry {
-        //             OpLogEntryType::AppendListNode { metadata_index, old_tail, new_tail, } => {
-        //                 Self::apply_append_list_node_log_entry(wrpm_region, list_id, log_entry, 
-        //                     node_size, Tracked(perm), Ghost(state))?;
-        //             }
-        //             OpLogEntryType::InsertListElement { node_offset, index_in_node, list_element } => {
-        //                 Self::apply_insert_list_element_log_entry(wrpm_region, list_id, log_entry, 
-        //                     node_size, Tracked(perm), Ghost(state))?;
-        //             }
-        //             _ => {} // all other entry types do not modify the list directly
-        //         }
-        //     }
-        //     Ok(())
-        // }
-
-        // // These private apply_* exec fns are a bit janky, but they let us easily reuse the same
-        // // replay code in the cases where list crash recovery and regular list log replay share
-        // // behavior.
-        // exec fn apply_insert_list_element_log_entry<PM>(
-        //     wrpm_region: &mut WriteRestrictedPersistentMemoryRegion<TrustedListPermission, PM>,
-        //     list_id: u128,
-        //     log_entry: &OpLogEntryType<L>,
-        //     node_size: u32,
-        //     Tracked(perm): Tracked<&TrustedListPermission>,
-        //     Ghost(state): Ghost<DurableListView<K, L>>
-        // ) -> (result: Result<(), KvError<K>>)
-        //     where 
-        //         PM: PersistentMemoryRegion
-        //     requires 
-        //         // TODO
-        //     ensures 
-        //         // TODO 
-        // {
-        //     assume(false);
-        //     match log_entry {
-        //         OpLogEntryType::InsertListElement { node_offset, index_in_node, list_element } => {
-        //             // to add a new list element, we copy it from the log to the correct index in its node
-        //             let node_addr = ABSOLUTE_POS_OF_LIST_REGION_NODE_START + node_offset * node_size as u64;
-        //             let crc_addr = node_addr + RELATIVE_POS_OF_LIST_CONTENTS_AREA + index_in_node * traits_t::size_of::<L>() as u64;
-        //             let list_element_addr = crc_addr + traits_t::size_of::<u64>() as u64;
-
-        //             let list_element_crc = calculate_crc(list_element);
-
-        //             wrpm_region.serialize_and_write(crc_addr, &list_element_crc, Tracked(perm));
-        //             wrpm_region.serialize_and_write(list_element_addr, list_element, Tracked(perm));
-
-        //             Ok(())
-        //         }
-        //         _ => Err(KvError::InternalError)
-        //     }
-        // }
-
-        // exec fn apply_append_list_node_log_entry<PM>(
-        //     wrpm_region: &mut WriteRestrictedPersistentMemoryRegion<TrustedListPermission, PM>,
-        //     list_id: u128,
-        //     log_entry: &OpLogEntryType<L>,
-        //     node_size: u32,
-        //     Tracked(perm): Tracked<&TrustedListPermission>,
-        //     Ghost(state): Ghost<DurableListView<K, L>>
-        // ) -> (result: Result<(), KvError<K>>)
-        //     where 
-        //         PM: PersistentMemoryRegion
-        //     requires 
-        //         // TODO 
-        //     ensures 
-        //         // TODO 
-        // {
-        //     assume(false);
-        //     match log_entry {
-        //         OpLogEntryType::AppendListNode { metadata_index, old_tail, new_tail, } => {
-        //             // Appending a new list node involves setting the old tail's next pointer/CRC. We have alread set the 
-        //             // new tail's pointer and CRC, and we log the metadata update separately.
-        //             let old_tail_addr = ABSOLUTE_POS_OF_LIST_REGION_NODE_START + node_size as u64 * old_tail;
-
-        //             let new_tail_crc = calculate_crc(new_tail);
-
-        //             // the tail addr is the address of the next pointer
-        //             let old_crc_addr = old_tail_addr + traits_t::size_of::<u64>() as u64;
-
-        //             wrpm_region.serialize_and_write(old_tail_addr, new_tail, Tracked(perm));
-        //             wrpm_region.serialize_and_write(old_crc_addr, &new_tail_crc, Tracked(perm));
-        //             Ok(())
-        //         }
-        //         _ => Err(KvError::InternalError)
-        //     }
-        // }
-
-
-        // Allocates a new list node, sets its next pointer,
-        // and sets its CRC. This operation is not logged because modifications
-        // to an unused list node are tentative. Returns the offset of the
-        // allocated node.
-        pub exec fn alloc_and_init_list_node<PM>(
-            &mut self,
-            wrpm_region: &mut WriteRestrictedPersistentMemoryRegion<TrustedListPermission, PM>,
-            Ghost(list_id): Ghost<u128>,
-            Tracked(perm): Tracked<&TrustedListPermission>,
-        ) -> (result: Result<u64, KvError<K>>)
-            where
-                PM: PersistentMemoryRegion,
-            requires
-                old(wrpm_region).inv(),
-                // TODO
-            ensures
-                wrpm_region.inv()
-                // TODO
-        {
-            assume(false);
-
-            // 1. allocate an unused node
-            let new_node_idx = match self.list_node_region_free_list.pop() {
-                Some(node) => node,
-                None => return Err(KvError::OutOfSpace)
-            };
-            let new_node_addr = ABSOLUTE_POS_OF_LIST_REGION_NODE_START + self.node_size as u64 * new_node_idx;
-
-            // 2. set its next pointer. Since we only allocate nodes to append to the tail of 
-            // the list, we'll set its next pointer to itself
-            let next_ptr_addr = new_node_addr + RELATIVE_POS_OF_NEXT_POINTER;
-            wrpm_region.serialize_and_write(next_ptr_addr, &new_node_idx, Tracked(perm));
-
-            // 3. set its crc
-            let crc_addr = new_node_addr + RELATIVE_POS_OF_LIST_NODE_CRC;
-            let crc = calculate_crc(&new_node_idx);
-
-            wrpm_region.serialize_and_write(crc_addr, &crc, Tracked(perm));
-
-            Ok(new_node_idx)
-        }
-
-        // Takes a node that has been allocated by `alloc_and_init_list_node` and
-        // appends it to the the ULL by updating the old tail node's next pointer.
-        // This involves committing updates, so the caller of this function must
-        // have already logged:
-        // 1. The update to the old tail node's next pointer
-        // 2. The update to the tail node pointer in the list metadata
-        pub exec fn append_list_node<PM>(
-            &mut self,
-            wrpm_region: &mut WriteRestrictedPersistentMemoryRegion<TrustedListPermission, PM>,
-            list_id: u128,
-            new_tail: u64,
-            old_tail: u64,
-            Tracked(perm): Tracked<&TrustedListPermission>,
-        ) -> (result: Result<(), KvError<K>>)
-            where
-                PM: PersistentMemoryRegion,
-            requires
-                old(wrpm_region).inv(),
-                // TODO
-                // the new tail should be initialized but not currently in use
-            ensures
-                wrpm_region.inv()
-                // TODO
-        {
-            assume(false);
-
-            // 1. obtain the address of the old tail node
-            let old_tail_addr = ABSOLUTE_POS_OF_LIST_REGION_NODE_START + self.node_size as u64 * old_tail;
-
-            // 2. update the old tail node's next pointer to point to the new tail
-            let next_ptr_addr = old_tail_addr + RELATIVE_POS_OF_NEXT_POINTER;
-            wrpm_region.serialize_and_write(next_ptr_addr, &new_tail, Tracked(perm));
-
-            // 3. set its crc
-            let crc_addr = old_tail_addr + RELATIVE_POS_OF_LIST_NODE_CRC;
-            let crc = calculate_crc(&new_tail);
-            wrpm_region.serialize_and_write(crc_addr, &crc, Tracked(perm));
-
-            Ok(())
-        }
-
-        // Writes a new element to the next free slot in the tail node and increases
-        // the length of the list by one.
-        // Writing the new element to an empty slot is tentative, but updating the list
-        // length is committing, and we do both in this function, so the caller must have
-        // already logged:
-        // 1. The new list element
-        // 2. The list length update
-        pub exec fn append_element<PM>(
-            &mut self,
-            wrpm_region: &mut WriteRestrictedPersistentMemoryRegion<TrustedListPermission, PM>,
-            list_id: u128,
-            tail_node: u64,
-            idx: u64,
-            list_element: &L,
-            Tracked(perm): Tracked<&TrustedListPermission>,
-        ) -> (result: Result<(), KvError<K>>)
-            where
-                PM: PersistentMemoryRegion,
-            requires
-                old(wrpm_region).inv(),
-                // TODO: require that the tail node has at least one free slot
-                // TODO
-            ensures
-                wrpm_region.inv()
-                // TODO
-        {
-            assume(false);
-
-            // we don't check that the slot is empty before overwriting it, because 1) the caller has to prove that 
-            // it's the next slot that should be written to and 2) list element slots do not have valid bits so there 
-            // isn't a way to check this anyway
-
-            let list_element_slot_size = L::size_of() + traits_t::size_of::<u64>();
-
-            // 1. obtain the address of the tail node
-            let tail_node_addr = ABSOLUTE_POS_OF_LIST_REGION_NODE_START + self.node_size as u64 * tail_node;
-            
-            // 2. obtain the address at which the new list element will be written
-            let idx_addr = tail_node_addr + (traits_t::size_of::<u64>() * 2) as u64 + list_element_slot_size as u64 * idx;
-            let crc_addr = idx_addr;
-            let element_addr = idx_addr + traits_t::size_of::<u64>() as u64;
-
-            // 3. get the CRC of the new list element
-            
-            let crc = calculate_crc(list_element);
-
-            // 4. write the new list element and its CRC
-            wrpm_region.serialize_and_write(crc_addr, &crc, Tracked(perm));
-            wrpm_region.serialize_and_write(element_addr, list_element, Tracked(perm));
-
-            Ok(())
-        }
-
-        pub exec fn read_element_at_index<PM>(
-            &self,
-            pm_region: &PM,
-            list_id: u128,
-            node_offset: u64,
-            index_in_node: u64
-        ) -> (result: Result<Box<L>, KvError<K>>)
-            where 
-                PM: PersistentMemoryRegion,
-            requires 
-                // TODO 
-            ensures 
-                // TODO 
-        {
-            assume(false);
-            // TODO: should probably check that the node is valid
-
-            let list_element_slot_size = L::size_of() + traits_t::size_of::<u64>();
-
-            // 1. obtain the address of the target node
-            let node_addr = ABSOLUTE_POS_OF_LIST_REGION_NODE_START + self.node_size as u64 * node_offset;
-
-            // 2. obtain the address of the element to read within the node
-            let index_addr = node_addr + (traits_t::size_of::<u64>() * 2) as u64 + list_element_slot_size as u64 * index_in_node;
-            let crc_addr = index_addr;
-            let elem_addr = crc_addr + traits_t::size_of::<u64>() as u64;
-
-            // 3. Read the CRC and list element
-            let ghost mem = pm_region@.committed();
-            
-            let ghost true_crc_bytes = extract_bytes(mem, crc_addr as nat, u64::spec_size_of());
-            let ghost true_elem_bytes = extract_bytes(mem, elem_addr as nat, L::spec_size_of());
-            let ghost true_crc = u64::spec_from_bytes(true_crc_bytes);
-            let ghost true_elem = L::spec_from_bytes(true_elem_bytes);
-            let ghost crc_addrs = Seq::new(u64::spec_size_of() as nat, |i: int| crc_addr + i);
-            let ghost elem_addrs = Seq::new(L::spec_size_of() as nat, |i: int| elem_addr + i);
-
-            let crc = match pm_region.read_aligned::<u64>(crc_addr) {
-                Ok(val) => val,
-                Err(e) => return Err(KvError::PmemErr { pmem_err: e })
-            };
-            let list_elem = match pm_region.read_aligned::<L>(elem_addr) {
-                Ok(val) => val,
-                Err(e) => return Err(KvError::PmemErr { pmem_err: e })
-            };
-
-            // 4. Check for corruption
-            if !check_crc(list_elem.as_slice(), crc.as_slice(), Ghost(mem), 
-                Ghost(pm_region.constants().impervious_to_corruption), Ghost(elem_addrs), Ghost(crc_addrs))
-            {
-                return Err(KvError::CRCMismatch);
-            }
-
-            // 5. Extract and return the uncorrupted list element
-            let list_elem = list_elem.extract_init_val(Ghost(true_elem));
-            Ok(list_elem)
-        }
-
-        // Deallocates the node at the given index by adding it back into the free list.
-        // TODO: either the caller needs to prove that this node is actually free (i.e. not reachable from 
-        // a valid head node), or we need to check it here
-        // This is called as part of the `trim_list` operation, which only modifies durable state in the
-        // metadata table. 
-        pub exec fn deallocate_node(
-            &mut self,
-            idx: u64,
-        ) -> (result: Result<(), KvError<K>>)
-            // TODO: pre and postconditions on self
-        {
-            assume(false);
-            if idx >= self.num_nodes {
-                return Err(KvError::IndexOutOfRange);
-            }
-            self.list_node_region_free_list.push(idx);
-            Ok(())
-        }
-
-        // TODO: maybe change PmCopy to return a u32 as the serialized len; can always cast up if necessary
-        pub fn write_setup_metadata<PM>(
-            pm_region: &mut PM,
-            num_keys: u64,
-            node_size: u32,
-        ) -> (result: Result<(), KvError<K>>)
-            where
-                PM: PersistentMemoryRegion,
-            requires
-                old(pm_region).inv(),
-                old(pm_region)@.no_outstanding_writes(),
-                L::spec_size_of() + u64::spec_size_of() < u32::MAX, // size_of is u64, but we store it in a u32 here
-                // the second region is large enough for at least one node
-                old(pm_region)@.len() >= ABSOLUTE_POS_OF_LIST_REGION_NODE_START + node_size,
-                0 < node_size <= u32::MAX,
-            ensures
-                pm_region.inv(),
-                // TODO
-        {
-            assume(false);
-            // Handle list node region
-            // Initialize list region header and compute its CRC
-            let region_size = pm_region.get_region_size();
-            let num_nodes = (region_size - ABSOLUTE_POS_OF_LIST_REGION_NODE_START) / node_size as u64;
-            let list_node_region_header = ListRegionHeader {
-                num_nodes,
-                length: region_size,
-                version_number: DURABLE_LIST_REGION_VERSION_NUMBER,
-                _padding0: 0,
-                program_guid: DURABLE_LIST_REGION_PROGRAM_GUID
-            };
-            let list_node_region_header_crc = calculate_crc(&list_node_region_header);
-
-            pm_region.serialize_and_write(ABSOLUTE_POS_OF_LIST_REGION_HEADER, &list_node_region_header);
-            pm_region.serialize_and_write(ABSOLUTE_POS_OF_LIST_REGION_HEADER_CRC, &list_node_region_header_crc);
-
-            // we don't need to do any further setup here; we only count nodes as in-use if they are
-            // reachable within a list, so its fine if they contain garbage while theyre not in use
-
-            return Ok(());
-        }
-
-        fn read_list_region_header<PM>(pm_region: &PM, list_id: u128) -> (result: Result<Box<ListRegionHeader>, KvError<K>>)
-            where
-                PM: PersistentMemoryRegion,
-            requires
-                pm_region.inv(),
-            ensures
-                match result {
-                    Ok(output_header) => {
-                        true
-                        // TODO
-                    }
-                    Err(_) => true // TODO
-                }
-        {
-            assume(false);
-
-            let ghost mem = pm_region@.committed();
-
-            let ghost true_region_header = ListRegionHeader::spec_from_bytes(mem.subrange(ABSOLUTE_POS_OF_LIST_REGION_HEADER as int, ABSOLUTE_POS_OF_LIST_REGION_HEADER + ListRegionHeader::spec_size_of()));
-            let ghost true_crc = u64::spec_from_bytes(mem.subrange(ABSOLUTE_POS_OF_LIST_REGION_HEADER_CRC as int, ABSOLUTE_POS_OF_LIST_REGION_HEADER_CRC + u64::spec_size_of()));
-
-            // Read the list region header and its CRC and check for corruption
-            let region_header = pm_region.read_aligned::<ListRegionHeader>(ABSOLUTE_POS_OF_LIST_REGION_HEADER).map_err(|e| KvError::PmemErr { pmem_err: e })?;
-            let region_header_crc = pm_region.read_aligned::<u64>(ABSOLUTE_POS_OF_LIST_REGION_HEADER_CRC).map_err(|e| KvError::PmemErr { pmem_err: e })?;
-
-            let ghost header_addrs = Seq::new(ListRegionHeader::spec_size_of() as nat, |i: int| ABSOLUTE_POS_OF_LIST_REGION_HEADER as int + i);
-            let ghost crc_addrs = Seq::new(u64::spec_size_of() as nat, |i: int| ABSOLUTE_POS_OF_LIST_REGION_HEADER_CRC as int + i);
-
-            let ghost true_header_bytes = Seq::new(ListRegionHeader::spec_size_of() as nat, |i: int| mem[header_addrs[i]]);
-            let ghost true_crc_bytes = Seq::new(u64::spec_size_of() as nat, |i: int| mem[crc_addrs[i]]);
-
-            if !check_crc(region_header.as_slice(), region_header_crc.as_slice(), Ghost(mem),
-                    Ghost(pm_region.constants().impervious_to_corruption),
-                    Ghost(header_addrs),
-                    Ghost(crc_addrs))
-            {
-                return Err(KvError::CRCMismatch);
-            }
-
-            let region_header = region_header.extract_init_val(Ghost(true_region_header));
-
-            if {
-                ||| region_header.version_number != DURABLE_LIST_REGION_VERSION_NUMBER
-                ||| region_header.program_guid != DURABLE_LIST_REGION_PROGRAM_GUID
-            } {
-                return Err(KvError::InvalidListRegionMetadata);
-            }
-
-            Ok(region_header)
-        }
-
-        pub exec fn get_next_list_node<PM>(
-            &self, 
-            pm_region: &PM, 
-            node_index: u64, 
-            list_id: u128
-        ) -> Result<Option<u64>, KvError<K>>
-            where 
-                PM: PersistentMemoryRegion,
-            requires 
-                // TODO 
-            ensures 
-                // TODO 
-        {
-            assume(false);
-
-            // 1. Read the header of the provided node
-            let list_element_slot_size = (L::size_of() + traits_t::size_of::<u64>()) as u64;
-            let next_ptr_addr = ABSOLUTE_POS_OF_LIST_REGION_NODE_START + self.node_size as u64 * node_index;
-            let crc_addr = next_ptr_addr + traits_t::size_of::<u64>() as u64;
-
-            let ghost mem = pm_region@.committed();
-
-            let ghost true_next_ptr_bytes = extract_bytes(mem, next_ptr_addr as nat, u64::spec_size_of());
-            let ghost true_crc_bytes = extract_bytes(mem, crc_addr as nat, u64::spec_size_of());
-            let ghost true_next_ptr = u64::spec_from_bytes(true_next_ptr_bytes);
-            let ghost true_crc = u64::spec_from_bytes(true_crc_bytes);
-            let ghost next_ptr_addrs = Seq::new(u64::spec_size_of() as nat, |i: int| next_ptr_addr + i);
-            let ghost crc_addrs = Seq::new(u64::spec_size_of() as nat, |i: int| crc_addr + i);
-
-            let next_ptr = match pm_region.read_aligned::<u64>(next_ptr_addr) {
-                Ok(val) => val,
-                Err(e) => return Err(KvError::PmemErr { pmem_err: e })
-            };
-            let crc = match pm_region.read_aligned::<u64>(crc_addr) {
-                Ok(val) => val,
-                Err(e) => return Err(KvError::PmemErr { pmem_err: e })
-            };
-
-            if !check_crc(next_ptr.as_slice(), crc.as_slice(), Ghost(mem), 
-                Ghost(pm_region.constants().impervious_to_corruption), Ghost(next_ptr_addrs), Ghost(crc_addrs))
-            {
-                return Err(KvError::CRCMismatch);
-            }
-            let next_ptr = *next_ptr.extract_init_val(Ghost(true_next_ptr));
-
-            // 2. If the node's next pointer does not point to itself, return it; otherwise return None
-            if next_ptr == node_index {
-                Ok(None)
-            } else {
-                Ok(Some(next_ptr))
-            }
-
-        }
-    }
-}
->>>>>>> 6f6f8d2f
+}