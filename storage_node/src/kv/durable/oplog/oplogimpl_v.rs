--- conflicted
+++ resolved
@@ -1360,7 +1360,6 @@
             states_differ_only_in_log_region(old(log_wrpm)@.durable_state, log_wrpm@.durable_state, 
                 overall_metadata.log_area_addr as nat, overall_metadata.log_area_size as nat),
             !self@.op_list_committed,
-            log_wrpm@ == old(log_wrpm)@.flush(),
     {
         /*
         assert(self.log@.log.len() == 0) by {
@@ -1431,24 +1430,18 @@
                 &&& log_ops is Some 
                 &&& log_ops.unwrap() == old(self)@.physical_op_list
             }),
-            forall |s| old(log_wrpm)@.can_crash_as(s) ==> crash_pred(s),
         ensures 
             log_wrpm.constants() == old(log_wrpm).constants(),
             log_wrpm@.len() == old(log_wrpm)@.len(), 
             log_wrpm.inv(),
-<<<<<<< HEAD
             Self::recover(log_wrpm@.durable_state, version_metadata, overall_metadata) ==
                 Some(AbstractOpLogState::initialize()),
             Self::recover(log_wrpm@.read_state, version_metadata, overall_metadata) ==
                 Some(AbstractOpLogState::initialize()),
             self.inv(log_wrpm@, version_metadata, overall_metadata), // can we maintain this here?
             views_differ_only_in_log_region(old(log_wrpm)@, log_wrpm@, 
-                                            overall_metadata.log_area_addr as nat, overall_metadata.log_area_size as nat),
-=======
-            Self::recover(log_wrpm@.committed(), version_metadata, overall_metadata) == Some(AbstractOpLogState::initialize()),
-            self.inv(log_wrpm@, version_metadata, overall_metadata),
-            forall |s| log_wrpm@.can_crash_as(s) ==> crash_pred(s),
->>>>>>> 77da541f
+                                            overall_metadata.log_area_addr as nat,
+                                            overall_metadata.log_area_size as nat),
             match result {
                 Ok(()) => {
                     &&& self@ == old(self)@.tentatively_append_log_entry(log_entry@)
@@ -1487,13 +1480,6 @@
             ||| pending_len > u64::MAX - traits_t::size_of::<u64>() as u64 * 2 - log_entry.len
         } {
             self.abort_transaction(log_wrpm, version_metadata,overall_metadata);
-            assert forall |s| log_wrpm@.can_crash_as(s) implies crash_pred(s) by {
-                assert(log_wrpm@ == old(log_wrpm)@.flush());
-                assert(old(log_wrpm)@.can_crash_as(old(log_wrpm)@.flush().committed()));
-                assert(log_wrpm@.can_crash_as(log_wrpm@.committed()));
-                lemma_wherever_no_outstanding_writes_persistent_memory_view_can_only_crash_as_committed(log_wrpm@);
-                assert(s == log_wrpm@.committed());
-            }
             return Err(KvError::OutOfSpace);
         } 
 
@@ -1530,14 +1516,7 @@
         match result {
             Ok(_) => {}
             Err(e) => {
-                let ghost wrpm_view_before_abort = log_wrpm@;
                 self.abort_transaction(log_wrpm, version_metadata,overall_metadata);
-                assert forall |s| log_wrpm@.can_crash_as(s) implies crash_pred(s) by {
-                    assert(old(log_wrpm)@.can_crash_as(old(log_wrpm)@.flush().committed()));
-                    assert(log_wrpm@.can_crash_as(log_wrpm@.committed()));
-                    lemma_wherever_no_outstanding_writes_persistent_memory_view_can_only_crash_as_committed(log_wrpm@);
-                    assert(s == log_wrpm@.committed());
-                }
                 match e {
                     LogErr::InsufficientSpaceForAppend{available_space} =>
                         return Err(KvError::OutOfSpace),
@@ -1595,14 +1574,7 @@
         match result {
             Ok(_) => {}
             Err(e) => {
-                let ghost wrpm_view_before_abort = log_wrpm@;
                 self.abort_transaction(log_wrpm, version_metadata,overall_metadata);
-                assert forall |s| log_wrpm@.can_crash_as(s) implies crash_pred(s) by {
-                    assert(old(log_wrpm)@.can_crash_as(old(log_wrpm)@.flush().committed()));
-                    assert(log_wrpm@.can_crash_as(log_wrpm@.committed()));
-                    lemma_wherever_no_outstanding_writes_persistent_memory_view_can_only_crash_as_committed(log_wrpm@);
-                    assert(s == log_wrpm@.committed());
-                }
                 match e {
                     LogErr::InsufficientSpaceForAppend{available_space} =>
                         return Err(KvError::OutOfSpace),
@@ -1650,12 +1622,6 @@
             Ok(_) => {}
             Err(e) => {
                 self.abort_transaction(log_wrpm, version_metadata,overall_metadata);
-                assert forall |s| log_wrpm@.can_crash_as(s) implies crash_pred(s) by {
-                    assert(old(log_wrpm)@.can_crash_as(old(log_wrpm)@.flush().committed()));
-                    assert(log_wrpm@.can_crash_as(log_wrpm@.committed()));
-                    lemma_wherever_no_outstanding_writes_persistent_memory_view_can_only_crash_as_committed(log_wrpm@);
-                    assert(s == log_wrpm@.committed());
-                }
                 match e {
                     LogErr::InsufficientSpaceForAppend{available_space} => return Err(KvError::OutOfSpace),
                     _ => {
@@ -1736,19 +1702,12 @@
             !old(self)@.op_list_committed,
             old(log_wrpm).inv(),
             overall_metadata.log_area_addr + spec_log_area_pos() <= old(log_wrpm)@.len(),
-<<<<<<< HEAD
             Self::recover(old(log_wrpm)@.durable_state, version_metadata, overall_metadata) ==
                 Some(AbstractOpLogState::initialize()),
             crash_pred(old(log_wrpm)@.durable_state),
-=======
-            forall |s| #[trigger] old(log_wrpm)@.can_crash_as(s) ==> 
-                Self::recover(s, version_metadata, overall_metadata) == Some(AbstractOpLogState::initialize()),
-            forall |s| old(log_wrpm)@.can_crash_as(s) ==> crash_pred(s),
->>>>>>> 77da541f
             forall |s2: Seq<u8>| {
                 let flushed_state = old(log_wrpm)@.read_state;
                 &&& flushed_state.len() == s2.len() 
-<<<<<<< HEAD
                 &&& states_differ_only_in_log_region(flushed_state, s2, overall_metadata.log_area_addr as nat,
                                                    overall_metadata.log_area_size as nat)
                 &&& Self::recover(s2, version_metadata, overall_metadata) == Some(old(self)@.commit_op_log())
@@ -1761,14 +1720,6 @@
                 &&& Self::recover(s2, version_metadata, overall_metadata) ==
                        Some(AbstractOpLogState::initialize())
             } ==> perm.check_permission(s2),
-=======
-                &&& states_differ_only_in_log_region(flushed_state, s2, overall_metadata.log_area_addr as nat, overall_metadata.log_area_size as nat)
-                &&& {
-                        ||| Self::recover(s2, version_metadata, overall_metadata) == Some(old(self)@.commit_op_log())
-                        ||| Self::recover(s2, version_metadata, overall_metadata) == Some(AbstractOpLogState::initialize())
-                }
-            } ==> #[trigger] perm.check_permission(s2),
->>>>>>> 77da541f
             forall |s1: Seq<u8>, s2: Seq<u8>| {
                 &&& s1.len() == s2.len() 
                 &&& #[trigger] crash_pred(s1)
@@ -1794,7 +1745,6 @@
                                             overall_metadata.log_area_addr as nat,
                                             overall_metadata.log_area_size as nat),
             self.base_log_view().pending.len() == 0,
-            forall |s| log_wrpm@.can_crash_as(s) ==> #[trigger] perm.check_permission(s),
             match result {
                 Ok(()) => {
                     &&& self@ == old(self)@.commit_op_log()
@@ -1861,21 +1811,9 @@
                     physical_op_list: Seq::empty(),
                     op_list_committed: false
                 });
-<<<<<<< HEAD
                 assert(log_wrpm@.flush_predicted());
                 assert(Self::recover(log_wrpm@.durable_state, version_metadata, overall_metadata) ==
                        Some(AbstractOpLogState::initialize()));
-=======
-                assert(log_wrpm@.no_outstanding_writes());
-                assert(forall |s| #[trigger] log_wrpm@.can_crash_as(s) ==> 
-                    Self::recover(s, version_metadata, overall_metadata) == Some(AbstractOpLogState::initialize()));
-                assert forall |s| log_wrpm@.can_crash_as(s) implies crash_pred(s) by {
-                    assert(old(log_wrpm)@.can_crash_as(old(log_wrpm)@.flush().committed()));
-                    assert(log_wrpm@.can_crash_as(log_wrpm@.committed()));
-                    lemma_wherever_no_outstanding_writes_persistent_memory_view_can_only_crash_as_committed(log_wrpm@);
-                    assert(s == log_wrpm@.committed());
-                }
->>>>>>> 77da541f
                 return Err(KvError::LogErr { log_err: e });
             }
         }
@@ -1910,12 +1848,6 @@
         self.state = Ghost(self.state@.commit_op_log());
         // and clear its CRC digest
         self.current_transaction_crc = CrcDigest::new();
-
-        assert forall |s| log_wrpm@.can_crash_as(s) implies #[trigger] perm.check_permission(s) by {
-            assert(log_wrpm@.can_crash_as(log_wrpm@.committed()));
-            lemma_wherever_no_outstanding_writes_persistent_memory_view_can_only_crash_as_committed(log_wrpm@);
-            assert(s == log_wrpm@.committed());
-        }
 
         Ok(())
     }
@@ -1942,18 +1874,10 @@
             old(self)@.op_list_committed,
             overall_metadata.log_area_addr + spec_log_area_pos() <= old(log_wrpm)@.len(),
             old(self).base_log_view().pending.len() == 0,
-<<<<<<< HEAD
             old(log_wrpm)@.flush_predicted(),
             Self::recover(old(log_wrpm)@.durable_state, version_metadata, overall_metadata) == Some(old(self)@),
             Self::recover(old(log_wrpm)@.read_state, version_metadata, overall_metadata) == Some(old(self)@),
             crash_pred(old(log_wrpm)@.durable_state),
-=======
-            old(log_wrpm)@.no_outstanding_writes(),
-            Self::recover(old(log_wrpm)@.committed(), version_metadata, overall_metadata) == Some(old(self)@),
-            forall |s| #[trigger] old(log_wrpm)@.can_crash_as(s) ==> 
-                Self::recover(s, version_metadata, overall_metadata) == Some(old(self)@),
-            forall |s| old(log_wrpm)@.can_crash_as(s) ==> crash_pred(s),
->>>>>>> 77da541f
             forall |s2: Seq<u8>| {
                 let flushed_state = old(log_wrpm)@.read_state;
                 &&& flushed_state.len() == s2.len() 
@@ -1988,12 +1912,8 @@
             Self::recover(log_wrpm@.read_state, version_metadata, overall_metadata) ==
                 Some(AbstractOpLogState::initialize()),
             views_differ_only_in_log_region(old(log_wrpm)@, log_wrpm@, 
-<<<<<<< HEAD
                                             overall_metadata.log_area_addr as nat, overall_metadata.log_area_size as nat),
-=======
-                overall_metadata.log_area_addr as nat, overall_metadata.log_area_size as nat),
-            forall |s| log_wrpm@.can_crash_as(s) ==> crash_pred(s),
->>>>>>> 77da541f
+            perm.check_permission(log_wrpm@.durable_state),
             match result {
                 Ok(()) => {
                     Ok::<_, ()>(self@) == old(self)@.clear_log()
@@ -2040,12 +1960,6 @@
         assert(self.log@.pending.len() == 0);
         assert(self.current_transaction_crc.bytes_in_digest().flatten() =~= self.log@.pending);
 
-        assert forall |s| log_wrpm@.can_crash_as(s) implies crash_pred(s) by {
-            assert(log_wrpm@.can_crash_as(log_wrpm@.committed()));
-            lemma_wherever_no_outstanding_writes_persistent_memory_view_can_only_crash_as_committed(log_wrpm@);
-            assert(s == log_wrpm@.committed());
-        }
-
         Ok(())
     }
 }
