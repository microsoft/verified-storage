<<<<<<< HEAD
use builtin::*;
use builtin_macros::*;
use vstd::arithmetic::div_mod::{lemma_fundamental_div_mod, lemma_fundamental_div_mod_converse};
use vstd::arithmetic::mul::*;
use vstd::set_lib::*;
use vstd::slice::*;
use vstd::seq_lib::*;
use std::fs::Metadata;
use std::hash::Hash;
use vstd::prelude::*;
use vstd::bytes::*;
use crate::kv::durable::commonlayout_v::*;
use crate::kv::durable::oplog::logentry_v::*;
use crate::kv::kvimpl_t::*;
use crate::kv::durable::maintablelayout_v::*;
use crate::kv::durable::inv_v::*;
use crate::kv::durable::util_v::*;
use crate::kv::layout_v::*;
use crate::kv::setup_v::*;
use crate::pmem::crc_t::*;
use crate::pmem::subregion_v::*;
use crate::pmem::pmemspec_t::*;
use crate::pmem::pmcopy_t::*;
use crate::pmem::pmemutil_v::*;
use crate::pmem::subregion_v::*;
use crate::pmem::traits_t;
use crate::pmem::wrpm_t::*;
use crate::util_v::*;

verus! {
    pub struct MainTableViewEntry<K> {
        pub entry: ListEntryMetadata,
        pub key: K,
    }

    impl<K> MainTableViewEntry<K> {
        pub open spec fn new(entry: ListEntryMetadata, key: K) -> Self {
            Self {
                entry,
                key,
            }
        }

        pub closed spec fn list_head_index(self) -> u64 {
            self.entry.head
        }

        pub open spec fn item_index(self) -> u64 {
            self.entry.item_index
        }

        pub closed spec fn len(self) -> u64 
        {
            self.entry.length
        }

        pub open spec fn key(self) -> K {
            self.key
        }
    }

    #[verifier::ext_equal]
    pub struct MainTableView<K> {
        pub durable_main_table: Seq<Option<MainTableViewEntry<K>>>,
    }

    impl<K> MainTableView<K>
        where
            K: PmCopy,
    {
        pub open spec fn init(num_keys: u64) -> Self {
            Self {
                durable_main_table: Seq::new(num_keys as nat, |i: int| None),
            }
        }

        pub open spec fn inv(self, overall_metadata: OverallMetadata) -> bool
        {
            &&& no_duplicate_item_indexes(self.durable_main_table)
            &&& no_duplicate_keys(self.durable_main_table)
        }

        pub open spec fn len(self) -> nat
        {
            self.durable_main_table.len()
        }

        pub open spec fn new(
            main_table: Seq<Option<MainTableViewEntry<K>>>
        ) -> Self {
            Self {
                durable_main_table: main_table,
            }
        }

        pub open spec fn insert(self, index: int, entry: MainTableViewEntry<K>) -> Self
        {
            Self{
                durable_main_table: self.durable_main_table.update(index, Some(entry))
            }
        }

        pub open spec fn delete(self, index: int) -> Option<Self>
        {
            if index < 0 || index >= self.durable_main_table.len() {
                None 
            } else {
                Some(Self {
                    durable_main_table: self.durable_main_table.update(index, None)
                })
            }
        }

        pub open spec fn update_item_index(self, index: int, item_index: u64) -> Option<Self>
        {
            if index < 0 || index >= self.durable_main_table.len() {
                None 
            } else {
                let current_entry = self.durable_main_table[index as int].unwrap();
                let updated_entry = ListEntryMetadata {
                    item_index,
                    ..current_entry.entry
                };
                let new_durable_entry = Some(MainTableViewEntry {
                    entry: updated_entry,
                    key: current_entry.key,
                });
                Some(Self {
                    durable_main_table: self.durable_main_table.update(index, new_durable_entry)
                })
            }
        }

        pub open spec fn valid_item_indices(self) -> Set<u64> {
            Set::new(|i: u64| exists |j: int| {
                    &&& 0 <= j < self.durable_main_table.len() 
                    &&& #[trigger] self.durable_main_table[j] matches Some(entry)
                    &&& entry.item_index() == i
                }
            )
        }
    }

    pub struct MainTableAllocatorView {
        pub free_list: Set<u64>,
        pub pending_allocations: Set<u64>,
        pub pending_deallocations: Set<u64>,
    }

    impl MainTableAllocatorView {
        pub open spec fn pending_alloc_check<K>(self, idx: u64, current_view: MainTableView<K>,
                                             tentative_view: MainTableView<K>) -> bool 
        {
            // if an index is valid in the current state but invalid in the tentative state,
            // it is pending deallocation
            &&& {
                &&& current_view.durable_main_table[idx as int] is Some
                &&& tentative_view.durable_main_table[idx as int] is None
            } <==> self.pending_deallocations.contains(idx)
            // if an index is invalid in the current state but valid in the tentative state, 
            // it is pending allocation
            &&& {
                &&& current_view.durable_main_table[idx as int] is None
                &&& tentative_view.durable_main_table[idx as int] is Some
            } <==> self.pending_allocations.contains(idx)
            // if an index is invalid in both the current and tentative state,
            // it is in the free list
            &&& {
                &&& current_view.durable_main_table[idx as int] is None
                &&& tentative_view.durable_main_table[idx as int] is None
            } <==> self.free_list.contains(idx)
            // if an index is valid in both the current and tentative state, they match
            &&& {
                &&& current_view.durable_main_table[idx as int] is Some
                &&& tentative_view.durable_main_table[idx as int] is Some
            } ==> current_view.durable_main_table[idx as int] ==
                  tentative_view.durable_main_table[idx as int]
        }

        pub open spec fn spec_abort_alloc_transaction(self) -> Self {
            Self {
                free_list: self.free_list + self.pending_allocations,
                pending_allocations: Set::empty(),
                pending_deallocations: Set::empty()
            }
        }
    }

    pub struct MainTable<K> {
        pub main_table_entry_size: u32,
        pub main_table_free_list: Vec<u64>,
        pub pending_allocations: Vec<u64>,
        pub pending_deallocations: Vec<u64>,
        pub state: Ghost<MainTableView<K>>,
        pub outstanding_cdb_writes: Ghost<Seq<Option<bool>>>,
        pub outstanding_entry_writes: Ghost<Seq<Option<MainTableViewEntry<K>>>>,
    }

    pub open spec fn subregion_grants_access_to_main_table_entry<K>(
        subregion: WriteRestrictedPersistentMemorySubregion,
        idx: u64
    ) -> bool
        where 
            K: PmCopy + Sized,
    {
        let entry_size = ListEntryMetadata::spec_size_of() + u64::spec_size_of() + u64::spec_size_of() + K::spec_size_of();
        forall|addr: u64| idx * entry_size + u64::spec_size_of() <= addr < idx * entry_size + entry_size ==>
            subregion.is_writable_relative_addr(addr as int)
    }

    impl<K> MainTable<K>
        where 
            K: PmCopy + std::fmt::Debug,
    {
        pub open spec fn view(self) -> MainTableView<K> 
        {
            self.state@
        }

        pub open spec fn free_list(self) -> Set<u64>
        {
            self.main_table_free_list@.to_set()
        }

        pub open spec fn pending_allocations_view(self) -> Set<u64>
        {
            self.pending_allocations@.to_set()
        }

        pub open spec fn pending_deallocations_view(self) -> Set<u64>
        {
            self.pending_deallocations@.to_set()
        }

        pub open spec fn allocator_view(self) -> MainTableAllocatorView 
        {
            MainTableAllocatorView {
                free_list: self.free_list(),
                pending_allocations: self.pending_allocations_view(),
                pending_deallocations: self.pending_deallocations_view()
            }
        }

        pub open spec fn no_outstanding_writes_to_index(self, idx: int) -> bool
        {
            &&& self.outstanding_cdb_writes@[idx] is None
            &&& self.outstanding_entry_writes@[idx] is None
        }

        pub open spec fn no_outstanding_writes(self) -> bool
        {
            forall|i| 0 <= i < self@.durable_main_table.len() ==> self.no_outstanding_writes_to_index(i)
        }

        // We return the free indices as a set, not a seq, because the order they are listed in
        // doesn't actually matter, and then we don't have to worry about matching the order
        // they are kept in in executable code.
        // An index is only considered free if it is free in the durable view of the table and
        // if it has no outstanding writes.
        pub open spec fn free_indices(self) -> Set<u64> {
            Set::new(|i: u64| {
                &&& 0 <= i < self@.durable_main_table.len() 
                &&& self.outstanding_cdb_writes@[i as int] is None
                &&& self.outstanding_entry_writes@[i as int] is None
                &&& self@.durable_main_table[i as int] is None
            })
        }

        pub open spec fn outstanding_cdb_write_matches_pm_view(self, pm: PersistentMemoryRegionView, i: int,
                                                               main_table_entry_size: u32) -> bool
        {
            let start = index_to_offset(i as nat, main_table_entry_size as nat) as int;
            match self.outstanding_cdb_writes@[i] {
                None => pm.no_outstanding_writes_in_range(start as int, start + u64::spec_size_of()),
                Some(b) => {
                    let cdb = if b { CDB_TRUE } else { CDB_FALSE };
                    let cdb_bytes = u64::spec_to_bytes(cdb);
                    outstanding_bytes_match(pm, start, cdb_bytes)
                },
            }
        }

        pub open spec fn outstanding_entry_write_matches_pm_view(self, pm: PersistentMemoryRegionView, i: int,
                                                                 main_table_entry_size: u32) -> bool
        {
            let start = index_to_offset(i as nat, main_table_entry_size as nat) as int;
            match self.outstanding_entry_writes@[i] {
                None => pm.no_outstanding_writes_in_range(start + u64::spec_size_of(), start + main_table_entry_size),
                Some(e) => {
                    &&& outstanding_bytes_match(pm, start + u64::spec_size_of() * 2,
                                              ListEntryMetadata::spec_to_bytes(e.entry))
                    &&& outstanding_bytes_match(pm, start + u64::spec_size_of() * 2 + ListEntryMetadata::spec_size_of(),
                                              K::spec_to_bytes(e.key))
                },
            }
        }

        pub open spec fn opaquable_inv(self, overall_metadata: OverallMetadata) -> bool
        {
            &&& self.main_table_free_list@.no_duplicates()
            &&& self.pending_allocations@.no_duplicates()
            &&& self.pending_deallocations@.no_duplicates()
            &&& forall |i: int| 0 <= i < self.pending_allocations.len() ==> 
                !self.main_table_free_list@.contains(#[trigger] self.pending_allocations[i])
            &&& forall |i: int| 0 <= i < self.pending_deallocations.len() ==> 
                !self.main_table_free_list@.contains(#[trigger] self.pending_deallocations[i])
            &&& forall |idx: u64| self.main_table_free_list@.contains(idx) ==> idx < overall_metadata.num_keys
            &&& forall |idx: u64| self.pending_allocations@.contains(idx) ==> idx < overall_metadata.num_keys
            &&& forall |idx: u64| self.pending_deallocations@.contains(idx) ==> idx < overall_metadata.num_keys
            // &&& forall |idx: u64| self.pending_allocations@.contains(idx) ==> {
            //         ||| self@.durable_main_table[idx as int] is None 
            //         ||| self@.durable_main_table[idx as int] matches DurableEntry::Tentative(_)
            //     }
            // &&& forall |idx: u64| self.main_table_free_list@.contains(idx) ==> 
            //         { self@.durable_main_table[idx as int] is None }
            // &&& forall |idx: u64| self.pending_deallocations@.contains(idx) ==> 
            //         { self@.durable_main_table[idx as int] matches DurableEntry::Valid(_) }
            &&& forall |idx: u64| {
                &&& 0 <= idx < self@.durable_main_table.len()
                &&& !(#[trigger] self.pending_allocations@.contains(idx))
            } ==> {
                &&& self.outstanding_cdb_writes@[idx as int] is None
                &&& self.outstanding_entry_writes@[idx as int] is None
            }
        }

        pub open spec fn inv(self, pm: PersistentMemoryRegionView, overall_metadata: OverallMetadata) -> bool
        {
            &&& self.opaquable_inv(overall_metadata)
            &&& overall_metadata.main_table_size >= overall_metadata.num_keys * overall_metadata.main_table_entry_size
            &&& pm.len() >= overall_metadata.main_table_size
            &&& self.main_table_entry_size == overall_metadata.main_table_entry_size
            &&& overall_metadata.main_table_entry_size ==
                    ListEntryMetadata::spec_size_of() + u64::spec_size_of() + u64::spec_size_of() + K::spec_size_of()
            &&& forall |s| #[trigger] pm.can_crash_as(s) ==> 
                    parse_main_table::<K>(s, overall_metadata.num_keys, overall_metadata.main_table_entry_size) == Some(self@)
            &&& self@.durable_main_table.len() == self.outstanding_cdb_writes@.len() ==
                    self.outstanding_entry_writes@.len() == overall_metadata.num_keys
            &&& forall |i| 0 <= i < self@.durable_main_table.len() ==>
                    self.outstanding_cdb_write_matches_pm_view(pm, i, overall_metadata.main_table_entry_size)
            &&& forall |i| 0 <= i < self@.durable_main_table.len() ==>
                    self.outstanding_entry_write_matches_pm_view(pm, i, overall_metadata.main_table_entry_size)
            &&& self@.inv(overall_metadata)
            &&& forall |idx: u64| self.free_list().contains(idx) ==> idx < overall_metadata.num_keys
            &&& forall |idx: u64| self.free_list().contains(idx) ==> self.free_indices().contains(idx)
            &&& forall |idx: u64| self.pending_allocations_view().contains(idx) ==> idx < overall_metadata.num_keys
            &&& self.pending_allocations_view().disjoint(self.free_indices())
            &&& forall |idx: u64| self.free_indices().contains(idx) ==> idx < overall_metadata.num_keys
            &&& forall |i| 0 <= i < self@.durable_main_table.len() ==>
                   (#[trigger] self@.durable_main_table[i] matches Some(entry) ==>
                    entry.entry.item_index < overall_metadata.num_keys)
            &&& forall |idx: u64| 0 <= idx < self@.durable_main_table.len() ==> 
                self.allocator_view().spec_abort_alloc_transaction().pending_alloc_check(idx, self@, self@)
        }

        pub open spec fn allocator_inv(self) -> bool
        {
            &&& self.free_list() == self.free_indices()
        }

        pub open spec fn pending_alloc_inv(
            self,
            current_durable_state: Seq<u8>,
            tentative_state: Seq<u8>,
            overall_metadata: OverallMetadata
        ) -> bool 
        {
            let current_view = parse_main_table::<K>(current_durable_state, overall_metadata.num_keys,
                                                     overall_metadata.main_table_entry_size);
            let tentative_view = parse_main_table::<K>(tentative_state, overall_metadata.num_keys,
                                                       overall_metadata.main_table_entry_size);
            &&& current_view matches Some(current_view)
            &&& tentative_view matches Some(tentative_view)
            &&& forall |idx: u64| 0 <= idx < current_view.durable_main_table.len() ==> 
                    self.allocator_view().pending_alloc_check(idx, current_view, tentative_view)
        }

        // pub open spec fn pending_alloc_check(self, idx: u64, current_view: MainTableView<K>,
        //                                      tentative_view: MainTableView<K>) -> bool 
        // {
        //     // if an index is valid in the current state but invalid in the tentative state,
        //     // it is pending deallocation
        //     &&& {
        //         &&& current_view.durable_main_table[idx as int] is Some
        //         &&& tentative_view.durable_main_table[idx as int] is None
        //     } <==> self.pending_deallocations_view().contains(idx)
        //     // if an index is invalid in the current state but valid in the tentative state, 
        //     // it is pending allocation
        //     &&& {
        //         &&& current_view.durable_main_table[idx as int] is None
        //         &&& tentative_view.durable_main_table[idx as int] is Some
        //     } <==> self.pending_allocations_view().contains(idx)
        //     // if an index is invalid in both the current and tentative state,
        //     // it is in the free list
        //     &&& {
        //         &&& current_view.durable_main_table[idx as int] is None
        //         &&& tentative_view.durable_main_table[idx as int] is None
        //     } <==> self.free_list().contains(idx)
        //     // if an index is valid in both the current and tentative state, they match
        //     &&& {
        //         &&& current_view.durable_main_table[idx as int] is Some
        //         &&& tentative_view.durable_main_table[idx as int] is Some
        //     } ==> current_view.durable_main_table[idx as int] ==
        //           tentative_view.durable_main_table[idx as int]
        // }

        pub open spec fn valid(self, pm: PersistentMemoryRegionView, overall_metadata: OverallMetadata) -> bool
        {
            &&& self.inv(pm, overall_metadata)
            &&& forall |i| 0 <= i < self.outstanding_cdb_writes@.len() ==> self.outstanding_cdb_writes@[i] is None
            &&& forall |i| 0 <= i < self.outstanding_entry_writes@.len() ==> self.outstanding_entry_writes@[i] is None
        }

        pub open spec fn subregion_grants_access_to_free_slots(
            self,
            subregion: WriteRestrictedPersistentMemorySubregion
        ) -> bool
        {
            forall|idx: u64| {
                &&& idx < self@.len()
                &&& self.free_list().contains(idx)
            } ==> #[trigger] subregion_grants_access_to_main_table_entry::<K>(subregion, idx)
        }

        pub proof fn lemma_establish_bytes_parseable_for_valid_entry(
            self,
            pm: PersistentMemoryRegionView,
            overall_metadata: OverallMetadata,
            index: u64,
        )
            requires
                self.inv(pm, overall_metadata),
                0 <= index < overall_metadata.num_keys,
                self@.durable_main_table[index as int] is Some,
            ensures
                ({
                    let cdb_bytes = extract_bytes(
                        pm.committed(),
                        index_to_offset(index as nat, overall_metadata.main_table_entry_size as nat),
                        u64::spec_size_of() as nat,
                    );
                    let cdb = u64::spec_from_bytes(cdb_bytes);
                    let crc_bytes = extract_bytes(
                        pm.committed(),
                        index_to_offset(index as nat, overall_metadata.main_table_entry_size as nat) + u64::spec_size_of(),
                        u64::spec_size_of() as nat,
                    );
                    let crc = u64::spec_from_bytes(crc_bytes);
                    let entry_bytes = extract_bytes(
                        pm.committed(),
                        index_to_offset(index as nat, overall_metadata.main_table_entry_size as nat) + u64::spec_size_of() * 2,
                        ListEntryMetadata::spec_size_of() as nat,
                    );
                    let entry = ListEntryMetadata::spec_from_bytes(entry_bytes);
                    let key_bytes = extract_bytes(
                        pm.committed(),
                        index_to_offset(index as nat, overall_metadata.main_table_entry_size as nat) + u64::spec_size_of() * 2 +
                            ListEntryMetadata::spec_size_of(),
                        K::spec_size_of() as nat,
                    );
                    let key = K::spec_from_bytes(key_bytes);
                    let meta = self@.durable_main_table[index as int].unwrap();
                    &&& u64::bytes_parseable(cdb_bytes)
                    &&& u64::bytes_parseable(crc_bytes)
                    &&& ListEntryMetadata::bytes_parseable(entry_bytes)
                    &&& K::bytes_parseable(key_bytes)
                    &&& cdb == CDB_TRUE
                    &&& crc_bytes == spec_crc_bytes(entry_bytes + key_bytes)
                    &&& entry == meta.entry
                    &&& key == meta.key
                }),
        {
            assert(pm.can_crash_as(pm.committed()));
            let main_table_entry_size = overall_metadata.main_table_entry_size;
            lemma_valid_entry_index(index as nat, overall_metadata.num_keys as nat, main_table_entry_size as nat);
            let entry_bytes = extract_bytes(pm.committed(), (index * main_table_entry_size) as nat, main_table_entry_size as nat);
            assert(extract_bytes(entry_bytes, 0, u64::spec_size_of()) =~=
                   extract_bytes(pm.committed(), index_to_offset(index as nat, overall_metadata.main_table_entry_size as nat),
                                 u64::spec_size_of()));
            assert(extract_bytes(entry_bytes, u64::spec_size_of(), u64::spec_size_of()) =~=
                   extract_bytes(pm.committed(),
                        index_to_offset(index as nat, overall_metadata.main_table_entry_size as nat) + u64::spec_size_of(),
                                 u64::spec_size_of()));
            assert(extract_bytes(entry_bytes, u64::spec_size_of() * 2, ListEntryMetadata::spec_size_of()) =~=
                   extract_bytes(pm.committed(),
                                index_to_offset(index as nat, overall_metadata.main_table_entry_size as nat) + u64::spec_size_of() * 2,
                                 ListEntryMetadata::spec_size_of()));
            assert(extract_bytes(entry_bytes, u64::spec_size_of() * 2 + ListEntryMetadata::spec_size_of(),
                                 K::spec_size_of()) =~=
                   extract_bytes(pm.committed(),
                                index_to_offset(index as nat, overall_metadata.main_table_entry_size as nat)+ u64::spec_size_of() * 2
                                 + ListEntryMetadata::spec_size_of(),
                                 K::spec_size_of()));
        }

        pub open spec fn spec_replay_log_main_table<L>(mem: Seq<u8>, op_log: Seq<LogicalOpLogEntry<L>>) -> Seq<u8>
            where 
                L: PmCopy,
            decreases op_log.len()
        {
            if op_log.len() == 0 {
                mem 
            } else {
                let current_op = op_log[0];
                let op_log = op_log.drop_first();
                let mem = Self::apply_log_op_to_main_table_mem(mem, current_op);
                Self::spec_replay_log_main_table(mem, op_log)
            }
        }

        // main table-related log entries store the CRC that the entry *will* have when all updates are written to it.
        // this ensures that we end up with the correct CRC even if updates to this entry were interrupted by a crash or 
        // if corruption has occurred. So, we don't check CRCs here, we just overwrite the current CRC with the new one and 
        // update relevant fields.
        pub open spec fn apply_log_op_to_main_table_mem<L>(mem: Seq<u8>, op: LogicalOpLogEntry<L>) -> Seq<u8>
            where 
                L: PmCopy,
        {
            let table_entry_slot_size = ListEntryMetadata::spec_size_of() + u64::spec_size_of() + u64::spec_size_of() + K::spec_size_of();
            match op {
                LogicalOpLogEntry::CommitMainTableEntry { index } => {
                    let entry_offset = index * table_entry_slot_size;
                    let cdb_bytes = CDB_TRUE.spec_to_bytes();
                    // Note: the cdb is written at offset 0 in the entry
                    let mem = mem.map(|pos: int, pre_byte: u8| {
                        if entry_offset <= pos < entry_offset + u64::spec_size_of() {
                            cdb_bytes[pos - entry_offset]
                        } else {
                            pre_byte
                        }
                    });
                    mem
                }
                LogicalOpLogEntry::InvalidateMainTableEntry { index } => {
                    let entry_offset = index * table_entry_slot_size;
                    let cdb_bytes = CDB_FALSE.spec_to_bytes();
                    // Note: the cdb is written at offset 0 in the entry
                    let mem = mem.map(|pos: int, pre_byte: u8| {
                        if entry_offset <= pos < entry_offset + u64::spec_size_of() {
                            cdb_bytes[pos - entry_offset]
                        } else {
                            pre_byte
                        }
                    });
                    mem
                }
                LogicalOpLogEntry::UpdateMainTableEntry { index, new_crc, new_metadata } => {
                    let entry_offset = index * table_entry_slot_size;
                    let crc_addr = entry_offset + u64::spec_size_of();
                    let metadata_addr = crc_addr + u64::spec_size_of();
                    let new_crc_bytes = new_crc.spec_to_bytes();
                    let new_metadata_bytes = new_metadata.spec_to_bytes();
                    let mem = mem.map(|pos: int, pre_byte: u8| {
                        if crc_addr <= pos < crc_addr + u64::spec_size_of() {
                            new_crc_bytes[pos - crc_addr]
                        } else if metadata_addr <= pos < metadata_addr + ListEntryMetadata::spec_size_of() {
                            new_metadata_bytes[pos - metadata_addr]
                        } else {
                            pre_byte
                        }
                    });
                    mem
                }
                _ => mem // all other log ops do not modify the main table
            }
        }

        spec fn extract_cdb_for_entry(mem: Seq<u8>, k: nat, main_table_entry_size: u32) -> u64
        {
            u64::spec_from_bytes(extract_bytes(mem, index_to_offset(k, main_table_entry_size as nat), u64::spec_size_of()))
        }

        pub exec fn setup<PM, L>(
            subregion: &WritablePersistentMemorySubregion,
            pm_region: &mut PM,
            num_keys: u64,
            main_table_entry_size: u32,
        ) -> (result: Result<(), KvError<K>>)
            where 
                PM: PersistentMemoryRegion,
                L: PmCopy
            requires
                subregion.inv(&*old(pm_region)),
                forall |addr: int| subregion.start() <= addr < subregion.end() ==>
                     #[trigger] subregion.is_writable_absolute_addr_fn()(addr),
                subregion.view(&*(old(pm_region))).no_outstanding_writes(),
                num_keys * main_table_entry_size <= subregion.view(&*(old(pm_region))).len() <= u64::MAX,
                main_table_entry_size == ListEntryMetadata::spec_size_of() + u64::spec_size_of() + u64::spec_size_of() +
                                      K::spec_size_of(),
            ensures
                subregion.inv(pm_region),
                pm_region.inv(),
                pm_region@.len() == old(pm_region)@.len(),
                match result {
                    Ok(()) => {
                        let replayed_bytes = Self::spec_replay_log_main_table(subregion.view(pm_region).flush().committed(), Seq::<LogicalOpLogEntry<L>>::empty());
                        &&& parse_main_table::<K>(subregion.view(pm_region).flush().committed(), num_keys, main_table_entry_size) matches Some(recovered_view)
                        &&& recovered_view == MainTableView::<K>::init(num_keys)
                    }
                    Err(_) => true // TODO
                }
        {
            assert(main_table_entry_size >= u64::spec_size_of());
            let ghost original_pm_len = pm_region@.len();

            // invalidate all of the entries
            let mut entry_offset: u64 = 0;
            assert(entry_offset == 0 * main_table_entry_size) by {
                vstd::arithmetic::mul::lemma_mul_basics(main_table_entry_size as int);
            }
            for index in 0..num_keys 
                invariant
                    subregion.inv(pm_region),
                    subregion.view(pm_region).no_outstanding_writes_in_range(entry_offset as int,
                                                                             subregion.view(pm_region).len() as int),
                    num_keys * main_table_entry_size <= subregion.view(pm_region).len() <= u64::MAX,
                    // entry_offset == index * main_table_entry_size,
                    entry_offset == index_to_offset(index as nat, main_table_entry_size as nat),
                    main_table_entry_size >= u64::spec_size_of(),
                    forall |addr: int| subregion.start() <= addr < subregion.end() ==>
                     #[trigger] subregion.is_writable_absolute_addr_fn()(addr),
                    forall |k: nat| k < index ==> #[trigger] Self::extract_cdb_for_entry(
                        subregion.view(pm_region).flush().committed(), k, main_table_entry_size
                    ) == CDB_FALSE,
                    ({
                        let mem = subregion.view(pm_region).flush().committed();
                        forall |k: nat| k < index ==> u64::bytes_parseable(#[trigger] extract_bytes(
                            mem,
                            index_to_offset(k, main_table_entry_size as nat),
                            u64::spec_size_of())
                        )
                    }),
                    pm_region@.len() == original_pm_len,
            {
                proof {lemma_valid_entry_index(index as nat, num_keys as nat, main_table_entry_size as nat);}
                let ghost v1 = subregion.view(pm_region);
                subregion.serialize_and_write_relative(pm_region, entry_offset, &CDB_FALSE);
                assert(CDB_FALSE.spec_to_bytes().len() == u64::spec_size_of()) by {
                    broadcast use pmcopy_axioms;
                }
                assert forall |k: nat| k < index + 1 implies #[trigger] Self::extract_cdb_for_entry(
                        subregion.view(pm_region).flush().committed(), k, main_table_entry_size
                    ) == CDB_FALSE 
                by {
                    let mem = subregion.view(pm_region).flush().committed();
                    if k < index {
                        assert(Self::extract_cdb_for_entry(v1.flush().committed(), k, main_table_entry_size) == CDB_FALSE);
                        assert(index_to_offset(k, main_table_entry_size as nat) + u64::spec_size_of() <= entry_offset) by {
                            lemma_metadata_fits::<K>(k as int, index as int, main_table_entry_size as int);
                        }
                        assert(extract_bytes(mem, index_to_offset(k, main_table_entry_size as nat), u64::spec_size_of()) =~= 
                               extract_bytes(v1.flush().committed(), index_to_offset(k, main_table_entry_size as nat), u64::spec_size_of()));
                    }
                    else {
                        assert(extract_bytes(mem, index_to_offset(k, main_table_entry_size as nat), u64::spec_size_of()) ==
                               CDB_FALSE.spec_to_bytes());
                        broadcast use axiom_to_from_bytes;
                    }
                }

                // TODO: refactor this if you can -- the proof is the same as the above assertion, but we can't have
                // triggers on k in both arithmetic and non arithmetic contexts, so the two conjuncts have to be asserted
                // separately.
                assert forall |k: nat| k < index + 1 implies 
                    #[trigger] u64::bytes_parseable(extract_bytes(subregion.view(pm_region).flush().committed(), k * main_table_entry_size as nat, u64::spec_size_of())) 
                by {
                    let mem = subregion.view(pm_region).flush().committed();
                    if k < index {
                        assert(Self::extract_cdb_for_entry(v1.flush().committed(), k, main_table_entry_size) == CDB_FALSE);
                        assert(index_to_offset(k, main_table_entry_size as nat) + u64::spec_size_of() <= entry_offset) by {
                            lemma_metadata_fits::<K>(k as int, index as int, main_table_entry_size as int);
                        }
                        assert(extract_bytes(mem, index_to_offset(k, main_table_entry_size as nat), u64::spec_size_of()) =~= 
                            extract_bytes(v1.flush().committed(), k * main_table_entry_size as nat, u64::spec_size_of()));
                    }
                    else {
                        assert(extract_bytes(mem, index_to_offset(k, main_table_entry_size as nat), u64::spec_size_of()) ==
                            CDB_FALSE.spec_to_bytes());
                        broadcast use axiom_to_from_bytes;
                    }
                }
                
                entry_offset += main_table_entry_size as u64;
            }

            let ghost mem = subregion.view(pm_region).flush().committed();
            let ghost op_log = Seq::<LogicalOpLogEntry<L>>::empty();
            let ghost replayed_mem = Self::spec_replay_log_main_table(mem, op_log);
            let ghost recovered_view = parse_main_table::<K>(mem, num_keys, main_table_entry_size);
            let ghost table_entry_slot_size = ListEntryMetadata::spec_size_of() + u64::spec_size_of() + u64::spec_size_of() + K::spec_size_of();

            // Prove that all of the entries are valid. We need to establish this to prove that the recovery view
            // of the table is Some so that we can then reason about its contents.
            assert forall |k: nat| k < num_keys implies {
                validate_main_entry::<K>(#[trigger] extract_bytes(mem, (k * main_table_entry_size) as nat,
                        main_table_entry_size as nat), num_keys as nat)
            } by {
                assert(u64::bytes_parseable(extract_bytes(mem, index_to_offset(k, main_table_entry_size as nat), u64::spec_size_of())));
                assert(Self::extract_cdb_for_entry(mem, k, main_table_entry_size) == CDB_FALSE);
                // Prove that k is a valid index in the table
                lemma_valid_entry_index(k, num_keys as nat, main_table_entry_size as nat);
                // Prove that the subranges used by validate_main_entry and extract_cdb_for_entry to check CDB are the same
                lemma_subrange_of_extract_bytes_equal(mem, index_to_offset(k, main_table_entry_size as nat), 
                        index_to_offset(k, main_table_entry_size as nat), main_table_entry_size as nat, u64::spec_size_of());
            }

            proof {
                let entries = parse_main_entries::<K>(mem, num_keys as nat, main_table_entry_size as nat);
                assert forall |i: nat| 0 <= i < entries.len() implies #[trigger] entries[i as int] is None by {
                    lemma_valid_entry_index(i, num_keys as nat, main_table_entry_size as nat);
                    lemma_subrange_of_extract_bytes_equal(mem, index_to_offset(i, main_table_entry_size as nat), 
                        index_to_offset(i, main_table_entry_size as nat), main_table_entry_size as nat, u64::spec_size_of());
                    assert(Self::extract_cdb_for_entry(mem, i, main_table_entry_size) == CDB_FALSE);
                    assert(Self::extract_cdb_for_entry(mem, i, main_table_entry_size) == CDB_FALSE ==> 
                           entries[i as int] is None);
                }
                assert(no_duplicate_item_indexes(entries));
            }

            // Prove that entries with CDB of false are None in the recovery view of the table. We already know that all of the entries
            // have CDB_FALSE, so this proves the postcondition that the recovery view is equivalent to fresh initialized table view
            // since all entries in both are None
            let ghost main_table = recovered_view.unwrap().durable_main_table;
            assert forall |k: nat| k < num_keys implies #[trigger] main_table[k as int] is None by {
                // Prove that k is a valid index in the table
                lemma_valid_entry_index(k, num_keys as nat, main_table_entry_size as nat);
                // Prove that the subranges used by validate_main_entry and extract_cdb_for_entry to check CDB are the same
                lemma_subrange_of_extract_bytes_equal(mem, (k * main_table_entry_size) as nat, (k * main_table_entry_size) as nat, main_table_entry_size as nat, u64::spec_size_of());
            
                assert(Self::extract_cdb_for_entry(mem, k, main_table_entry_size) == CDB_FALSE);
            }
            // We need to reveal the opaque lemma at some point to be able to prove that the general PM invariant holds;
            // it's cleaner to do that here than in the caller
            proof { subregion.lemma_reveal_opaque_inv(pm_region); }
            assert({
                &&& recovered_view matches Some(recovered_view)
                &&& recovered_view =~= MainTableView::<K>::init(num_keys)
            });
            
            Ok(())
        }

        pub exec fn start<PM, I, L>(
            subregion: &PersistentMemorySubregion,
            pm_region: &PM,
            overall_metadata: OverallMetadata,
            version_metadata: VersionMetadata,
        ) -> (result: Result<(Self, Vec<(Box<K>, u64, u64)>), KvError<K>>)
            where 
                PM: PersistentMemoryRegion,
                I: PmCopy + Sized + std::fmt::Debug,
                L: PmCopy + std::fmt::Debug,
            requires
                subregion.inv(pm_region),
                pm_region@.no_outstanding_writes(),
                overall_metadata_valid::<K, I, L>(overall_metadata, version_metadata.overall_metadata_addr, overall_metadata.kvstore_id),
                parse_main_table::<K>(
                    subregion.view(pm_region).committed(),
                    overall_metadata.num_keys, 
                    overall_metadata.main_table_entry_size 
                ) is Some,
                ListEntryMetadata::spec_size_of() + u64::spec_size_of() * 2 + K::spec_size_of() <= u64::MAX,
                subregion.len() == overall_metadata.main_table_size,
                subregion.view(pm_region).no_outstanding_writes(),
                K::spec_size_of() > 0,
            ensures 
                match result {
                    Ok((main_table, entry_list)) => {
                        let table = parse_main_table::<K>(
                            subregion.view(pm_region).committed(),
                            overall_metadata.num_keys, 
                            overall_metadata.main_table_entry_size
                        ).unwrap();
                        let key_entry_list_view = Set::new(
                            |val: (K, u64, u64)| {
                                exists |j: u64| {
                                    &&& 0 <= j < table.durable_main_table.len()
                                    &&& #[trigger] table.durable_main_table[j as int] matches Some(entry)
                                    &&& val == (entry.key(), j, entry.item_index())
                        }});
                        let entry_list_view = Seq::new(entry_list@.len(), |i: int| (*entry_list[i].0, entry_list[i].1, entry_list[i].2));
                        let item_index_view = Seq::new(entry_list@.len(), |i: int| entry_list[i].2);

                        &&& main_table.inv(subregion.view(pm_region), overall_metadata)
                        &&& main_table.allocator_inv()
                        &&& main_table.no_outstanding_writes()
                        &&& main_table.pending_allocations_view().is_empty()
                        &&& main_table.pending_deallocations_view().is_empty()
                        // main table states match
                        &&& table == main_table@
                        // the entry list corresponds to the table
                        &&& entry_list_view.to_set() == key_entry_list_view
                        // all indices in the entry list are valid
                        &&& forall |i: int| 0 <= i < entry_list.len() ==> {
                            &&& 0 <= (#[trigger] entry_list[i]).1 < overall_metadata.num_keys 
                            &&& 0 <= entry_list[i].2 < overall_metadata.num_keys
                        }
                        // no duplicate keys
                        &&& forall |k: int, l: int| {
                            &&& 0 <= k < entry_list.len()
                            &&& 0 <= l < entry_list.len()
                            &&& k != l
                        } ==> *(#[trigger] entry_list@[k]).0 != *(#[trigger] entry_list@[l]).0
                        &&& item_index_view.to_set() == main_table@.valid_item_indices()
                        &&& forall|idx: u64| 0 <= idx < main_table.outstanding_cdb_writes@.len() ==>
                            main_table.outstanding_cdb_writes@[idx as int] is None
                        &&& forall|idx: u64| 0 <= idx < main_table.outstanding_entry_writes@.len() ==>
                            main_table.outstanding_entry_writes@[idx as int] is None
                        &&& main_table.pending_alloc_inv(subregion.view(pm_region).committed(), subregion.view(pm_region).committed(), overall_metadata)
                    }
                    Err(KvError::IndexOutOfRange) => {
                        let entry_slot_size = (ListEntryMetadata::spec_size_of() + u64::spec_size_of() * 2 + K::spec_size_of()) as u64;
                        overall_metadata.num_keys > overall_metadata.main_table_size / entry_slot_size
                    }
                    Err(KvError::CRCMismatch) => !pm_region.constants().impervious_to_corruption,
                    Err(KvError::PmemErr{ pmem_err }) => true,
                    Err(_) => false
                }
        {
            let num_keys = overall_metadata.num_keys;
            let main_table_entry_size = overall_metadata.main_table_entry_size;

            // Since we've already replayed the log, we just need to construct 
            // the allocator and determine which item indices are valid. 

            let mut metadata_allocator: Vec<u64> = Vec::with_capacity(num_keys as usize);
            let mut key_index_pairs: Vec<(Box<K>, u64, u64)> = Vec::new();
            let max_index = overall_metadata.main_table_size / (main_table_entry_size as u64);
            let ghost mem = subregion.view(pm_region).committed();
            let mut index = 0;
            let ghost table = parse_main_table::<K>(
                mem,
                overall_metadata.num_keys, 
                overall_metadata.main_table_entry_size 
            ).unwrap();
            let ghost old_pm_constants = pm_region.constants();

            proof {
                // proves that max_index * main_table_entry_size <= overall_metadata.main_table_size
                vstd::arithmetic::div_mod::lemma_fundamental_div_mod(overall_metadata.main_table_size as int, main_table_entry_size as int);
                // This helps Verus prove that we don't go out of bounds when reading the entry at index * main_table_entry_size
                assert(main_table_entry_size * max_index == max_index * main_table_entry_size) by {
                    vstd::arithmetic::mul::lemma_mul_is_commutative(main_table_entry_size as int, max_index as int);
                }

                // Proves that there is currently only one crash state, and it recovers to the current ghost table state.
                lemma_wherever_no_outstanding_writes_persistent_memory_view_can_only_crash_as_committed(subregion.view(pm_region));
                assert(forall |s| subregion.view(pm_region).can_crash_as(s) ==> s == mem);
                assert(parse_main_table::<K>(
                    mem,
                    overall_metadata.num_keys, 
                    overall_metadata.main_table_entry_size 
                ) == Some(table));
            }

            while index < num_keys
                invariant
                    subregion.inv(pm_region),
                    index <= num_keys,
                    index * main_table_entry_size <= overall_metadata.main_table_size <= u64::MAX,
                    max_index == overall_metadata.main_table_size / (main_table_entry_size as u64),
                    max_index * main_table_entry_size <= overall_metadata.main_table_size,
                    main_table_entry_size * max_index == max_index * main_table_entry_size, 
                    index <= max_index,
                    ListEntryMetadata::spec_size_of() + u64::spec_size_of() * 2 + K::spec_size_of() == main_table_entry_size,
                    num_keys == overall_metadata.num_keys,
                    subregion.len() == overall_metadata.main_table_size,
                    subregion.view(pm_region).no_outstanding_writes(),
                    mem == subregion.view(pm_region).committed(),
                    old_pm_constants == pm_region.constants(),
                    subregion.view(pm_region).can_crash_as(subregion.view(pm_region).committed()),
                    forall |s| #[trigger] subregion.view(pm_region).can_crash_as(s) ==>  
                        parse_main_table::<K>(
                            s,
                            overall_metadata.num_keys, 
                            overall_metadata.main_table_entry_size 
                        ) == Some(table),
                    main_table_entry_size == overall_metadata.main_table_entry_size,
                    forall |i: u64| 0 <= i < index ==> {
                        let entry = #[trigger] table.durable_main_table[i as int];
                        entry is None <==> metadata_allocator@.contains(i)
                    },
                    forall |i: int| 0 <= i < metadata_allocator.len() ==> #[trigger] metadata_allocator[i] < index,
                    forall |i: int, j: int| 0 <= i < metadata_allocator.len() && 0 <= j < metadata_allocator.len() && i != j ==>
                        metadata_allocator[i] != metadata_allocator[j],
                    ({
                        let entry_list_view = Seq::new(key_index_pairs@.len(), |i: int| (*key_index_pairs[i].0, key_index_pairs[i].1, key_index_pairs[i].2));
                        let item_index_view = Seq::new(key_index_pairs@.len(), |i: int| key_index_pairs[i].2);
                        &&& forall |i: u64| 0 <= i < index ==> {
                                let entry = #[trigger] table.durable_main_table[i as int];
                                entry matches Some(valid_entry) ==> entry_list_view.contains((valid_entry.key(), i, valid_entry.item_index()))
                            }
                        &&& forall |i: int| 0 <= i < entry_list_view.len() ==> {
                                let table_index = entry_list_view[i].1;
                                let item_index = entry_list_view[i].2;
                                &&& table.durable_main_table[table_index as int] matches Some(valid_entry)
                                &&& valid_entry.key() == #[trigger] entry_list_view[i].0
                                &&& valid_entry.item_index() == item_index
                                &&& 0 <= table_index < table.durable_main_table.len()
                                &&& 0 <= table_index < index
                                &&& table.valid_item_indices().contains(item_index)
                                &&& item_index_view.contains(item_index)
                            }
                        &&& item_index_view.to_set().subset_of(table.valid_item_indices())
                    }),
                    forall |i: int| 0 <= i < key_index_pairs.len() ==> {
                        &&& 0 <= (#[trigger] key_index_pairs[i]).1 < overall_metadata.num_keys 
                        &&& 0 <= key_index_pairs[i].2 < overall_metadata.num_keys
                    },
                    // no duplicate keys
                    forall |k: int, l: int| {
                        &&& 0 <= k < key_index_pairs.len()
                        &&& 0 <= l < key_index_pairs.len()
                        &&& k != l
                    } ==> *(#[trigger] key_index_pairs@[k]).0 != *(#[trigger] key_index_pairs@[l]).0,
                    K::spec_size_of() > 0,
                    metadata_allocator@.len() <= index,
                    metadata_allocator@.no_duplicates(),
                    // no duplicate item indexes in the main table
                    // TODO: could/should this go in `parse_main_table` instead?
                    forall |i: nat, j: nat| i < j < index ==> {
                        &&& #[trigger] table.durable_main_table[i as int] is Some
                        &&& #[trigger] table.durable_main_table[j as int] is Some
                    } ==> table.durable_main_table[i as int].unwrap().item_index() != 
                            table.durable_main_table[j as int].unwrap().item_index()
            {
                let ghost old_entry_list_view = Seq::new(key_index_pairs@.len(), |i: int| (*key_index_pairs[i].0, key_index_pairs[i].1, key_index_pairs[i].2));

                if index < max_index {
                    // This case proves that index * main_table_entry_size will not overflow or go out of bounds (here or at the end
                    // of the loop) if index < max_index
                    proof {
                        lemma_mul_strict_inequality(index as int, max_index as int, main_table_entry_size as int);
                        if index + 1 < max_index {
                            lemma_mul_strict_inequality(index + 1, max_index as int, main_table_entry_size as int);
                        }
                        // also prove that we can read the next entry at this index without going out of bounds
                        vstd::arithmetic::mul::lemma_mul_is_distributive_add(main_table_entry_size as int, index as int, 1int);
                        // asserting these here seems to help stabilize some arithmetic assertions later
                        assert(main_table_entry_size * (index + 1) == main_table_entry_size * index + main_table_entry_size);
                        assert(main_table_entry_size * (index + 1) <= main_table_entry_size * max_index);
                    }
                } else {
                    proof { lemma_fundamental_div_mod(overall_metadata.main_table_size as int, main_table_entry_size as int); }
                    return Err(KvError::IndexOutOfRange);
                }

                let entry_offset = index * (main_table_entry_size as u64);

                // Read the CDB at this slot. If it's valid, we need to read the rest of the 
                // entry to get the key and check its CRC
                let relative_cdb_addr = entry_offset;
                proof {
                    lemma_if_table_parseable_then_all_entries_parseable::<K>(
                        subregion.view(pm_region).committed(),
                        overall_metadata.num_keys, 
                        overall_metadata.main_table_entry_size
                    );
                    // trigger for CDB bytes parseable
                    assert(u64::bytes_parseable(extract_bytes(
                        subregion.view(pm_region).committed(),
                        index_to_offset(index as nat, main_table_entry_size as nat),
                        u64::spec_size_of()
                    )));
                }
                let cdb = match subregion.read_relative_aligned::<u64, _>(pm_region, relative_cdb_addr) {
                    Ok(cdb) => cdb,
                    Err(e) => return Err(KvError::PmemErr { pmem_err: e })
                };
                let ghost relative_cdb_addrs = Seq::new(u64::spec_size_of() as nat, |i: int| relative_cdb_addr + i);
                let ghost true_cdb_bytes = Seq::new(u64::spec_size_of() as nat, |i: int| mem[relative_cdb_addrs[i]]);
                let ghost true_cdb = u64::spec_from_bytes(true_cdb_bytes);
                // Proving that true_cdb_bytes matches various ways of obtaining the CDB subrange from mem is useful later to prove whether 
                // an entry is valid or invalid based on the value of its CDB
                assert(true_cdb_bytes == extract_bytes(subregion.view(pm_region).committed(), relative_cdb_addr as nat, u64::spec_size_of()));
                assert(true_cdb_bytes == extract_bytes(
                    extract_bytes(mem, (index * overall_metadata.main_table_entry_size) as nat, overall_metadata.main_table_entry_size as nat),
                    0,
                    u64::spec_size_of()
                ));

                match check_cdb_in_subregion(cdb, subregion, pm_region, Ghost(pm_region.constants().impervious_to_corruption), Ghost(relative_cdb_addrs)) {
                    Some(false) => {
                        // Slot is free -- we just need to put it in the allocator
                        let ghost old_metadata_allocator = metadata_allocator@;
                        metadata_allocator.push(index);
                        proof {
                            // these assertions hit triggers needed by the loop invariants
                            assert(metadata_allocator@.subrange(0, metadata_allocator@.len() - 1) == old_metadata_allocator);
                            assert(metadata_allocator@[metadata_allocator@.len() - 1] == index);
                            // Invoking this lemma here proves that the CDB we just read is the same one checked by parse_main_entry
                            lemma_subrange_of_extract_bytes_equal(mem, relative_cdb_addr as nat, relative_cdb_addr as nat, main_table_entry_size as nat, u64::spec_size_of());
                        }
                    }, 
                    Some(true) => {
                        // TODO: refactor this into its own function
                        // We have to read the entry to get its key and item index
                        // We don't need the metadata here, but we have to read it so we can check the CRC
                        
                        let relative_crc_addr = relative_cdb_addr + traits_t::size_of::<u64>() as u64;
                        let relative_entry_addr = relative_crc_addr + traits_t::size_of::<u64>() as u64;
                        let relative_key_addr = relative_entry_addr + traits_t::size_of::<ListEntryMetadata>()  as u64;

                        let ghost relative_crc_addrs = Seq::new(u64::spec_size_of() as nat, |i: int| relative_crc_addr + i);
                        let ghost relative_entry_addrs = Seq::new(ListEntryMetadata::spec_size_of() as nat, |i: int| relative_entry_addr + i);
                        let ghost relative_key_addrs = Seq::new(K::spec_size_of() as nat, |i: int| relative_key_addr + i);

                        let ghost true_crc_bytes = Seq::new(relative_crc_addrs.len(), |i: int| subregion.view(pm_region).committed()[relative_crc_addrs[i]]);
                        let ghost true_entry_bytes = Seq::new(relative_entry_addrs.len(), |i: int| subregion.view(pm_region).committed()[relative_entry_addrs[i]]);
                        let ghost true_key_bytes = Seq::new(relative_key_addrs.len(), |i: int| subregion.view(pm_region).committed()[relative_key_addrs[i]]);

                        let ghost true_crc = u64::spec_from_bytes(true_crc_bytes);
                        let ghost true_entry = ListEntryMetadata::spec_from_bytes(true_entry_bytes);
                        let ghost true_key = K::spec_from_bytes(true_key_bytes);

                        proof {
                            assert(index * main_table_entry_size + u64::spec_size_of() * 2 < subregion.len());

                            assert(true_crc_bytes == extract_bytes(subregion.view(pm_region).committed(), relative_crc_addr as nat, u64::spec_size_of()));
                            assert(true_entry_bytes == extract_bytes(subregion.view(pm_region).committed(), relative_entry_addr as nat, ListEntryMetadata::spec_size_of()));
                            assert(true_entry_bytes == extract_bytes(
                                extract_bytes(mem, (index * main_table_entry_size) as nat, main_table_entry_size as nat),
                                u64::spec_size_of() * 2,
                                ListEntryMetadata::spec_size_of()
                            ));
                            assert(true_key_bytes == extract_bytes(subregion.view(pm_region).committed(), relative_key_addr as nat, K::spec_size_of()));
                            assert(true_key_bytes == extract_bytes(
                                extract_bytes(mem, (index * main_table_entry_size) as nat, main_table_entry_size as nat),
                                u64::spec_size_of() * 2 + ListEntryMetadata::spec_size_of(),
                                K::spec_size_of()
                            ));

                            lemma_if_table_parseable_then_all_entries_parseable::<K>(
                                subregion.view(pm_region).committed(),
                                overall_metadata.num_keys, 
                                overall_metadata.main_table_entry_size
                            );
                        }
                        
                        let crc = match subregion.read_relative_aligned::<u64, PM>(pm_region, relative_crc_addr) {
                            Ok(crc) => crc,
                            Err(e) => return Err(KvError::PmemErr { pmem_err: e })
                        };
                        let entry = match subregion.read_relative_aligned::<ListEntryMetadata, PM>(pm_region,
                                                                                                   relative_entry_addr) {
                            Ok(entry) => entry,
                            Err(e) => return Err(KvError::PmemErr { pmem_err: e })
                        };
                        let key = match subregion.read_relative_aligned::<K, PM>(pm_region, relative_key_addr) {
                            Ok(key) => key,
                            Err(e) => return Err(KvError::PmemErr { pmem_err: e })
                        };
                        
                        if !check_crc_for_two_reads_in_subregion(
                            entry.as_slice(), key.as_slice(), crc.as_slice(), subregion, pm_region, 
                            Ghost(pm_region.constants().impervious_to_corruption), Ghost(relative_entry_addrs),
                            Ghost(relative_key_addrs), Ghost(relative_crc_addrs)) {
                            assert(!pm_region.constants().impervious_to_corruption);
                            return Err(KvError::CRCMismatch);
                        }

                        let ghost pre_entry_list = Seq::new(key_index_pairs@.len(), |i: int| (*key_index_pairs[i].0, key_index_pairs[i].1, key_index_pairs[i].2));

                        let crc = crc.extract_init_val(Ghost(true_crc));
                        let key = key.extract_init_val(Ghost(true_key));
                        let metadata = entry.extract_init_val(Ghost(true_entry));
                        
                        let ghost old_item_index_view = Seq::new(key_index_pairs@.len(), |i: int| key_index_pairs[i].2);
                        assert(old_item_index_view.to_set().subset_of(table.valid_item_indices()));
                        let ghost old_key_index_pairs = key_index_pairs;

                        let ghost old_entry_list_view = Seq::new(key_index_pairs@.len(), |i: int| (*key_index_pairs[i].0, key_index_pairs[i].1, key_index_pairs[i].2));
                        assert(forall |i: int| 0 <= i < old_entry_list_view.len() ==> {
                            let entry = #[trigger] old_entry_list_view[i];
                            let table_index = entry.1;
                            let item_index = entry.2;
                            &&& table.durable_main_table[table_index as int] matches Some(valid_entry)
                            &&& valid_entry.item_index() == item_index
                            &&& valid_entry.key() == entry.0
                        });

                        proof {
                            // Prove that adding this entry will maintain the invariant that there are no duplicate keys
                            let entries = parse_main_entries::<K>(
                                subregion.view(pm_region).committed(),
                                overall_metadata.num_keys as nat, 
                                overall_metadata.main_table_entry_size as nat 
                            );
                            assert(no_duplicate_keys(entries));

                            // all main table indexes we have added to key_index_pairs so far are for indexes less than
                            // the current one.
                            let entry_list_view = Seq::new(key_index_pairs@.len(), |i: int| (*key_index_pairs[i].0, key_index_pairs[i].1, key_index_pairs[i].2));
                            assert forall |i: int| 0 <= i < key_index_pairs.len() implies {
                                let entry = #[trigger] key_index_pairs[i];
                                let table_index = entry.1;
                                0 <= table_index < index
                            } by {
                                assert(#[trigger] entry_list_view[i] == (*key_index_pairs@[i].0, key_index_pairs@[i].1, key_index_pairs@[i].2));
                            }
    
                            // all keys in key_index_pairs are different from `key` because `key` is the key of the current
                            // index in the main table, which we haven't procesed yet and we know has a different 
                            // key than all other main table entries
                            assert forall |i: int| 0 <= i < key_index_pairs.len() implies
                                *(#[trigger] key_index_pairs[i]).0 != key 
                            by {
                                let entry = #[trigger] key_index_pairs[i];
                                assert((*entry.0, entry.1, entry.2) == old_entry_list_view[i]);
                                let cur_key = *entry.0;
                                let table_index = entry.1;
                                assert(table.durable_main_table[table_index as int] is Some);
                                let valid_entry = table.durable_main_table[table_index as int].unwrap();
                                assert(valid_entry.key() == cur_key);
                                assert(key == table.durable_main_table[index as int].unwrap().key());
                            }
                        }

                        key_index_pairs.push((key, index, metadata.item_index));

                        assert(key_index_pairs@.subrange(0, key_index_pairs.len() - 1) == old_key_index_pairs@);
                        assert(key_index_pairs@[key_index_pairs.len() - 1] == (key, index, metadata.item_index));
                        
                        proof {
                            let new_item_index_view = Seq::new(key_index_pairs@.len(), |i: int| key_index_pairs[i].2);
                            let entry_list_view = Seq::new(key_index_pairs@.len(), |i: int| (*key_index_pairs[i].0, key_index_pairs[i].1, key_index_pairs[i].2));
                            
                            assert(entry_list_view.subrange(0, entry_list_view.len() - 1) == old_entry_list_view);

                            assert forall |i: int| 0 <= i < entry_list_view.len() implies {
                                let entry = #[trigger] entry_list_view[i];
                                let table_index = entry.1;
                                let item_index = entry.2;
                                &&& table.durable_main_table[table_index as int] matches Some(valid_entry)
                                &&& valid_entry.key() == entry.0
                                &&& valid_entry.item_index() == item_index
                                &&& 0 <= table_index < table.durable_main_table.len()
                                &&& table.valid_item_indices().contains(item_index)
                                &&& new_item_index_view.contains(item_index)
                            } by {
                                let entry = entry_list_view[i];
                                let table_index = entry.1;
                                let item_index = entry.2;

                                assert(item_index == new_item_index_view[i]);
                                if i < entry_list_view.len() - 1 {
                                    assert(entry == old_entry_list_view[i]);
                                    assert(table.durable_main_table[table_index as int] matches Some(valid_entry));
                                }

                                assert(table.durable_main_table[table_index as int] matches Some(valid_entry));
                            }

                            // This witness and the following few assertions help us maintain the loop invariant that 
                            // the set of valid item indices we are constructing is a subset of table.valid_item_indices()
                            let witness = table.durable_main_table[index as int];
                            assert(witness matches Some(valid_entry));
                            if let Some(valid_entry) = witness {
                                assert(valid_entry.item_index() == metadata.item_index);
                            }
                            assert(exists |j: int| {
                                &&& 0 <= j < table.durable_main_table.len() 
                                &&& #[trigger] table.durable_main_table[j] matches Some(valid_entry) 
                                &&& valid_entry.item_index() == metadata.item_index
                            }); 
                            assert(table.valid_item_indices().contains(metadata.item_index));
                            assert(new_item_index_view == old_item_index_view.push(metadata.item_index));
                            assert(new_item_index_view.to_set().subset_of(table.valid_item_indices()));
                        }
                    }
                    None => return Err(KvError::CRCMismatch)
                }

                proof {
                    let entry_list_view = Seq::new(key_index_pairs@.len(), |i: int| (*key_index_pairs[i].0, key_index_pairs[i].1, key_index_pairs[i].2));
                
                    assert forall |i: u64| 0 <= i <= index implies {
                        let entry = #[trigger] table.durable_main_table[i as int];
                        entry matches Some(valid_entry) ==> entry_list_view.contains((valid_entry.key(), i, valid_entry.item_index()))
                    } by {
                        // We already know this is true for values less than index from the loop invariant.
                        // To help Verus prove this, we need to establish that the part of the entry list we are making an assertion about has not
                        // changed on this iteration.
                        assert(entry_list_view == old_entry_list_view || entry_list_view.subrange(0, entry_list_view.len() - 1) == old_entry_list_view);
                        // Prove that the assertion holds when i == index
                        if i == index {
                            let entry = table.durable_main_table[i as int];
                            if let Some(valid_entry) = entry {
                                assert(entry_list_view[entry_list_view.len() - 1] == (valid_entry.key(), index, valid_entry.item_index()));
                            }
                        }
                    }
                }
                index += 1;
            }

            let main_table = MainTable {
                main_table_entry_size,
                main_table_free_list: metadata_allocator,
                pending_allocations: Vec::new(),
                pending_deallocations: Vec::new(),
                state: Ghost(parse_main_table::<K>(
                    subregion.view(pm_region).committed(),
                    overall_metadata.num_keys, 
                    overall_metadata.main_table_entry_size 
                ).unwrap()),
                outstanding_cdb_writes: Ghost(Seq::<Option<bool>>::new(num_keys as nat, |i: int| None)),
                outstanding_entry_writes: Ghost(Seq::<Option<MainTableViewEntry<K>>>::new(num_keys as nat,                                                                            |i: int| None)),
            };
            assert(main_table.pending_deallocations_view().is_empty()) by {
                assert(main_table.pending_deallocations_view() =~= Set::<u64>::empty());
            }

            proof {
                let key_entry_list_view = Set::new(
                    |val: (K, u64, u64)| {
                        exists |j: u64| {
                            &&& 0 <= j < table.durable_main_table.len()
                            &&& #[trigger] table.durable_main_table[j as int] matches Some(entry)
                            &&& val == (entry.key(), j, entry.item_index())
                }});
                let entry_list_view = Seq::new(key_index_pairs@.len(), |i: int| (*key_index_pairs[i].0, key_index_pairs[i].1, key_index_pairs[i].2));
                let item_index_view = Seq::new(key_index_pairs@.len(), |i: int| key_index_pairs[i].2);

                assert(main_table.free_list() =~= main_table.free_indices());
                assert(entry_list_view.to_set() == key_entry_list_view);
                assert(item_index_view.to_set() == main_table@.valid_item_indices());

                metadata_allocator@.unique_seq_to_set();

                let pm_view = subregion.view(pm_region);

                assert forall |i| 0 <= i < main_table.state@.durable_main_table.len() implies {
                    &&& main_table.outstanding_cdb_write_matches_pm_view(pm_view, i, overall_metadata.main_table_entry_size)
                    &&& main_table.outstanding_entry_write_matches_pm_view(pm_view, i, overall_metadata.main_table_entry_size)
                } by {
                    
                    let main_table_entry_size = overall_metadata.main_table_entry_size;
                    lemma_metadata_fits::<K>(i as int, num_keys as int, main_table_entry_size as int);
                    assert(pm_view.no_outstanding_writes_in_range(i * main_table_entry_size,
                                                                  i * main_table_entry_size + u64::spec_size_of()));
                }

                assert(forall |s| #[trigger] pm_view.can_crash_as(s) ==>
                    parse_main_table::<K>(s, overall_metadata.num_keys, overall_metadata.main_table_entry_size) == Some(main_table@));
            }

            Ok((main_table, key_index_pairs))
        }

        pub exec fn get_key_and_metadata_entry_at_index<PM>(
            &self,
            subregion: &PersistentMemorySubregion,
            pm_region: &PM,
            metadata_index: u64,
            Ghost(overall_metadata): Ghost<OverallMetadata>,
        ) -> (result: Result<(Box<K>, Box<ListEntryMetadata>), KvError<K>>)
            where 
                PM: PersistentMemoryRegion,
            requires
                subregion.inv(pm_region),
                self.inv(subregion.view(pm_region), overall_metadata),
                0 <= metadata_index < overall_metadata.num_keys,
                self@.durable_main_table[metadata_index as int] is Some,
                self.outstanding_cdb_writes@[metadata_index as int] is None,
                self.outstanding_entry_writes@[metadata_index as int] is None,
            ensures
                ({
                    match result {
                        Ok((key, entry)) => {
                            let meta = self@.durable_main_table[metadata_index as int].unwrap();
                            &&& meta.key == key
                            &&& meta.entry == entry
                        },
                        Err(KvError::CRCMismatch) => !pm_region.constants().impervious_to_corruption,
                        _ => false,
                    }
                }),
        {
            let ghost pm_view = subregion.view(pm_region);
            let main_table_entry_size = self.main_table_entry_size;
            proof {
                lemma_valid_entry_index(metadata_index as nat, overall_metadata.num_keys as nat, main_table_entry_size as nat);
            }

            let slot_addr = metadata_index * (main_table_entry_size as u64);
            let cdb_addr = slot_addr;
            let crc_addr = cdb_addr + traits_t::size_of::<u64>() as u64;
            let entry_addr = crc_addr + traits_t::size_of::<u64>() as u64;
            let key_addr = entry_addr + traits_t::size_of::<ListEntryMetadata>() as u64;

            // 1. Read the CDB, metadata entry, key, and CRC at the index
            let ghost mem = pm_view.committed();

            let ghost true_cdb_bytes = extract_bytes(mem, cdb_addr as nat, u64::spec_size_of());
            let ghost true_crc_bytes = extract_bytes(mem, crc_addr as nat, u64::spec_size_of());
            let ghost true_entry_bytes = extract_bytes(mem, entry_addr as nat, ListEntryMetadata::spec_size_of());
            let ghost true_key_bytes = extract_bytes(mem, key_addr as nat, K::spec_size_of());

            let ghost true_cdb = u64::spec_from_bytes(true_cdb_bytes);
            let ghost true_crc = u64::spec_from_bytes(true_crc_bytes);
            let ghost true_entry = ListEntryMetadata::spec_from_bytes(true_entry_bytes);
            let ghost true_key = K::spec_from_bytes(true_key_bytes);

            let ghost cdb_addrs = Seq::new(u64::spec_size_of() as nat, |i: int| cdb_addr + subregion.start() + i);
            let ghost entry_addrs = Seq::new(ListEntryMetadata::spec_size_of() as nat,
                                             |i: int| entry_addr + subregion.start() + i);
            let ghost crc_addrs = Seq::new(u64::spec_size_of() as nat, |i: int| crc_addr + subregion.start() + i);
            let ghost key_addrs = Seq::new(K::spec_size_of() as nat, |i: int| key_addr + subregion.start() + i);

            // 2. Check the CDB to determine whether the entry is valid
            proof {
                assert(self.outstanding_cdb_write_matches_pm_view(pm_view, metadata_index as int, main_table_entry_size));
                self.lemma_establish_bytes_parseable_for_valid_entry(pm_view, overall_metadata, metadata_index);
                assert(extract_bytes(pm_view.committed(), cdb_addr as nat, u64::spec_size_of()) =~=
                       Seq::new(u64::spec_size_of() as nat, |i: int| pm_region@.committed()[cdb_addrs[i]]));
            }
            let cdb = match subregion.read_relative_aligned::<u64, PM>(pm_region, cdb_addr) {
                Ok(cdb) => cdb,
                Err(_) => {
                    assert(false);
                    return Err(KvError::EntryIsNotValid);
                }
            };
            let cdb_result = check_cdb(cdb, Ghost(pm_region@.committed()),
                                       Ghost(pm_region.constants().impervious_to_corruption), Ghost(cdb_addrs));
            match cdb_result {
                Some(true) => {}, // continue 
                Some(false) => { assert(false); return Err(KvError::EntryIsNotValid); },
                None => { return Err(KvError::CRCMismatch); },
            }

            proof {
                assert(self.outstanding_entry_write_matches_pm_view(pm_view, metadata_index as int, main_table_entry_size));
                assert(extract_bytes(pm_view.committed(), crc_addr as nat, u64::spec_size_of()) =~=
                       Seq::new(u64::spec_size_of() as nat, |i: int| pm_region@.committed()[crc_addrs[i]]));
                assert(extract_bytes(pm_view.committed(), entry_addr as nat, ListEntryMetadata::spec_size_of()) =~=
                       Seq::new(ListEntryMetadata::spec_size_of() as nat, |i: int| pm_region@.committed()[entry_addrs[i]]));
                assert(extract_bytes(pm_view.committed(), key_addr as nat, K::spec_size_of()) =~=
                       Seq::new(K::spec_size_of() as nat, |i: int| pm_region@.committed()[key_addrs[i]]));
            }
            let crc = match subregion.read_relative_aligned::<u64, PM>(pm_region, crc_addr) {
                Ok(crc) => crc,
                Err(e) => { assert(false); return Err(KvError::PmemErr { pmem_err: e }); },
            };
            let metadata_entry = match subregion.read_relative_aligned::<ListEntryMetadata, PM>(pm_region, entry_addr) {
                Ok(metadata_entry) => metadata_entry,
                Err(e) => { assert(false); return Err(KvError::PmemErr { pmem_err: e }); },
            };
            let key = match subregion.read_relative_aligned::<K, PM>(pm_region, key_addr) {
                Ok(key) => key,
                Err(e) => { assert(false); return Err(KvError::PmemErr {pmem_err: e }); },
            };

            // 3. Check for corruption
            if !check_crc_for_two_reads(
                metadata_entry.as_slice(), key.as_slice(), crc.as_slice(), Ghost(pm_region@.committed()),
                Ghost(pm_region.constants().impervious_to_corruption), Ghost(entry_addrs), Ghost(key_addrs),
                Ghost(crc_addrs)) 
            {
                return Err(KvError::CRCMismatch);
            }

            // 4. Return the metadata entry and key
            let metadata_entry = metadata_entry.extract_init_val(Ghost(true_entry));
            let key = key.extract_init_val(Ghost(true_key));
            Ok((key, metadata_entry))
        }

        proof fn lemma_changing_invalid_entry_doesnt_affect_parse_main_table(
            self: Self,
            v1: PersistentMemoryRegionView,
            v2: PersistentMemoryRegionView,
            crash_state2: Seq<u8>,
            overall_metadata: OverallMetadata,
            which_entry: u64,
        )
            requires
                self.inv(v1, overall_metadata),
                self.free_list().contains(which_entry),
                v1.len() == v2.len(),
                v2.can_crash_as(crash_state2),
                forall|addr: int| {
                    let start_addr = which_entry * overall_metadata.main_table_entry_size;
                    let end_addr = start_addr + overall_metadata.main_table_entry_size;
                    &&& 0 <= addr < v1.len()
                    &&& !(start_addr + u64::spec_size_of() <= addr < end_addr)
                } ==> v2.state[addr] == v1.state[addr],
            ensures
                parse_main_table::<K>(crash_state2, overall_metadata.num_keys, overall_metadata.main_table_entry_size)
                    == Some(self@),
        {
            let num_keys = overall_metadata.num_keys;
            let main_table_entry_size = overall_metadata.main_table_entry_size;
            let start_addr = which_entry * main_table_entry_size;
            let end_addr = start_addr + main_table_entry_size;
            let crc_addr = start_addr + u64::spec_size_of();
            let can_views_differ_at_addr = |addr: int| crc_addr <= addr < end_addr;
            assert(which_entry < num_keys);
            let crash_state1 = lemma_get_crash_state_given_one_for_other_view_differing_only_at_certain_addresses(
                v2, v1, crash_state2, can_views_differ_at_addr
            );
            assert(parse_main_table::<K>(crash_state1, num_keys, main_table_entry_size) == Some(self@));
            lemma_valid_entry_index(which_entry as nat, num_keys as nat, main_table_entry_size as nat);
            let entry_bytes = extract_bytes(crash_state1,
                                            index_to_offset(which_entry as nat, main_table_entry_size as nat),
                                            main_table_entry_size as nat);
            assert(validate_main_entry::<K>(entry_bytes, num_keys as nat));
            lemma_subrange_of_subrange_forall(crash_state1);
            assert forall|addr: int| crc_addr <= addr < end_addr implies
                       address_belongs_to_invalid_main_table_entry(addr, crash_state1, num_keys, main_table_entry_size)
            by {
                assert(addr / main_table_entry_size as int == which_entry) by {
                    lemma_fundamental_div_mod_converse(
                        addr, main_table_entry_size as int, which_entry as int, addr - which_entry * main_table_entry_size
                    );
                }
            }
            assert forall|addr: int| 0 <= addr < crash_state1.len() && crash_state1[addr] != crash_state2[addr] implies
                   #[trigger] address_belongs_to_invalid_main_table_entry(addr, crash_state1, num_keys,
                                                                          main_table_entry_size) by {
                assert(can_views_differ_at_addr(addr));
            }
            lemma_parse_main_table_doesnt_depend_on_fields_of_invalid_entries::<K>(
                crash_state1, crash_state2, num_keys, main_table_entry_size
            );
        }

        // Since main table entries have a valid CDB, we can tentatively write the whole entry and log a commit op for it,
        // then flip the CDB once the log has been committed
        pub exec fn tentative_create<Perm, PM>(
            &mut self,
            subregion: &WriteRestrictedPersistentMemorySubregion,
            wrpm_region: &mut WriteRestrictedPersistentMemoryRegion<Perm, PM>,
            list_node_index: u64,
            item_table_index: u64,
            key: &K,
            Tracked(perm): Tracked<&Perm>,
            Ghost(overall_metadata): Ghost<OverallMetadata>,
        ) -> (result: Result<u64, KvError<K>>)
            where 
                Perm: CheckPermission<Seq<u8>>,
                PM: PersistentMemoryRegion,
            requires 
                subregion.inv(old::<&mut _>(wrpm_region), perm),
                old(self).inv(subregion.view(old::<&mut _>(wrpm_region)), overall_metadata),
                subregion.len() >= overall_metadata.main_table_size,
                old(self).subregion_grants_access_to_free_slots(*subregion),
                old(self).allocator_inv(),
            ensures
                subregion.inv(wrpm_region, perm),
                self.inv(subregion.view(wrpm_region), overall_metadata),
                self.allocator_inv(),
                subregion.view(wrpm_region).committed() == subregion.view(old::<&mut _>(wrpm_region)).committed(),
                match result {
                    Ok(index) => {
                        &&& old(self).free_list().contains(index)
                        &&& self.free_list() == old(self).free_list().remove(index)
                        &&& self@.durable_main_table == old(self)@.durable_main_table
                        &&& self.outstanding_cdb_writes@ == old(self).outstanding_cdb_writes@
                        &&& forall |i: int| 0 <= i < overall_metadata.num_keys && i != index ==>
                            #[trigger] self.outstanding_entry_writes@[i] ==
 old(self).outstanding_entry_writes@[i]
                        &&& self.outstanding_entry_writes@[index as int] matches Some(e)
                        &&& e.key == *key
                        &&& e.entry.head == list_node_index
                        &&& e.entry.tail == list_node_index
                        &&& e.entry.length == 0
                        &&& e.entry.first_entry_offset == 0
                        &&& e.entry.item_index == item_table_index
                    },
                    Err(KvError::OutOfSpace) => {
                        &&& self@ == old(self)@
                        &&& self.free_list() == old(self).free_list()
                        &&& self.pending_allocations_view() == old(self).pending_allocations_view()
                        &&& self.pending_deallocations_view() == old(self).pending_deallocations_view()
                        &&& self.free_list().len() == 0
                        &&& wrpm_region == old(wrpm_region)
                    },
                    _ => false,
                }
        {
            let ghost old_pm_view = subregion.view(wrpm_region);
            assert(self.inv(old_pm_view, overall_metadata));

            // 1. pop an index from the free list
            // since this index is on the free list, its CDB is already false
            let free_index = match self.main_table_free_list.pop(){
                Some(index) => index,
                None => {
                    assert(self.main_table_free_list@.to_set().len() == 0) by {
                        self.main_table_free_list@.lemma_cardinality_of_set();
                    }

                    assert forall |i| 0 <= i < self@.durable_main_table.len() implies
                        self.outstanding_cdb_write_matches_pm_view(old_pm_view, i,
                                                                   overall_metadata.main_table_entry_size) by {
                        assert(old(self).outstanding_cdb_write_matches_pm_view(old_pm_view, i,
                                                                             overall_metadata.main_table_entry_size));
                    }

                    assert forall |i| 0 <= i < self@.durable_main_table.len() implies
                           self.outstanding_entry_write_matches_pm_view(old_pm_view, i,
                                                                        overall_metadata.main_table_entry_size) by {
                        assert(old(self).outstanding_entry_write_matches_pm_view(old_pm_view, i,
                                                                               overall_metadata.main_table_entry_size));
                    }

                    assert forall |idx: u64| 0 <= idx < self@.durable_main_table.len() implies 
                        self.allocator_view().spec_abort_alloc_transaction().pending_alloc_check(idx, self@, self@) 
                    by {
                        assert(forall |idx: u64| 0 <= idx < self@.durable_main_table.len() ==> 
                            old(self).allocator_view().spec_abort_alloc_transaction().pending_alloc_check(idx, self@, self@));
                        assert(self.allocator_view() == old(self).allocator_view());
                    }
                    
                    return Err(KvError::OutOfSpace);
                },
            };
            self.pending_allocations.push(free_index);
            assert(self.pending_allocations@.subrange(0, old(self).pending_allocations@.len() as int) == old(self).pending_allocations@);
            assert(forall |idx: u64| old(self).pending_allocations@.contains(idx) ==> self.pending_allocations@.contains(idx));
            
            assert(old(self).free_list().contains(free_index)) by {
                assert(old(self).main_table_free_list@.last() == free_index);
            }
            
            assert(self.free_list().len() < old(self).free_list().len()) by {
                assert(self.main_table_free_list@.len() < old(self).main_table_free_list@.len());
                self.main_table_free_list@.unique_seq_to_set();
                old(self).main_table_free_list@.unique_seq_to_set();
            }

            proof {
                // Prove that the allocator and pending allocations lists maintain their invariants
                assert(self.pending_allocations@ == old(self).pending_allocations@.push(free_index));
                assert forall |idx| self.pending_allocations@.contains(idx) implies idx < overall_metadata.num_keys by {
                    if idx == free_index {
                        assert(free_index < overall_metadata.num_keys);
                    } else {
                        assert(old(self).pending_allocations@.contains(idx));
                    }
                }
                assert forall |idx| self.main_table_free_list@.contains(idx) implies idx < overall_metadata.num_keys by {
                    assert(old(self).main_table_free_list@.contains(idx));
                }
            }

            // 2. construct the entry with list metadata and item index
            let entry = ListEntryMetadata::new(list_node_index, list_node_index, 0, 0, item_table_index);

            // 3. calculate the CRC of the entry + key 
            let mut digest = CrcDigest::new();
            digest.write(&entry);
            digest.write(key);
            let crc = digest.sum64();

            broadcast use pmcopy_axioms;
            
            // 4. write CRC and entry 
            let main_table_entry_size = self.main_table_entry_size;
            proof {
                lemma_valid_entry_index(free_index as nat, overall_metadata.num_keys as nat, main_table_entry_size as nat);
                assert(old(self).outstanding_entry_writes@[free_index as int] is None);
                assert(old(self).outstanding_entry_write_matches_pm_view(old_pm_view, free_index as int,
                                                                       main_table_entry_size));
            }
            let slot_addr = free_index * main_table_entry_size as u64;
            // CDB is at slot addr -- we aren't setting that one yet
            let crc_addr = slot_addr + traits_t::size_of::<u64>() as u64;
            let entry_addr = crc_addr + traits_t::size_of::<u64>() as u64;
            let key_addr = entry_addr + traits_t::size_of::<ListEntryMetadata>() as u64;

            assert(subregion_grants_access_to_main_table_entry::<K>(*subregion, free_index));
            subregion.serialize_and_write_relative::<u64, Perm, PM>(wrpm_region, crc_addr, &crc, Tracked(perm));
            subregion.serialize_and_write_relative::<ListEntryMetadata, Perm, PM>(wrpm_region, entry_addr,
                                                                                  &entry, Tracked(perm));
            subregion.serialize_and_write_relative::<K, Perm, PM>(wrpm_region, key_addr, &key, Tracked(perm));

            let ghost main_table_entry = MainTableViewEntry{entry, key: *key };
            self.outstanding_entry_writes =
                Ghost(self.outstanding_entry_writes@.update(free_index as int, Some(main_table_entry)));

            let ghost pm_view = subregion.view(wrpm_region);
            assert forall |idx: int| 0 <= idx < self@.durable_main_table.len() implies {
                &&& self.outstanding_cdb_write_matches_pm_view(pm_view, idx, main_table_entry_size)
                &&& self.outstanding_entry_write_matches_pm_view(pm_view, idx, main_table_entry_size)
            } by {
                lemma_valid_entry_index(idx as nat, overall_metadata.num_keys as nat, main_table_entry_size as nat);
                lemma_entries_dont_overlap_unless_same_index(idx as nat, free_index as nat, main_table_entry_size as nat);
                assert(old(self).outstanding_cdb_write_matches_pm_view(old_pm_view, idx, main_table_entry_size));
                assert(old(self).outstanding_entry_write_matches_pm_view(old_pm_view, idx, main_table_entry_size));
            }

            assert forall|idx: u64| self.free_list().contains(idx) implies self.free_indices().contains(idx) by {
                if idx != free_index {
                    assert(old(self).free_indices().contains(idx));
                }
                else {
                    let j = choose|j: int| {
                        &&& 0 <= j < self.main_table_free_list@.len()
                        &&& self.main_table_free_list@[j] == idx
                    };
                    assert(j == old(self).main_table_free_list@.len() - 1);
                    assert(false);
                }
            }

            assert forall|idx: u64| self.free_indices().contains(idx) implies self.free_list().contains(idx) by {
                assert(old(self).free_indices().contains(idx));
                assert(old(self).free_list().contains(idx));
                assert(idx != free_index);
                let j = choose|j: int| {
                    &&& 0 <= j < old(self).main_table_free_list@.len()
                    &&& old(self).main_table_free_list@[j] == idx
                };
                assert(j < old(self).main_table_free_list@.len() - 1);
                assert(self.main_table_free_list@[j] == idx);
            }

            assert(self.free_list() =~= self.free_indices());
            assert(pm_view.committed() == old_pm_view.committed());

            assert forall |s| #[trigger] pm_view.can_crash_as(s) implies
                parse_main_table::<K>(s, overall_metadata.num_keys,
                                          overall_metadata.main_table_entry_size) == Some(self@) by {
                old(self).lemma_changing_invalid_entry_doesnt_affect_parse_main_table(
                    old_pm_view, pm_view, s, overall_metadata, free_index
                );
            }

            assert(subregion.view(wrpm_region).committed() =~= subregion.view(old::<&mut _>(wrpm_region)).committed());

            assert forall |idx: u64| {
                &&& 0 <= idx < self@.durable_main_table.len()
                &&& self.outstanding_entry_writes@[idx as int] is Some
            } implies #[trigger] self.pending_allocations@.contains(idx) by {
                if idx == free_index {
                    assert(self.pending_allocations@[self.pending_allocations@.len()-1] == free_index);
                }
            }

            assert forall |idx: u64| 0 <= idx < self@.durable_main_table.len() implies 
                self.allocator_view().spec_abort_alloc_transaction().pending_alloc_check(idx, self@, self@) 
            by {
                assert(self.allocator_view().spec_abort_alloc_transaction().free_list == old(self).allocator_view().spec_abort_alloc_transaction().free_list);
            }

            assert(self.free_list() =~= old(self).free_list().remove(free_index));

            Ok(free_index)
        }

        pub exec fn tentatively_deallocate_entry(
            &mut self,
            Ghost(pm_subregion): Ghost<PersistentMemoryRegionView>,
            index: u64,
            Ghost(overall_metadata): Ghost<OverallMetadata>,
            Ghost(current_tentative_state): Ghost<Seq<u8>>, 
        )
            requires 
                0 <= index < overall_metadata.num_keys,
                // the provided index is not currently free or pending (de)allocation
                !old(self).free_indices().contains(index),
                !old(self).pending_deallocations_view().contains(index),
                !old(self).pending_allocations_view().contains(index),
                // and it's currently valid in the durable main table state
                old(self)@.durable_main_table[index as int] is Some,
                old(self).inv(pm_subregion, overall_metadata),
                // the pending alloc invariant holds for all indexes except the one we are deallocating
                ({
                    let tentative_subregion_state = extract_bytes(current_tentative_state, 
                        overall_metadata.main_table_addr as nat, overall_metadata.main_table_size as nat);
                    let durable_main_table_view = parse_main_table::<K>(pm_subregion.committed(),
                        overall_metadata.num_keys, overall_metadata.main_table_entry_size);
                    let tentative_main_table_view = parse_main_table::<K>(tentative_subregion_state,
                        overall_metadata.num_keys, overall_metadata.main_table_entry_size);
                    &&& durable_main_table_view matches Some(durable_main_table_view)
                    &&& tentative_main_table_view matches Some(tentative_main_table_view)
                    &&& old(self)@ == durable_main_table_view
                    // we should have already logged the deletion of this record, 
                    // so it should be INVALID in the tentative view
                    &&& tentative_main_table_view.durable_main_table[index as int] is None
                    &&& forall |idx: u64| 0 <= idx < durable_main_table_view.durable_main_table.len() && idx != index ==> {
                            old(self).allocator_view().pending_alloc_check(idx, durable_main_table_view, tentative_main_table_view)
                        }
                }),
                old(self).allocator_inv(),
            ensures 
                // we maintain all invariants and move the index into 
                // the pending deallocations set
                self.pending_deallocations_view().contains(index),
                self.inv(pm_subregion, overall_metadata),
                ({
                    let tentative_subregion_state = extract_bytes(current_tentative_state, 
                        overall_metadata.main_table_addr as nat, overall_metadata.main_table_size as nat);
                    self.pending_alloc_inv(pm_subregion.committed(), tentative_subregion_state, overall_metadata)
                }),
                old(self).free_indices() == self.free_indices(),
                old(self).free_list() == self.free_list(),
                old(self).pending_allocations_view() == self.pending_allocations_view(),
                self.pending_deallocations_view() == old(self).pending_deallocations_view().insert(index),
                old(self).outstanding_cdb_writes@ == self.outstanding_cdb_writes@,
                old(self).outstanding_entry_writes@ == self.outstanding_entry_writes@,
                self.allocator_inv(),
                ({
                    let tentative_subregion_state = extract_bytes(current_tentative_state, 
                        overall_metadata.main_table_addr as nat, overall_metadata.main_table_size as nat);
                    self.pending_alloc_inv(pm_subregion.committed(), tentative_subregion_state, overall_metadata)
                })
        {
            self.pending_deallocations.push(index);
            assert(self.pending_deallocations_view() =~= old(self).pending_deallocations_view().insert(index)) by {
                assert(self.pending_deallocations@.drop_last() == old(self).pending_deallocations@);
                assert(self.pending_deallocations@.last() == index);
            }

            proof {
                let durable_subregion_state = pm_subregion.committed();
                let durable_main_table_view = parse_main_table::<K>(durable_subregion_state,
                    overall_metadata.num_keys, overall_metadata.main_table_entry_size).unwrap();
                let tentative_subregion_state = extract_bytes(current_tentative_state, 
                    overall_metadata.main_table_addr as nat, overall_metadata.main_table_size as nat);
                let tentative_main_table_view = parse_main_table::<K>(tentative_subregion_state,
                    overall_metadata.num_keys, overall_metadata.main_table_entry_size).unwrap();

                assert(self.pending_deallocations@.subrange(0, self.pending_deallocations@.len() - 1) == old(self).pending_deallocations@);
                assert(self.pending_deallocations@[self.pending_deallocations@.len() - 1] == index);
                assert forall |idx: u64| self.pending_deallocations@.contains(idx) implies idx < overall_metadata.num_keys by {
                    if idx != index {
                        assert(old(self).pending_deallocations@.contains(idx));
                    } else {
                        assert(index < overall_metadata.num_keys);
                    }
                }
                assert(forall |idx: u64| 0 <= idx < overall_metadata.num_keys && self.pending_deallocations@.contains(idx) ==> {
                    ||| old(self).pending_deallocations@.contains(idx)
                    ||| idx == index
                });

                assert(forall |i| 0 <= i < self@.durable_main_table.len() ==>
                    old(self).outstanding_cdb_write_matches_pm_view(pm_subregion, i, overall_metadata.main_table_entry_size) ==>
                        self.outstanding_cdb_write_matches_pm_view(pm_subregion, i, overall_metadata.main_table_entry_size));
                assert(forall |i| 0 <= i < self@.durable_main_table.len() ==>
                    old(self).outstanding_entry_write_matches_pm_view(pm_subregion, i, overall_metadata.main_table_entry_size) ==> 
                        self.outstanding_entry_write_matches_pm_view(pm_subregion, i, overall_metadata.main_table_entry_size));
                
                assert forall |idx: u64| 0 <= idx < durable_main_table_view.durable_main_table.len() implies 
                    self.allocator_view().pending_alloc_check(idx, durable_main_table_view, tentative_main_table_view) 
                by {
                    if idx != index {
                        assert(old(self).allocator_view().pending_alloc_check(idx, durable_main_table_view, tentative_main_table_view));
                    }
                }

                assert forall |idx: u64| 0 <= idx < self@.durable_main_table.len() implies 
                    self.allocator_view().spec_abort_alloc_transaction().pending_alloc_check(idx, self@, self@) 
                by {
                    assert(forall |idx: u64| 0 <= idx < self@.durable_main_table.len() ==> 
                        old(self).allocator_view().spec_abort_alloc_transaction().pending_alloc_check(idx, self@, self@));
                    assert(self.allocator_view().spec_abort_alloc_transaction() == old(self).allocator_view().spec_abort_alloc_transaction());
                }
            }  
        }

        pub exec fn finalize_pending_alloc_and_dealloc(
            &mut self,
            Ghost(pm): Ghost<PersistentMemoryRegionView>,
            Ghost(overall_metadata): Ghost<OverallMetadata>,
        )
            requires
                old(self).opaquable_inv(overall_metadata),
                overall_metadata.main_table_size >= overall_metadata.num_keys * overall_metadata.main_table_entry_size,
                pm.len() >= overall_metadata.main_table_size,
                old(self).main_table_entry_size == overall_metadata.main_table_entry_size,
                overall_metadata.main_table_entry_size ==
                    ListEntryMetadata::spec_size_of() + u64::spec_size_of() + u64::spec_size_of() + K::spec_size_of(),
                forall |s| #[trigger] pm.can_crash_as(s) ==> 
                    parse_main_table::<K>(s, overall_metadata.num_keys, overall_metadata.main_table_entry_size) == Some(old(self)@),
                old(self)@.durable_main_table.len() == old(self).outstanding_cdb_writes@.len() ==
                    old(self).outstanding_entry_writes@.len() == overall_metadata.num_keys,
                pm.no_outstanding_writes(),
                // entries in the pending allocations list have become
                // valid in durable storage
                forall |idx: u64| {
                    &&& 0 <= idx < old(self)@.durable_main_table.len()
                    &&& #[trigger] old(self).pending_allocations_view().contains(idx) 
                } ==> old(self)@.durable_main_table[idx as int] is Some,
                // entries in the pending deallocations list have become
                // invalid in durable storage
                forall |idx: u64| {
                    &&& 0 <= idx < old(self)@.durable_main_table.len()
                    &&& #[trigger] old(self).pending_deallocations_view().contains(idx) 
                } ==> old(self)@.durable_main_table[idx as int] is None,
                parse_main_table::<K>(pm.committed(), 
                    overall_metadata.num_keys, overall_metadata.main_table_entry_size) == Some(old(self)@),
                // the pending alloc invariant doesn't hold right now because we have 
                // not finalized the pending (de)allocs, but we need to use some
                // information from it that is still true in order to reestablish
                // the invariant for the postcondition.
                forall |idx: u64| 0 <= idx < old(self)@.durable_main_table.len() ==> {
                    let entry = #[trigger] old(self)@.durable_main_table[idx as int];
                    match entry {
                        None => {
                            ||| old(self).free_list().contains(idx)
                            ||| old(self).pending_deallocations_view().contains(idx)
                        },
                        Some(entry) => {
                            // if the entry is valid, either it was pending allocation
                            // or it's just valid and not in any of the three lists
                            ||| old(self).pending_allocations_view().contains(idx)
                            ||| ({
                                &&& !old(self).free_list().contains(idx)
                                &&& !old(self).pending_deallocations_view().contains(idx)
                                &&& !old(self).pending_allocations_view().contains(idx)
                            })
                        },
                    }
                },
                forall |idx: u64| 0 <= idx < old(self)@.durable_main_table.len() ==> 
                    old(self).outstanding_cdb_writes@[idx as int] is None,
                forall |idx: u64| 0 <= idx < old(self)@.durable_main_table.len() ==> 
                    old(self).outstanding_entry_writes@[idx as int] is None,
                forall |i: int| 0 <= i < old(self)@.durable_main_table.len() ==> 
                    old(self).outstanding_cdb_write_matches_pm_view(pm, i, overall_metadata.main_table_entry_size),
                forall |i: int| 0 <= i < old(self)@.durable_main_table.len() ==> 
                    old(self).outstanding_entry_write_matches_pm_view(pm, i, overall_metadata.main_table_entry_size),
            ensures 
                self.inv(pm, overall_metadata),
                self.pending_alloc_inv(pm.committed(), pm.committed(), overall_metadata),
                self.pending_allocations_view().is_empty(),
                self.pending_deallocations_view().is_empty(),
                self.allocator_inv(),
                self@.valid_item_indices() == old(self)@.valid_item_indices(),
                forall |idx: u64| 0 <= idx < self@.durable_main_table.len() ==> 
                    self.outstanding_cdb_writes@[idx as int] is None,
                forall |idx: u64| 0 <= idx < self@.durable_main_table.len() ==> 
                    self.outstanding_entry_writes@[idx as int] is None,
                forall |i: int| 0 <= i < self@.durable_main_table.len() ==> 
                    self.outstanding_cdb_write_matches_pm_view(pm, i, overall_metadata.main_table_entry_size),
                forall |i: int| 0 <= i < self@.durable_main_table.len() ==> 
                    self.outstanding_entry_write_matches_pm_view(pm, i, overall_metadata.main_table_entry_size),
        {
            // add the pending deallocations to the free list 
            // this also clears self.pending_deallocations
            self.main_table_free_list.append(&mut self.pending_deallocations);

            // clear the pending allocations list
            self.pending_allocations = Vec::new();

            proof {
                assert(self.pending_allocations@.len() == 0);
                assert(self.pending_deallocations@.len() == 0);
                self.pending_allocations@.unique_seq_to_set();
                self.pending_deallocations@.unique_seq_to_set();
                self.main_table_free_list@.unique_seq_to_set();

                assert(self.main_table_free_list@ == 
                    old(self).main_table_free_list@ + old(self).pending_deallocations@);
                assert(self.main_table_free_list@.subrange(0, old(self).main_table_free_list@.len() as int) == 
                    old(self).main_table_free_list@);
                assert(self.main_table_free_list@.subrange(old(self).main_table_free_list@.len() as int,
                    self.main_table_free_list@.len() as int) == old(self).pending_deallocations@);

                let durable_main_table_region = pm.committed();
                let current_view = parse_main_table::<K>(durable_main_table_region, 
                    overall_metadata.num_keys, overall_metadata.main_table_entry_size).unwrap();
                assert(current_view == self@);
                assert forall |idx: u64| 0 <= idx < current_view.durable_main_table.len() implies
                    self.allocator_view().pending_alloc_check(idx, current_view, current_view) 
                by {
                    let entry = current_view.durable_main_table[idx as int];
                    match entry {
                        None => {
                            // this index was either pending deallocation or it was already free
                            assert({
                                ||| old(self).main_table_free_list@.contains(idx)
                                ||| old(self).pending_deallocations@.contains(idx)
                            });
                            
                            assert(self.main_table_free_list@.contains(idx));
                            assert(self.free_list().contains(idx));
                        }
,
                        Some(entry) => {
                            // This index was either pending allocation or already allocated
                            assert({
                                ||| old(self).pending_allocations_view().contains(idx)
                                ||| ({
                                    &&& !old(self).free_list().contains(idx)
                                    &&& !old(self).pending_deallocations_view().contains(idx)
                                    &&& !old(self).pending_allocations_view().contains(idx)
                                })
                            });
                            if old(self).pending_allocations_view().contains(idx) {
                                assert(!old(self).free_list().contains(idx));
                                assert(!old(self).pending_deallocations_view().contains(idx));
                                assert(!self.free_list().contains(idx));
                            } // else, trivial -- it wasn't in any of the sets before so it isn't now
                        }
,
                    }
                }
                assert(self.pending_alloc_inv(durable_main_table_region, durable_main_table_region, overall_metadata));

                assert forall |i: int| 0 <= i < self@.durable_main_table.len() implies {
                    &&& self.outstanding_cdb_write_matches_pm_view(pm, i, overall_metadata.main_table_entry_size)
                    &&& self.outstanding_entry_write_matches_pm_view(pm, i, overall_metadata.main_table_entry_size)
                } by {
                    assert(old(self).outstanding_cdb_write_matches_pm_view(pm, i, overall_metadata.main_table_entry_size));
                    assert(old(self).outstanding_entry_write_matches_pm_view(pm, i, overall_metadata.main_table_entry_size));
                }

                assert(self.main_table_free_list@.subrange(old(self).main_table_free_list@.len() as int, 
                    self.main_table_free_list@.len() as int) == old(self).pending_deallocations@);
                assert forall |idx: u64| self.main_table_free_list@.contains(idx) implies idx < overall_metadata.num_keys by {
                    if !old(self).main_table_free_list@.contains(idx) {
                        assert(old(self).pending_deallocations@.contains(idx));
                    } 
                }

                assert(forall |idx: u64| #[trigger] old(self).main_table_free_list@.contains(idx) ==> 
                    old(self)@.durable_main_table[idx as int] is None);


                assert(forall |idx: u64| {
                    &&& 0 <= idx < old(self)@.durable_main_table.len()
                    &&& #[trigger] old(self).pending_deallocations_view().contains(idx) 
                } ==> old(self)@.durable_main_table[idx as int] is None);

                assert forall |idx: u64| self.main_table_free_list@.contains(idx) implies 
                    self.free_indices().contains(idx) 
                by {
                    if !old(self).main_table_free_list@.contains(idx) {
                        assert(old(self).pending_deallocations_view().contains(idx));
                        assert(forall |idx: u64| {
                            &&& 0 <= idx < old(self)@.durable_main_table.len()
                            &&& #[trigger] old(self).pending_deallocations_view().contains(idx) 
                        } ==> old(self)@.durable_main_table[idx as int] is None);
                        assert(old(self)@.durable_main_table[idx as int] is None);
                    }
                    assert(self@.durable_main_table[idx as int] is None);
                }
                assert(self.free_list() == self.free_indices());
            }
        }

        pub exec fn create_validify_log_entry(
            &self,
            Ghost(subregion_view): Ghost<PersistentMemoryRegionView>,
            index: u64,
            Ghost(version_metadata): Ghost<VersionMetadata>,
            overall_metadata: &OverallMetadata,
            Ghost(current_tentative_state): Ghost<Seq<u8>>, 
        ) -> (log_entry: PhysicalOpLogEntry)
            requires 
                self.inv(subregion_view, *overall_metadata),
                overall_metadata.main_table_size >= overall_metadata.num_keys * overall_metadata.main_table_entry_size,
                0 <= index < self@.len(),
                // the index must refer to a currently-invalid entry in the current durable table
                self@.durable_main_table[index as int] is None,
                self.outstanding_entry_writes@[index as int] is Some,
                parse_main_table::<K>(subregion_view.committed(), overall_metadata.num_keys,
                                          overall_metadata.main_table_entry_size) == Some(self@),
                overall_metadata.main_table_entry_size ==
                    ListEntryMetadata::spec_size_of() + u64::spec_size_of() + u64::spec_size_of() + K::spec_size_of(),
                overall_metadata.main_table_addr + overall_metadata.main_table_size <= overall_metadata.log_area_addr
                    <= overall_metadata.region_size <= u64::MAX,
                ({
                    let main_table_region = extract_bytes(current_tentative_state, 
                        overall_metadata.main_table_addr as nat, overall_metadata.main_table_size as nat);
                    let main_table_view = parse_main_table::<K>(main_table_region,
                        overall_metadata.num_keys, overall_metadata.main_table_entry_size);
                    let entry_bytes = extract_bytes(
                        main_table_region,
                        index_to_offset(index as nat, overall_metadata.main_table_entry_size as nat),
                        overall_metadata.main_table_entry_size as nat
                    );
                    let crc_bytes = extract_bytes(entry_bytes, u64::spec_size_of(), u64::spec_size_of());
                    let metadata_bytes = extract_bytes(entry_bytes, u64::spec_size_of() * 2,
                                                       ListEntryMetadata::spec_size_of());
                    let key_bytes = extract_bytes(
                        entry_bytes, u64::spec_size_of() * 2 + ListEntryMetadata::spec_size_of(), K::spec_size_of()
                    );
                    let entry = self.outstanding_entry_writes@[index as int].unwrap();
                    let item_index = entry.entry.item_index;
                    &&& self.pending_alloc_inv(subregion_view.committed(), main_table_region, *overall_metadata)
                    &&& main_table_view is Some
                    &&& main_table_view.unwrap().inv(*overall_metadata)
                    &&& metadata_bytes == entry.entry.spec_to_bytes()
                    &&& key_bytes == entry.key.spec_to_bytes()
                    &&& !main_table_view.unwrap().valid_item_indices().contains(item_index)
                }),
                current_tentative_state.len() == overall_metadata.region_size,
                VersionMetadata::spec_size_of() <= version_metadata.overall_metadata_addr,
                version_metadata.overall_metadata_addr + OverallMetadata::spec_size_of()
                    <= overall_metadata.main_table_addr,
            ensures 
                log_entry@.inv(version_metadata, *overall_metadata),
                overall_metadata.main_table_addr <= log_entry.absolute_addr,
                log_entry.absolute_addr + log_entry.len <=
                    overall_metadata.main_table_addr + overall_metadata.main_table_size,
                ({
                    let new_mem = current_tentative_state.map(|pos: int, pre_byte: u8|
                        if log_entry.absolute_addr <= pos < log_entry.absolute_addr + log_entry.len {
                            log_entry.bytes[pos - log_entry.absolute_addr]
                        } else {
                            pre_byte
                        }
                    );
                    let current_main_table_region = extract_bytes(current_tentative_state, 
                        overall_metadata.main_table_addr as nat, overall_metadata.main_table_size as nat);
                    let current_main_table_view = parse_main_table::<K>(current_main_table_region,
                        overall_metadata.num_keys, overall_metadata.main_table_entry_size).unwrap();
                    let new_main_table_region = extract_bytes(new_mem, 
                        overall_metadata.main_table_addr as nat, overall_metadata.main_table_size as nat);
                    let new_main_table_view = parse_main_table::<K>(new_main_table_region,
                        overall_metadata.num_keys, overall_metadata.main_table_entry_size);
                    let entry = self.outstanding_entry_writes@[index as int].unwrap();
                    &&& new_main_table_view == Some(current_main_table_view.insert(index as int, entry))
                    &&& new_main_table_view.unwrap().valid_item_indices() ==
                        current_main_table_view.valid_item_indices().insert(entry.entry.item_index)
                }),
        {
            let entry_slot_size = overall_metadata.main_table_entry_size;
            let ghost entry = self.outstanding_entry_writes@[index as int].unwrap();
            let ghost item_index = entry.entry.item_index;
            // Proves that index * entry_slot_size will not overflow
            proof {
                lemma_valid_entry_index(index as nat, overall_metadata.num_keys as nat, entry_slot_size as nat);
            }
            
            let index_offset = index * entry_slot_size as u64;
            assert(index_offset == index_to_offset(index as nat, entry_slot_size as nat));

            let log_entry = PhysicalOpLogEntry {
                absolute_addr: overall_metadata.main_table_addr + index_offset,
                len: traits_t::size_of::<u64>() as u64,
                bytes: slice_to_vec(CDB_TRUE.as_byte_slice()),
            };

            proof {
                broadcast use pmcopy_axioms;

                let new_mem = current_tentative_state.map(|pos: int, pre_byte: u8|
                    if log_entry.absolute_addr <= pos < log_entry.absolute_addr + log_entry.len {
                        log_entry.bytes[pos - log_entry.absolute_addr]
                    } else {
                        pre_byte
                    }
                );
                
                let old_main_table_region = extract_bytes(current_tentative_state, 
                    overall_metadata.main_table_addr as nat, overall_metadata.main_table_size as nat);
                let new_main_table_region = extract_bytes(new_mem,
                    overall_metadata.main_table_addr as nat, overall_metadata.main_table_size as nat);
                lemma_establish_extract_bytes_equivalence(old_main_table_region, new_main_table_region);

                let committed_main_table_view = parse_main_table::<K>(subregion_view.committed(),
                    overall_metadata.num_keys, overall_metadata.main_table_entry_size).unwrap();
                let old_main_table_view = parse_main_table::<K>(old_main_table_region,
                    overall_metadata.num_keys, overall_metadata.main_table_entry_size).unwrap();
                let new_main_table_view = parse_main_table::<K>(new_main_table_region,
                    overall_metadata.num_keys, overall_metadata.main_table_entry_size);
                assert(self.allocator_view().pending_alloc_check(index, committed_main_table_view, old_main_table_view));
                
                assert forall |i: nat| #![trigger extract_bytes(new_main_table_region,
                                                         index_to_offset(i, entry_slot_size as nat),
                                                         entry_slot_size as nat)]
                           i < overall_metadata.num_keys implies {
                    let offset = index_to_offset(i, entry_slot_size as nat);
                    let old_entry_bytes = extract_bytes(old_main_table_region, offset,
                                                        entry_slot_size as nat);
                    let entry_bytes = extract_bytes(new_main_table_region, offset, entry_slot_size as nat);
                    &&& validate_main_entry::<K>(entry_bytes, overall_metadata.num_keys as nat)
                    &&& i == index ==>
                           parse_main_entry::<K>(entry_bytes, overall_metadata.num_keys as nat) ==
                           Some(entry)
                    &&& i != index ==> parse_main_entry::<K>(entry_bytes, overall_metadata.num_keys as nat) == 
                           parse_main_entry::<K>(old_entry_bytes, overall_metadata.num_keys as nat)
                } by {
                    let offset = index_to_offset(i, entry_slot_size as nat);
                    lemma_valid_entry_index(i, overall_metadata.num_keys as nat, entry_slot_size as nat);
                    lemma_entries_dont_overlap_unless_same_index(i, index as nat, entry_slot_size as nat);
                    assert(new_main_table_region.len() >= offset + entry_slot_size);
                    // Handle the case where i != index separately from i == index.
                    if i != index {
                        assert(extract_bytes(new_main_table_region, offset, entry_slot_size as nat) =~=
                               extract_bytes(old_main_table_region, offset, entry_slot_size as nat));
                    } else {
                        // When `i == index`, the entry is valid because we just set its CDB to true,
                        // which makes its CDB a valid, parseable value. This also proves that this
                        // entry parses to an Valid entry, since we know that
                        // `log_entry.bytes@ == CDB_TRUE.spec_to_bytes()`
                        let entry_bytes = extract_bytes(new_main_table_region, offset, entry_slot_size as nat);
                        let cdb_bytes = extract_bytes(entry_bytes, 0, u64::spec_size_of());
                        assert(cdb_bytes =~= log_entry.bytes@);
                    }
                }

                assert(validate_main_entries::<K>(new_main_table_region, overall_metadata.num_keys as nat,
                    overall_metadata.main_table_entry_size as nat));
                let entries = parse_main_entries::<K>(new_main_table_region, overall_metadata.num_keys as nat,
                    overall_metadata.main_table_entry_size as nat);
                assert(new_main_table_region.len() >= overall_metadata.num_keys * overall_metadata.main_table_entry_size);
                
                let old_entries =
                    parse_main_entries::<K>(old_main_table_region, overall_metadata.num_keys as nat,
                                                overall_metadata.main_table_entry_size as nat);
                assert(old_entries[index as int] is None);

                assert(no_duplicate_item_indexes(entries)) by {
                    assert forall|i, j| {
                        &&& 0 <= i < entries.len()
                        &&& 0 <= j < entries.len()
                        &&& i != j
                        &&& #[trigger] entries[i] is Some
                        &&& #[trigger] entries[j] is Some
                    } implies entries[i].unwrap().item_index() != entries[j].unwrap().item_index() by {
                        assert(i == index ==> old_entries[j].unwrap().item_index() != item_index);
                        assert(j == index ==> old_entries[i].unwrap().item_index() != item_index);
                    }
                }

                let updated_table = old_main_table_view.durable_main_table.update(
                    index as int,
                    Some(entry)
                );
                assert(updated_table.len() == old_main_table_view.durable_main_table.len());
                assert(updated_table.len() == overall_metadata.num_keys);
                assert forall |i: nat| i < overall_metadata.num_keys && i != index implies 
                    #[trigger] updated_table[i as int] == new_main_table_view.unwrap().durable_main_table[i as int]
                by {
                    lemma_valid_entry_index(i, overall_metadata.num_keys as nat, entry_slot_size as nat);
                    let offset = index_to_offset(i, entry_slot_size as nat);
                    let entry_bytes = extract_bytes(new_main_table_region, offset, entry_slot_size as nat);
                    let new_entry = parse_main_entry::<K>(entry_bytes, overall_metadata.num_keys as nat);
                    assert(new_main_table_view.unwrap().durable_main_table[i as int] =~= new_entry);
                }
                let new_main_table_view = new_main_table_view.unwrap();

                assert(new_main_table_view =~= old_main_table_view.insert(index as int, entry));

                // In addition to proving that this log entry makes the entry at this index in valid, we also have to 
                // prove that it makes the corresponding item table index valid.
                
                assert(new_main_table_view.valid_item_indices() =~=
                       old_main_table_view.valid_item_indices().insert(item_index));
            }

            log_entry
        }

        pub exec fn create_delete_log_entry(
            &self,
            Ghost(subregion_view): Ghost<PersistentMemoryRegionView>,
            Ghost(region_view): Ghost<PersistentMemoryRegionView>,
            index: u64,
            Ghost(version_metadata): Ghost<VersionMetadata>,
            overall_metadata: &OverallMetadata,
            Ghost(current_tentative_state): Ghost<Seq<u8>>, 
        ) -> (log_entry: PhysicalOpLogEntry)
            requires 
                self.inv(subregion_view, *overall_metadata),
                overall_metadata.main_table_size >= overall_metadata.num_keys * overall_metadata.main_table_entry_size,
                0 <= index < self@.len(),
                // the index must refer to a currently-valid entry in the current durable table
                self@.durable_main_table[index as int] is Some,
                !self.pending_deallocations_view().contains(index),
                parse_main_table::<K>(subregion_view.committed(), overall_metadata.num_keys,
                                          overall_metadata.main_table_entry_size) == Some(self@),
                overall_metadata.main_table_entry_size ==
                    ListEntryMetadata::spec_size_of() + u64::spec_size_of() + u64::spec_size_of() + K::spec_size_of(),
                region_view.len() == overall_metadata.region_size,
                overall_metadata.main_table_addr + overall_metadata.main_table_size <= overall_metadata.log_area_addr
                    <= overall_metadata.region_size <= region_view.len() <= u64::MAX,
                ({
                    let main_table_region = extract_bytes(current_tentative_state, 
                        overall_metadata.main_table_addr as nat, overall_metadata.main_table_size as nat);
                    let main_table_view = parse_main_table::<K>(main_table_region,
                        overall_metadata.num_keys, overall_metadata.main_table_entry_size);
                    &&& self.pending_alloc_inv(subregion_view.committed(), main_table_region, *overall_metadata)
                    &&& main_table_view matches Some(main_table_view)
                    &&& main_table_view.inv(*overall_metadata)
                }),
                current_tentative_state.len() == overall_metadata.region_size,
                VersionMetadata::spec_size_of() <= version_metadata.overall_metadata_addr,
                version_metadata.overall_metadata_addr + OverallMetadata::spec_size_of() + u64::spec_size_of()
                    <= overall_metadata.main_table_addr,
            ensures 
                log_entry@.inv(version_metadata, *overall_metadata),
                overall_metadata.main_table_addr <= log_entry.absolute_addr,
                log_entry.absolute_addr + log_entry.len <=
                    overall_metadata.main_table_addr + overall_metadata.main_table_size,
                ({
                    let new_mem = current_tentative_state.map(|pos: int, pre_byte: u8|
                        if log_entry.absolute_addr <= pos < log_entry.absolute_addr + log_entry.len {
                            log_entry.bytes[pos - log_entry.absolute_addr]
                        } else {
                            pre_byte
                        }
                    );
                    let current_main_table_region = extract_bytes(current_tentative_state, 
                        overall_metadata.main_table_addr as nat, overall_metadata.main_table_size as nat);
                    let current_main_table_view = parse_main_table::<K>(current_main_table_region,
                        overall_metadata.num_keys, overall_metadata.main_table_entry_size).unwrap();
                    let new_main_table_region = extract_bytes(new_mem, 
                        overall_metadata.main_table_addr as nat, overall_metadata.main_table_size as nat);
                    let new_main_table_view = parse_main_table::<K>(new_main_table_region,
                        overall_metadata.num_keys, overall_metadata.main_table_entry_size);
                    let item_index = self@.durable_main_table[index as int].unwrap().item_index();
                    &&& new_main_table_view is Some
                    &&& new_main_table_view == current_main_table_view.delete(index as int)
                    &&& new_main_table_view.unwrap().valid_item_indices() == current_main_table_view.valid_item_indices().remove(item_index)
                }),
        {
            let entry_slot_size = overall_metadata.main_table_entry_size;
            let ghost item_index = self@.durable_main_table[index as int].unwrap().item_index();
            // Proves that index * entry_slot_size will not overflow
            proof {
                lemma_valid_entry_index(index as nat, overall_metadata.num_keys as nat, entry_slot_size as nat);
            }
            
            let index_offset = index * entry_slot_size as u64;
            assert(index_offset == index_to_offset(index as nat, entry_slot_size as nat));

            let log_entry = PhysicalOpLogEntry {
                absolute_addr: overall_metadata.main_table_addr + index_offset,
                len: traits_t::size_of::<u64>() as u64,
                bytes: slice_to_vec(CDB_FALSE.as_byte_slice()),
            };

            proof {
                broadcast use pmcopy_axioms;

                let new_mem = current_tentative_state.map(|pos: int, pre_byte: u8|
                    if log_entry.absolute_addr <= pos < log_entry.absolute_addr + log_entry.len {
                        log_entry.bytes[pos - log_entry.absolute_addr]
                    } else {
                        pre_byte
                    }
                );
                
                let old_main_table_region = extract_bytes(current_tentative_state, 
                    overall_metadata.main_table_addr as nat, overall_metadata.main_table_size as nat);
                let new_main_table_region = extract_bytes(new_mem, 
                    overall_metadata.main_table_addr as nat, overall_metadata.main_table_size as nat);
                lemma_establish_extract_bytes_equivalence(old_main_table_region, new_main_table_region);

                let committed_main_table_view = parse_main_table::<K>(subregion_view.committed(),
                    overall_metadata.num_keys, overall_metadata.main_table_entry_size).unwrap();
                let old_main_table_view = parse_main_table::<K>(old_main_table_region,
                    overall_metadata.num_keys, overall_metadata.main_table_entry_size).unwrap();
                let new_main_table_view = parse_main_table::<K>(new_main_table_region,
                    overall_metadata.num_keys, overall_metadata.main_table_entry_size);
                assert(self.allocator_view().pending_alloc_check(index, committed_main_table_view, old_main_table_view));
                
                assert forall |i: nat| #![trigger extract_bytes(new_main_table_region,
                                                         index_to_offset(i, entry_slot_size as nat),
                                                         entry_slot_size as nat)]
                           i < overall_metadata.num_keys implies {
                    let offset = index_to_offset(i, entry_slot_size as nat);
                    let old_entry_bytes = extract_bytes(old_main_table_region, offset,
                                                        entry_slot_size as nat);
                    let entry_bytes = extract_bytes(new_main_table_region, offset, entry_slot_size as nat);
                    &&& validate_main_entry::<K>(entry_bytes, overall_metadata.num_keys as nat)
                    &&& i == index ==>
                           parse_main_entry::<K>(entry_bytes, overall_metadata.num_keys as nat) is None
                    &&& i != index ==> parse_main_entry::<K>(entry_bytes, overall_metadata.num_keys as nat) == 
                           parse_main_entry::<K>(old_entry_bytes, overall_metadata.num_keys as nat)
                } by {
                    let offset = index_to_offset(i, entry_slot_size as nat);
                    lemma_valid_entry_index(i, overall_metadata.num_keys as nat, entry_slot_size as nat);
                    lemma_entries_dont_overlap_unless_same_index(i, index as nat, entry_slot_size as nat);
                    assert(new_main_table_region.len() >= offset + entry_slot_size);
                    // Handle the case where i != index separately from i == index.
                    if i != index {
                        assert(extract_bytes(new_main_table_region, offset, entry_slot_size as nat) =~=
                               extract_bytes(old_main_table_region, offset, entry_slot_size as nat));
                        } else {
                        // When `i == index`, the entry is valid because we just set its CDB to false,
                        // which makes its CDB a valid, parseable value. This also proves that this
                        // entry parses to an Invalid entry, since we know that
                        // `log_entry.bytes@ == CDB_FALSE.spec_to_bytes()`
                        let entry_bytes = extract_bytes(new_main_table_region, offset, entry_slot_size as nat);
                        let cdb_bytes = extract_bytes(entry_bytes, 0, u64::spec_size_of());
                        assert(cdb_bytes =~= log_entry.bytes@);
                    }
                }

                assert(validate_main_entries::<K>(new_main_table_region, overall_metadata.num_keys as nat,
                    overall_metadata.main_table_entry_size as nat));
                let entries = parse_main_entries::<K>(new_main_table_region, overall_metadata.num_keys as nat,
                    overall_metadata.main_table_entry_size as nat);
                assert(new_main_table_region.len() >= overall_metadata.num_keys * overall_metadata.main_table_entry_size);
                
                let old_entries =
                    parse_main_entries::<K>(old_main_table_region, overall_metadata.num_keys as nat,
                                                overall_metadata.main_table_entry_size as nat);
                assert(!self.pending_deallocations_view().contains(index));
                assert(old_entries[index as int] is Some);
                assert(old_entries[index as int].unwrap().item_index() == item_index);

                assert(no_duplicate_item_indexes(entries) && no_duplicate_keys(entries)) by {
                    assert forall|i, j| {
                        &&& 0 <= i < entries.len()
                        &&& 0 <= j < entries.len()
                        &&& i != j
                        &&& #[trigger] entries[i] is Some
                        &&& #[trigger] entries[j] is Some
                    } implies {
                        &&& entries[i].unwrap().item_index() != entries[j].unwrap().item_index() 
                        &&& entries[i].unwrap().key() != entries[j].unwrap().key() 
                    } by {
                        assert(i == index ==> old_entries[j].unwrap().item_index() != item_index);
                        assert(j == index ==> old_entries[i].unwrap().item_index() != item_index);
                        assert(entries[i].unwrap().key() == old_entries[i].unwrap().key());
                        assert(entries[j].unwrap().key() == old_entries[j].unwrap().key());
                    }
                }

                let updated_table = old_main_table_view.durable_main_table.update(index as int, None);
                assert(updated_table.len() == old_main_table_view.durable_main_table.len());
                assert(updated_table.len() == overall_metadata.num_keys);
                assert forall |i: nat| i < overall_metadata.num_keys && i != index implies 
                    #[trigger] updated_table[i as int] == new_main_table_view.unwrap().durable_main_table[i as int]
                by {
                    lemma_valid_entry_index(i, overall_metadata.num_keys as nat, entry_slot_size as nat);
                    let offset = index_to_offset(i, entry_slot_size as nat);
                    let entry_bytes = extract_bytes(new_main_table_region, offset, entry_slot_size as nat);
                    let new_entry = parse_main_entry::<K>(entry_bytes, overall_metadata.num_keys as nat);
                    assert(new_main_table_view.unwrap().durable_main_table[i as int] =~= new_entry);
                }

                let new_main_table_view = new_main_table_view.unwrap();
                assert(new_main_table_view =~= old_main_table_view.delete(index as int).unwrap());

                // In addition to proving that this log entry makes the entry at this index in valid, we also have to 
                // prove that it makes the corresponding item table index invalid.
                
                assert(new_main_table_view.valid_item_indices() =~=
                       old_main_table_view.valid_item_indices().remove(item_index)) by {
                    assert forall|i: u64| old_main_table_view.valid_item_indices().remove(item_index).contains(i)
                        implies #[trigger] new_main_table_view.valid_item_indices().contains(i) by {
                        let j = choose|j: int| {
                            &&& 0 <= j < old_main_table_view.durable_main_table.len() 
                            &&& #[trigger] old_main_table_view.durable_main_table[j] matches
                                Some(entry)
                            &&& entry.item_index() == i
                        };
                        assert(new_main_table_view.durable_main_table[j] ==
                               old_main_table_view.durable_main_table[j]);
                    }
                }
            }
            log_entry
        }

        proof fn lemma_no_duplicate_item_indices_or_keys(
            old_entries: Seq<Option<MainTableViewEntry<K>>>,
            new_entries: Seq<Option<MainTableViewEntry<K>>>,
            index: int,
            new_item_index: u64,
        )
            requires
                no_duplicate_item_indexes(old_entries),
                no_duplicate_keys(old_entries),
                0 <= index < new_entries.len(),
                new_entries.len() == old_entries.len(),
                forall |i: int| {
                    &&& 0 <= i < new_entries.len()
                    &&& #[trigger] new_entries[i] is Some
                } ==> {
                    &&& old_entries[i] is Some
                    &&& new_entries[i].unwrap().key() == old_entries[i].unwrap().key()
                },
                forall |i: int| {
                    &&& 0 <= i < new_entries.len()
                    &&& #[trigger] new_entries[i] is Some
                } ==> {
                    &&& i != index ==> {
                            &&& old_entries[i] is Some
                            &&& new_entries[i].unwrap().item_index() == old_entries[i].unwrap().item_index()
                            &&& new_entries[i].unwrap().item_index() != new_item_index
                        }
                    &&& i == index ==> 
                            new_entries[i].unwrap().item_index() == new_item_index
                }
            ensures 
                forall |i: int, j: int| {
                    &&& 0 <= i < new_entries.len()
                    &&& 0 <= j < new_entries.len()
                    &&& i != j
                    &&& #[trigger] new_entries[i] is Some
                    &&& #[trigger] new_entries[j] is Some
                } ==> {
                    &&& new_entries[i].unwrap().item_index() != new_entries[j].unwrap().item_index() 
                    &&& new_entries[i].unwrap().key() != new_entries[j].unwrap().key()
                } 
        {
            assert forall |i: int, j: int| {
                &&& 0 <= i < new_entries.len()
                &&& 0 <= j < new_entries.len()
                &&& i != j
                &&& #[trigger] new_entries[i] is Some
                &&& #[trigger] new_entries[j] is Some
            } implies {
                new_entries[i].unwrap().item_index() != new_entries[j].unwrap().item_index() 
            } by {
                if i != index && j != index {
                    assert(new_entries[i].unwrap().item_index() == old_entries[i].unwrap().item_index());
                    assert(new_entries[j].unwrap().item_index() == old_entries[j].unwrap().item_index());
                }
            }
        }

        // This lemma establishes some useful facts for create_update_item_index_log_entry.
        // There are some unnecessary preconditions and lines in the body, but removing them 
        // seems to increase the caller's verif time to the point where it times out. 
        // TODO: figure out why this is and fix it.
        proof fn lemma_index_is_not_pending_alloc_or_dealloc<PM>(
            self,
            subregion: PersistentMemorySubregion,
            pm_region: &PM,
            index: u64,
            overall_metadata: OverallMetadata,
            current_tentative_state: Seq<u8>,
        )
            where 
                PM: PersistentMemoryRegion,
            requires 
                subregion.inv(pm_region),
                self.inv(subregion.view(pm_region), overall_metadata),
                subregion.len() == overall_metadata.main_table_size,
                subregion.start() == overall_metadata.main_table_addr,
                overall_metadata.main_table_size >= overall_metadata.num_keys * overall_metadata.main_table_entry_size,
                0 <= index < self@.len(),
                pm_region@.len() == overall_metadata.region_size,
                // the index must refer to a currently-valid entry in the current durable table
                self@.durable_main_table[index as int] is Some,
                overall_metadata.main_table_entry_size ==
                    ListEntryMetadata::spec_size_of() + u64::spec_size_of() + u64::spec_size_of() + K::spec_size_of(),
                overall_metadata.main_table_addr + overall_metadata.main_table_size <= overall_metadata.log_area_addr
                    <= overall_metadata.region_size <= u64::MAX,
                ({
                    let main_table_region = extract_bytes(current_tentative_state, 
                        overall_metadata.main_table_addr as nat, overall_metadata.main_table_size as nat);
                    let main_table_view = parse_main_table::<K>(main_table_region,
                        overall_metadata.num_keys, overall_metadata.main_table_entry_size);
                    &&& self.pending_alloc_inv(subregion.view(pm_region).committed(), main_table_region, overall_metadata)
                    &&& main_table_view matches Some(main_table_view)
                    &&& main_table_view.inv(overall_metadata)

                    // the index should not be deallocated in the tentative view
                    &&& main_table_view.durable_main_table[index as int] is Some
                }),
                current_tentative_state.len() == overall_metadata.region_size,
            ensures 
                ({
                    let subregion_view = subregion.view(pm_region);
                    let current_main_table_view = parse_main_table::<K>(subregion_view.committed(),
                        overall_metadata.num_keys, overall_metadata.main_table_entry_size);
                    let tentative_main_table_region = extract_bytes(current_tentative_state, 
                        overall_metadata.main_table_addr as nat, overall_metadata.main_table_size as nat);
                    let tentative_main_table_view = parse_main_table::<K>(tentative_main_table_region,
                        overall_metadata.num_keys, overall_metadata.main_table_entry_size).unwrap();
                    &&& self.allocator_view().pending_alloc_check(index, current_main_table_view.unwrap(), tentative_main_table_view)
                    &&& subregion_view.committed() == extract_bytes(pm_region@.committed(), 
                        overall_metadata.main_table_addr as nat, overall_metadata.main_table_size as nat)
                    &&& current_main_table_view == Some(self@)
                })
        {
            let subregion_view = subregion.view(pm_region);
            let current_main_table_view = parse_main_table::<K>(subregion_view.committed(),
                overall_metadata.num_keys, overall_metadata.main_table_entry_size);
            assert(subregion_view.committed() == extract_bytes(pm_region@.committed(), 
                overall_metadata.main_table_addr as nat, overall_metadata.main_table_size as nat));
            assert(subregion_view.can_crash_as(subregion_view.committed()));
            assert(current_main_table_view == Some(self@));
            
            // these are obviously unnecessary but removing them impacts the *caller*'s verif performance.
            let tentative_main_table_region = extract_bytes(current_tentative_state, 
                overall_metadata.main_table_addr as nat, overall_metadata.main_table_size as nat);
            let tentative_main_table_view = parse_main_table::<K>(tentative_main_table_region,
                overall_metadata.num_keys, overall_metadata.main_table_entry_size).unwrap();
        }

        proof fn lemma_update_item_replaces_valid_item_index(
            old_main_table_view: MainTableView<K>,
            new_main_table_view: MainTableView<K>,
            index: u64,
            old_item_index: u64,
            new_item_index: u64,
        )
            requires 
                old_main_table_view.update_item_index(index as int, new_item_index) == Some(new_main_table_view),
                old_main_table_view.valid_item_indices().contains(old_item_index),
                !old_main_table_view.valid_item_indices().contains(new_item_index),
                old_item_index != new_item_index,
                0 <= index < new_main_table_view.durable_main_table.len(),
                old_main_table_view.len() == new_main_table_view.len(),
                new_main_table_view.durable_main_table.len() == old_main_table_view.durable_main_table.len(),
                no_duplicate_item_indexes(old_main_table_view.durable_main_table),
                ({
                    &&& old_main_table_view.durable_main_table[index as int] matches Some(entry)
                    &&& entry.item_index() == old_item_index
                }),
            ensures 
                new_main_table_view.valid_item_indices() == 
                    old_main_table_view.valid_item_indices().insert(new_item_index).remove(old_item_index)
        {
            assert(forall |i: int| 0 <= i < new_main_table_view.durable_main_table.len() && i != index ==> 
                old_main_table_view.durable_main_table[i] == new_main_table_view.durable_main_table[i]);

            assert({
                &&& #[trigger] new_main_table_view.durable_main_table[index as int] matches Some(entry)
                &&& entry.item_index() == new_item_index
            });

            assert(new_main_table_view.valid_item_indices() =~= 
                old_main_table_view.valid_item_indices().insert(new_item_index).remove(old_item_index));
        }


        pub exec fn create_update_item_index_log_entry<PM>(
            &self,
            subregion: &PersistentMemorySubregion,
            pm_region: &PM,
            index: u64,
            item_index: u64,
            overall_metadata: &OverallMetadata,
            Ghost(version_metadata): Ghost<VersionMetadata>,
            Ghost(current_tentative_state): Ghost<Seq<u8>>, 
        ) -> (result: Result<PhysicalOpLogEntry, KvError<K>>)
            where 
                PM: PersistentMemoryRegion,
            requires 
                subregion.inv(pm_region),
                self.inv(subregion.view(pm_region), *overall_metadata),
                subregion.len() == overall_metadata.main_table_size,
                subregion.start() == overall_metadata.main_table_addr,
                overall_metadata.main_table_size >= overall_metadata.num_keys * overall_metadata.main_table_entry_size,
                0 <= index < self@.len(),
                item_index < overall_metadata.num_keys,
                pm_region@.len() == overall_metadata.region_size,
                !self@.valid_item_indices().contains(item_index),
                // the index must refer to a currently-valid entry in the current durable table
                self@.durable_main_table[index as int] is Some,
                overall_metadata.main_table_entry_size ==
                    ListEntryMetadata::spec_size_of() + u64::spec_size_of() + u64::spec_size_of() + K::spec_size_of(),
                overall_metadata.main_table_addr + overall_metadata.main_table_size <= overall_metadata.log_area_addr
                    <= overall_metadata.region_size <= u64::MAX,
                ({
                    let main_table_region = extract_bytes(current_tentative_state, 
                        overall_metadata.main_table_addr as nat, overall_metadata.main_table_size as nat);
                    let main_table_view = parse_main_table::<K>(main_table_region,
                        overall_metadata.num_keys, overall_metadata.main_table_entry_size);
                    &&& self.pending_alloc_inv(subregion.view(pm_region).committed(), main_table_region, *overall_metadata)
                    &&& main_table_view matches Some(main_table_view)
                    &&& main_table_view.inv(*overall_metadata)
                    &&& !main_table_view.valid_item_indices().contains(item_index)

                    // the index should not be deallocated in the tentative view
                    &&& main_table_view.durable_main_table[index as int] is Some
                }),
                current_tentative_state.len() == overall_metadata.region_size,
                VersionMetadata::spec_size_of() <= version_metadata.overall_metadata_addr,
                version_metadata.overall_metadata_addr + OverallMetadata::spec_size_of()
                    <= overall_metadata.main_table_addr,
            ensures 
                match result {
                    Ok(log_entry) => {
                        let new_mem = current_tentative_state.map(|pos: int, pre_byte: u8|
                            if log_entry.absolute_addr <= pos < log_entry.absolute_addr + log_entry.len {
                                log_entry.bytes[pos - log_entry.absolute_addr]
                            } else {
                                pre_byte
                            }
                        );
                        let current_main_table_region = extract_bytes(current_tentative_state, 
                            overall_metadata.main_table_addr as nat, overall_metadata.main_table_size as nat);
                        let current_main_table_view = parse_main_table::<K>(current_main_table_region,
                            overall_metadata.num_keys, overall_metadata.main_table_entry_size).unwrap();
                        let new_main_table_region = extract_bytes(new_mem, 
                            overall_metadata.main_table_addr as nat, overall_metadata.main_table_size as nat);
                        let new_main_table_view = parse_main_table::<K>(new_main_table_region,
                            overall_metadata.num_keys, overall_metadata.main_table_entry_size);
                        let old_item_index = current_main_table_view.durable_main_table[index as int].unwrap().item_index();
                        
                        &&& overall_metadata.main_table_addr <= log_entry.absolute_addr
                        &&& log_entry.absolute_addr + log_entry.len <=
                                overall_metadata.main_table_addr + overall_metadata.main_table_size
                        &&& log_entry@.inv(version_metadata, *overall_metadata)

                        // after applying this log entry to the current tentative state,
                        // this entry's metadata index has been updated
                        &&& new_main_table_view is Some
                        &&& new_main_table_view == current_main_table_view.update_item_index(index as int, item_index)
                        &&& new_main_table_view.unwrap().valid_item_indices() == 
                                current_main_table_view.valid_item_indices().insert(item_index).remove(old_item_index)
                    }
                    Err(KvError::CRCMismatch) => !pm_region.constants().impervious_to_corruption,
                    _ => false,
                }
        {
            proof {
                // We first have to establish that this index is not pending allocation or deallocation
                // by triggering the pending alloc check on it.
                self.lemma_index_is_not_pending_alloc_or_dealloc(*subregion, pm_region, index, *overall_metadata, current_tentative_state);
            }

            // For this operation, we have to log the whole new metadata table entry
            // we don't have to log the key, as it hasn't changed, but we do need
            // to log a CRC that covers both the metadata and the key. The CRC and 
            // metadata are contiguous, so we only need one log entry
            // To make things slightly easier on the caller, we'll read the required
            // metadata table info here; since this can fail, though, this operation
            // can return an error and require the caller to abort the transaction.
            let result = self.get_key_and_metadata_entry_at_index(subregion, pm_region, index, Ghost(*overall_metadata));
            let (key, metadata) = match result {
                Ok((key, metadata)) => (key, metadata),
                Err(e) => return Err(e),
            };

            // Next, construct the new metadata entry and obtain the CRC
            let new_metadata_entry = ListEntryMetadata {
                item_index,
                ..*metadata
            };

            let mut digest = CrcDigest::new();
            digest.write(&new_metadata_entry);
            digest.write(&*key);
            let crc = digest.sum64();

            proof {
                // prove that the CRC is in fact the CRC of the new entry and key by invoking some lemmas
                // about flattening sequences of sequences
                lemma_seqs_flatten_equal_suffix(digest.bytes_in_digest());
                digest.bytes_in_digest().subrange(0, 1).lemma_flatten_one_element();
                assert(crc == spec_crc_u64(new_metadata_entry.spec_to_bytes() + key.spec_to_bytes())); 
            }

            // Proves that index * entry_slot_size will not overflow
            proof {
                lemma_valid_entry_index(index as nat, overall_metadata.num_keys as nat, overall_metadata.main_table_entry_size as nat);
            }

            // Construct the physical log entry out of the CRC and new metadata entry.
            let index_offset = index * overall_metadata.main_table_entry_size as u64;
            assert(index_offset == index_to_offset(index as nat, overall_metadata.main_table_entry_size as nat));

            let mut bytes_vec = slice_to_vec(crc.as_byte_slice());
            let mut entry_bytes_vec = slice_to_vec(new_metadata_entry.as_byte_slice());
            bytes_vec.append(&mut entry_bytes_vec);

            let log_entry = PhysicalOpLogEntry {
                absolute_addr: overall_metadata.main_table_addr + index_offset + traits_t::size_of::<u64>() as u64,
                len: (traits_t::size_of::<u64>() + traits_t::size_of::<ListEntryMetadata>()) as u64,
                bytes: bytes_vec,
            };

            proof {
                assert(log_entry.inv(version_metadata, *overall_metadata)) by {
                    broadcast use pmcopy_axioms;
                }
                self.lemma_new_update_item_log_entry_is_correct(*subregion, pm_region, index, item_index, 
                    new_metadata_entry, *key, crc, version_metadata, *overall_metadata, log_entry, current_tentative_state);
            }

            Ok(log_entry)
        }

        proof fn lemma_new_update_item_log_entry_is_correct<PM>(
            self,
            subregion: PersistentMemorySubregion,
            pm_region: &PM,
            index: u64,
            item_index: u64,
            new_metadata_entry: ListEntryMetadata,
            key: K,
            crc: u64,
            version_metadata: VersionMetadata,
            overall_metadata: OverallMetadata,
            log_entry: PhysicalOpLogEntry,
            current_tentative_state: Seq<u8>,
        )
            where 
                PM: PersistentMemoryRegion
            requires 
                subregion.inv(pm_region),
                self.inv(subregion.view(pm_region), overall_metadata),
                0 <= index < overall_metadata.num_keys,
                0 <= item_index < overall_metadata.num_keys,
                new_metadata_entry.item_index == item_index,
                overall_metadata.main_table_size >= overall_metadata.num_keys * overall_metadata.main_table_entry_size,
                !self@.valid_item_indices().contains(item_index),
                self@.durable_main_table[index as int] is Some,
                crc == spec_crc_u64(new_metadata_entry.spec_to_bytes() + key.spec_to_bytes()),
                VersionMetadata::spec_size_of() <= version_metadata.overall_metadata_addr,
                version_metadata.overall_metadata_addr + OverallMetadata::spec_size_of()
                    <= overall_metadata.main_table_addr,
                overall_metadata.main_table_entry_size ==
                    ListEntryMetadata::spec_size_of() + u64::spec_size_of() + u64::spec_size_of() + K::spec_size_of(),
                overall_metadata.main_table_addr + overall_metadata.main_table_size <= overall_metadata.log_area_addr
                    <= overall_metadata.region_size <= u64::MAX,
                current_tentative_state.len() == overall_metadata.region_size,
                pm_region@.len() == overall_metadata.region_size,
                subregion.start() == overall_metadata.main_table_addr,
                subregion.len() == overall_metadata.main_table_size,
                log_entry.inv(version_metadata, overall_metadata),
                ({
                    let old_main_table_region = extract_bytes(current_tentative_state, 
                        overall_metadata.main_table_addr as nat, overall_metadata.main_table_size as nat);
                    let old_main_table_view = parse_main_table::<K>(old_main_table_region,
                        overall_metadata.num_keys, overall_metadata.main_table_entry_size);
                    &&& old_main_table_view matches Some(old_main_table_view)
                    &&& !old_main_table_view.valid_item_indices().contains(item_index)
                    &&& no_duplicate_item_indexes(old_main_table_view.durable_main_table)
                    &&& no_duplicate_keys(old_main_table_view.durable_main_table)
                    &&& old_main_table_view.durable_main_table[index as int] is Some
                    &&& old_main_table_view.durable_main_table.len() == overall_metadata.num_keys
                }),
                ({
                    let main_table_region = extract_bytes(current_tentative_state, 
                        overall_metadata.main_table_addr as nat, overall_metadata.main_table_size as nat);
                    let main_table_view = parse_main_table::<K>(main_table_region,
                        overall_metadata.num_keys, overall_metadata.main_table_entry_size);
                    &&& self.pending_alloc_inv(subregion.view(pm_region).committed(), main_table_region, overall_metadata)
                    &&& main_table_view matches Some(main_table_view)
                    &&& main_table_view.inv(overall_metadata)
                    &&& !main_table_view.valid_item_indices().contains(item_index)

                    // the index should not be deallocated in the tentative view
                    &&& main_table_view.durable_main_table[index as int] matches Some(entry)
                    // and it should match the new entry in all fields but the item index
                    &&& entry.key == key
                    &&& entry.entry.head == new_metadata_entry.head
                    &&& entry.entry.tail == new_metadata_entry.tail
                    &&& entry.entry.length == new_metadata_entry.length
                    &&& entry.entry.first_entry_offset == new_metadata_entry.first_entry_offset
                }),
                ({
                    let crc_bytes = crc.spec_to_bytes();
                    let entry_bytes = new_metadata_entry.spec_to_bytes();
                    log_entry.bytes@ == crc_bytes + entry_bytes
                }),
                log_entry.absolute_addr == overall_metadata.main_table_addr + (index * overall_metadata.main_table_entry_size) + u64::spec_size_of(),
            ensures 
                ({
                    let new_mem = current_tentative_state.map(|pos: int, pre_byte: u8|
                        if log_entry.absolute_addr <= pos < log_entry.absolute_addr + log_entry.len {
                            log_entry.bytes[pos - log_entry.absolute_addr]
                        } else {
                            pre_byte
                        }
                    );
                    let old_main_table_region = extract_bytes(current_tentative_state, 
                        overall_metadata.main_table_addr as nat, overall_metadata.main_table_size as nat);
                    let old_main_table_view = parse_main_table::<K>(old_main_table_region,
                        overall_metadata.num_keys, overall_metadata.main_table_entry_size).unwrap();
                    let old_item_index = old_main_table_view.durable_main_table[index as int].unwrap().item_index();
                    let new_main_table_region = extract_bytes(new_mem, 
                        overall_metadata.main_table_addr as nat, overall_metadata.main_table_size as nat);
                    let new_main_table_view = parse_main_table::<K>(new_main_table_region,
                        overall_metadata.num_keys, overall_metadata.main_table_entry_size);
                    &&& new_main_table_view matches Some(new_main_table_view)
                    &&& old_main_table_view.update_item_index(index as int, item_index) matches Some(updated_old_table)
                    &&& new_main_table_view == updated_old_table
                    &&& new_main_table_view.valid_item_indices() == 
                            old_main_table_view.valid_item_indices().insert(item_index).remove(old_item_index)
                })
        {
            lemma_valid_entry_index(index as nat, overall_metadata.num_keys as nat, overall_metadata.main_table_entry_size as nat);
            assert(log_entry.absolute_addr == overall_metadata.main_table_addr + index_to_offset(index as nat, overall_metadata.main_table_entry_size as nat) + u64::spec_size_of());

            let new_mem = current_tentative_state.map(|pos: int, pre_byte: u8|
                if log_entry.absolute_addr <= pos < log_entry.absolute_addr + log_entry.len {
                    log_entry.bytes[pos - log_entry.absolute_addr]
                } else {
                    pre_byte
                }
            );
            let subregion_view = subregion.view(pm_region);

            let old_main_table_region = extract_bytes(current_tentative_state, 
                overall_metadata.main_table_addr as nat, overall_metadata.main_table_size as nat);
            let new_main_table_region = extract_bytes(new_mem, 
                overall_metadata.main_table_addr as nat, overall_metadata.main_table_size as nat);
            lemma_establish_extract_bytes_equivalence(old_main_table_region, new_main_table_region);

            let old_main_table_view = parse_main_table::<K>(old_main_table_region,
                overall_metadata.num_keys, overall_metadata.main_table_entry_size).unwrap();
            let new_main_table_view = parse_main_table::<K>(new_main_table_region,
                overall_metadata.num_keys, overall_metadata.main_table_entry_size);
            let old_item_index = old_main_table_view.durable_main_table[index as int].unwrap().item_index();
            
            let new_entry_view = MainTableViewEntry {
                entry: new_metadata_entry,
                key: key,
            };

            // Prove that parsing each entry individually gives the expected entries.
            // This helps prove that parsing the entire table suceeds and also that we 
            // get the expected table contents.
            assert forall |i: nat| i < overall_metadata.num_keys implies {
                let new_bytes = extract_bytes(new_main_table_region,
                    #[trigger] index_to_offset(i, overall_metadata.main_table_entry_size as nat),
                    overall_metadata.main_table_entry_size as nat
                );
                let old_bytes = extract_bytes(old_main_table_region,
                    index_to_offset(i, overall_metadata.main_table_entry_size as nat),
                    overall_metadata.main_table_entry_size as nat
                );
                &&& validate_main_entry::<K>(new_bytes, overall_metadata.num_keys as nat)
                &&& i == index ==> parse_main_entry::<K>(new_bytes, overall_metadata.num_keys as nat) == 
                        Some(new_entry_view)
                &&& i != index ==> parse_main_entry::<K>(new_bytes, overall_metadata.num_keys as nat) == 
                        parse_main_entry::<K>(old_bytes, overall_metadata.num_keys as nat)
            } by {
                lemma_valid_entry_index(i, overall_metadata.num_keys as nat, overall_metadata.main_table_entry_size as nat);
                lemma_entries_dont_overlap_unless_same_index(i, index as nat, overall_metadata.main_table_entry_size as nat);
                
                broadcast use pmcopy_axioms;
                lemma_auto_from_bytes_equal::<u64>();
                lemma_auto_from_bytes_equal::<ListEntryMetadata>();
                lemma_auto_from_bytes_equal::<K>();

                let new_bytes = extract_bytes(new_main_table_region,
                    index_to_offset(i, overall_metadata.main_table_entry_size as nat),
                    overall_metadata.main_table_entry_size as nat
                );
                let old_bytes = extract_bytes(old_main_table_region,
                    index_to_offset(i, overall_metadata.main_table_entry_size as nat),
                    overall_metadata.main_table_entry_size as nat
                );
                lemma_establish_extract_bytes_equivalence(new_bytes, old_bytes);

                if i == index {
                    assert(extract_bytes(new_bytes, u64::spec_size_of(), u64::spec_size_of()) == crc.spec_to_bytes());
                    assert(extract_bytes(new_bytes, u64::spec_size_of() * 2, ListEntryMetadata::spec_size_of()) == new_metadata_entry.spec_to_bytes());
                    assert(extract_bytes(new_bytes, u64::spec_size_of() * 2 + ListEntryMetadata::spec_size_of(), K::spec_size_of()) == key.spec_to_bytes());
                }
            }

            let old_entries = parse_main_entries::<K>(old_main_table_region, overall_metadata.num_keys as nat,
                overall_metadata.main_table_entry_size as nat);
            let new_entries = parse_main_entries::<K>(new_main_table_region, overall_metadata.num_keys as nat,
                overall_metadata.main_table_entry_size as nat);

            // Prove that there are no duplicate entries or keys. This is required
            // to prove that the table parses successfully.
            Self::lemma_no_duplicate_item_indices_or_keys(old_entries, new_entries, index as int, item_index);

            let new_main_table_view = new_main_table_view.unwrap();
            let updated_table_view = old_main_table_view.update_item_index(index as int, item_index).unwrap();

            // Prove that the new main table view is equivalent to updating the old table with the new item index.
            assert(forall |idx: int| 0 <= idx < new_main_table_view.durable_main_table.len() ==>
                new_main_table_view.durable_main_table[idx] == updated_table_view.durable_main_table[idx]);
            assert(new_main_table_view == updated_table_view);
            assert(no_duplicate_item_indexes(old_main_table_view.durable_main_table));
            Self::lemma_update_item_replaces_valid_item_index(old_main_table_view, updated_table_view,
                index, old_item_index, item_index);
        }

        pub exec fn abort_transaction(
            &mut self,
            Ghost(pm): Ghost<PersistentMemoryRegionView>,
            Ghost(overall_metadata): Ghost<OverallMetadata>,
        ) 
            requires
                old(self).opaquable_inv(overall_metadata),
                old(self).allocator_inv(),
                overall_metadata.main_table_size >= overall_metadata.num_keys * overall_metadata.main_table_entry_size,
                pm.len() >= overall_metadata.main_table_size,
                old(self).main_table_entry_size == overall_metadata.main_table_entry_size,
                overall_metadata.main_table_entry_size ==
                    ListEntryMetadata::spec_size_of() + u64::spec_size_of() + u64::spec_size_of() + K::spec_size_of(),
                forall |s| #[trigger] pm.can_crash_as(s) ==> 
                    parse_main_table::<K>(s, overall_metadata.num_keys, overall_metadata.main_table_entry_size) == Some(old(self)@),
                old(self)@.durable_main_table.len() == old(self).outstanding_cdb_writes@.len() ==
                    old(self).outstanding_entry_writes@.len() == overall_metadata.num_keys,
                old(self)@.inv(overall_metadata),
                forall |idx: u64| old(self).free_list().contains(idx) ==> idx < overall_metadata.num_keys,
                forall |idx: u64| old(self).free_indices().contains(idx) ==> idx < overall_metadata.num_keys,
                forall |i| 0 <= i < old(self)@.durable_main_table.len() ==> 
                    match #[trigger] old(self)@.durable_main_table[i] {
                        Some(entry) => entry.entry.item_index < overall_metadata.num_keys,
                        _ => true
                    },
                pm.no_outstanding_writes(),
                forall |idx: u64| old(self).free_list().contains(idx) ==> old(self).free_indices().contains(idx),
                // forall |idx: u64| #[trigger] old(self).allocator_view().pending_allocations.contains(idx) ==> {
                //     &&& !old(self).free_indices().contains(idx)
                //     &&& old(self)@.durable_main_table[idx as int] is None
                //     &&& idx < overall_metadata.num_keys
                // },
                // forall |idx: u64| #[trigger] old(self).pending_allocations_view().contains(idx) ==> {
                //     old(self)@.durable_main_table[idx as int] is None
                // },
                forall |idx: u64| 0 <= idx < old(self)@.durable_main_table.len() ==>
                    old(self).allocator_view().spec_abort_alloc_transaction().pending_alloc_check(idx, old(self)@, old(self)@),
                forall |idx: u64| #[trigger] old(self).free_list().contains(idx) ==> {
                    old(self)@.durable_main_table[idx as int] is None
                },
                parse_main_table::<K>(pm.committed(), overall_metadata.num_keys, 
                    overall_metadata.main_table_entry_size) is Some,
            ensures
                self.valid(pm, overall_metadata),
                self.allocator_inv(),
                self.outstanding_cdb_writes@ == Seq::new(
                    old(self).outstanding_cdb_writes@.len(),
                    |i: int| None::<bool>
                ),
                self.outstanding_entry_writes@ == Seq::new(
                    old(self).outstanding_entry_writes@.len(),
                    |i: int| None::<MainTableViewEntry<K>>
                ),
                self@.valid_item_indices() == old(self)@.valid_item_indices(),
                self@ == old(self)@,
                self.pending_alloc_inv(pm.committed(), pm.committed(), overall_metadata),
                self.pending_allocations_view().is_empty(),
                self.pending_deallocations_view().is_empty(),
    {
            // Move all pending allocations from the pending list back into the free list
            self.main_table_free_list.append(&mut self.pending_allocations);
            
            self.pending_deallocations = Vec::new();

            proof { 
                self.main_table_free_list@.unique_seq_to_set(); 
                self.pending_allocations@.unique_seq_to_set(); 
                self.pending_deallocations@.unique_seq_to_set(); 
                assert(self.pending_allocations_view() =~= Set::<u64>::empty());

                assert forall |idx: u64| self.main_table_free_list@.contains(idx) implies
                    idx < overall_metadata.num_keys 
                by {
                    if !old(self).main_table_free_list@.contains(idx) {
                        assert(old(self).pending_allocations@.contains(idx));
                    } else {
                        assert(old(self).main_table_free_list@.contains(idx));
                    }
                }
            }

            // Drop all outstanding updates from the view
            self.outstanding_cdb_writes = Ghost(Seq::new(
                old(self)@.durable_main_table.len(),
                |i: int| None::<bool>
            ));
            self.outstanding_entry_writes = Ghost(Seq::new(
                old(self)@.durable_main_table.len(),
                |i: int| None::<MainTableViewEntry<K>>
            ));

            proof {
                // We now prove that aborting the transaction reestablishes invariants that 
                // were broken.

                assert forall |i| 0 <= i < self@.durable_main_table.len() implies {
                    &&& self.outstanding_cdb_write_matches_pm_view(pm, i, overall_metadata.main_table_entry_size)
                    &&& self.outstanding_entry_write_matches_pm_view(pm, i, overall_metadata.main_table_entry_size)
                } by {
                    let start = index_to_offset(i as nat, overall_metadata.main_table_entry_size as nat) as int;
                    assert(i < overall_metadata.num_keys);
                    assert(i * overall_metadata.main_table_entry_size <= overall_metadata.num_keys * overall_metadata.main_table_entry_size) by {
                        lemma_mul_inequality(i as int, overall_metadata.num_keys as int, overall_metadata.main_table_entry_size as int);
                    }
                    assert(i * overall_metadata.main_table_entry_size + overall_metadata.main_table_entry_size <= overall_metadata.num_keys * overall_metadata.main_table_entry_size) by {
                        lemma_mul_inequality((i + 1) as int, overall_metadata.num_keys as int, overall_metadata.main_table_entry_size as int);
                        lemma_mul_is_distributive_add_other_way(overall_metadata.main_table_entry_size as int, 1int, i as int);
                    }
                }

                assert(forall |i: int| 0 <= i < self@.durable_main_table.len() ==> {
                    ||| #[trigger] self.state@.durable_main_table[i] is None 
                    ||| self.state@.durable_main_table[i] is Some
                });

                // need this assertion for triggers
                assert(forall |s| #[trigger] pm.can_crash_as(s) ==> 
                    parse_main_table::<K>(s, overall_metadata.num_keys, overall_metadata.main_table_entry_size) == Some(self@));

                assert forall |idx: u64| self.free_indices().contains(idx) implies 
                    self.free_list().contains(idx) 
                by {
                    assert(self@.durable_main_table[idx as int] is None);
                    if old(self).free_indices().contains(idx) {
                        // index was free before the abort, so it's still free and in the allocator list now.
                        assert(old(self).free_list().contains(idx));
                        assert(forall |i: int| 0 <= i < old(self).main_table_free_list@.len() ==> 
                            old(self).main_table_free_list@[i] == self.main_table_free_list@[i]);
                        assert(self.main_table_free_list@.contains(idx));
                        assert(self.free_list().contains(idx));
                    } else {
                        // We need to hit the necessary triggers to prove that the index is pending 
                        // if it has outstanding writes.
                        if old(self).outstanding_cdb_writes@[idx as int] is Some {
                            assert(old(self).pending_allocations@.contains(idx));
                        } else if old(self).outstanding_entry_writes@[idx as int] is Some {
                            assert(old(self).pending_allocations@.contains(idx));
                        }
                        // Prove that this index would have been added to the allocator.
                        assert(self.main_table_free_list@.len() == old(self).main_table_free_list@.len() + old(self).pending_allocations@.len());
                        assert(forall |i: int| 0 <= i < old(self).pending_allocations@.len() ==> 
                            old(self).pending_allocations@[i] == self.main_table_free_list@[i + old(self).main_table_free_list@.len()]);
                    }
                }

                assert forall |idx: u64| self.free_list().contains(idx) implies 
                    self.free_indices().contains(idx) 
                by {
                    if old(self).free_list().contains(idx) {
                        assert(old(self).free_list().contains(idx) ==> old(self).free_indices().contains(idx));
                    } else {
                        assert(old(self).pending_allocations@.contains(idx));
                        assert(old(self).allocator_view().pending_allocations.contains(idx));
                        assert(old(self).allocator_view().spec_abort_alloc_transaction().pending_alloc_check(idx, old(self)@, old(self)@));
                        assert(old(self)@.durable_main_table[idx as int] is None);
                    }
                }
                assert(self.free_list() == self.free_indices());

                assert_sets_equal!(self@.valid_item_indices() == old(self)@.valid_item_indices(), elem => {
                    assert(forall |i: int| {
                        &&& 0 <= i < self@.durable_main_table.len() 
                        &&& self@.durable_main_table[i] is Some
                    } ==> self@.durable_main_table[i] == old(self)@.durable_main_table[i]);
                });

                let current_table_view = parse_main_table::<K>(pm.committed(), overall_metadata.num_keys, overall_metadata.main_table_entry_size);
                assert(current_table_view is Some);
                let current_table_view = current_table_view.unwrap();
                assert(pm.can_crash_as(pm.committed()));
                assert(current_table_view == self@);
            }
        }

        pub exec fn update_ghost_state_to_current_bytes(
            &mut self,
            Ghost(pm): Ghost<PersistentMemoryRegionView>,
            Ghost(overall_metadata): Ghost<OverallMetadata>,
        )
            requires
                pm.no_outstanding_writes(),
                old(self).opaquable_inv(overall_metadata),
                ({
                    let subregion_view = get_subregion_view(pm, overall_metadata.main_table_addr as nat,
                        overall_metadata.main_table_size as nat);
                    parse_main_table::<K>(subregion_view.committed(), overall_metadata.num_keys, overall_metadata.main_table_entry_size) is Some
                }),
                old(self)@.durable_main_table.len() == old(self).outstanding_cdb_writes@.len() ==
                    old(self).outstanding_entry_writes@.len() == overall_metadata.num_keys,
                pm.len() >= overall_metadata.main_table_addr + overall_metadata.main_table_size,
                overall_metadata.main_table_size >= overall_metadata.num_keys * overall_metadata.main_table_entry_size,
                overall_metadata.main_table_entry_size ==
                    ListEntryMetadata::spec_size_of() + u64::spec_size_of() + u64::spec_size_of() + K::spec_size_of(),
            ensures 
                self.opaquable_inv(overall_metadata),
                ({
                    let subregion_view = get_subregion_view(pm, overall_metadata.main_table_addr as nat,
                        overall_metadata.main_table_size as nat);
                    &&& Some(self@) == parse_main_table::<K>(subregion_view.committed(), 
                        overall_metadata.num_keys, overall_metadata.main_table_entry_size)
                    &&& forall |i| 0 <= i < self@.durable_main_table.len() ==>
                            self.outstanding_cdb_write_matches_pm_view(subregion_view, i, overall_metadata.main_table_entry_size)
                    &&& forall |i| 0 <= i < self@.durable_main_table.len() ==>
                            self.outstanding_entry_write_matches_pm_view(subregion_view, i, overall_metadata.main_table_entry_size)
                }),
                self.free_list() == old(self).free_list(),
                self.pending_allocations_view() == old(self).pending_allocations_view(),
                self.pending_deallocations_view() == old(self).pending_deallocations_view(),
                self.outstanding_cdb_writes@ == Seq::new(old(self).outstanding_cdb_writes@.len(),
                    |i: int| None::<bool>),
                self.outstanding_entry_writes@ == Seq::new(old(self).outstanding_entry_writes@.len(),
                    |i: int| None::<MainTableViewEntry<K>>),
                self.main_table_entry_size == old(self).main_table_entry_size,

        {
            let ghost subregion_view = get_subregion_view(pm, overall_metadata.main_table_addr as nat,
                overall_metadata.main_table_size as nat);
            self.state = Ghost(parse_main_table::<K>(subregion_view.committed(), overall_metadata.num_keys, overall_metadata.main_table_entry_size).unwrap());
            self.outstanding_cdb_writes = Ghost(Seq::new(old(self).outstanding_cdb_writes@.len(),
                |i: int| None::<bool>));
            self.outstanding_entry_writes = Ghost(Seq::new(old(self).outstanding_entry_writes@.len(),
                |i: int| None));

            proof {
                assert forall |i| 0 <= i < self@.durable_main_table.len() implies
                    self.outstanding_cdb_write_matches_pm_view(subregion_view, i, overall_metadata.main_table_entry_size)
                by { lemma_valid_entry_index(i as nat, overall_metadata.num_keys as nat, overall_metadata.main_table_entry_size as nat); }
                
                assert forall |i| 0 <= i < self@.durable_main_table.len() implies
                    self.outstanding_entry_write_matches_pm_view(subregion_view, i, overall_metadata.main_table_entry_size)
                by { lemma_valid_entry_index(i as nat, overall_metadata.num_keys as nat, overall_metadata.main_table_entry_size as nat); }
            }
        }

        pub exec fn finalize_main_table(
            &mut self,
            Ghost(old_self): Ghost<Self>,
            Ghost(old_pm): Ghost<PersistentMemoryRegionView>,
            Ghost(pm): Ghost<PersistentMemoryRegionView>,
            Ghost(overall_metadata): Ghost<OverallMetadata>,
        )
            requires
                pm.no_outstanding_writes(),
                old(self).opaquable_inv(overall_metadata),
                ({
                    let subregion_view = get_subregion_view(pm, overall_metadata.main_table_addr as nat,
                        overall_metadata.main_table_size as nat);
                    let old_subregion_view = get_subregion_view(old_pm, overall_metadata.main_table_addr as nat,
                        overall_metadata.main_table_size as nat);
                    &&& parse_main_table::<K>(subregion_view.committed(), overall_metadata.num_keys, overall_metadata.main_table_entry_size) is Some
                    &&& old_self.inv(old_subregion_view, overall_metadata)
                    &&& parse_main_table::<K>(old_subregion_view.committed(), overall_metadata.num_keys, overall_metadata.main_table_entry_size) is Some
                    &&& old_self.pending_alloc_inv(old_subregion_view.committed(), subregion_view.committed(), overall_metadata)
                }),
                old(self)@.durable_main_table.len() == old(self).outstanding_cdb_writes@.len() ==
                    old(self).outstanding_entry_writes@.len() == overall_metadata.num_keys,
                pm.len() >= overall_metadata.main_table_addr + overall_metadata.main_table_size,
                overall_metadata.main_table_size >= overall_metadata.num_keys * overall_metadata.main_table_entry_size,
                overall_metadata.main_table_entry_size ==
                    ListEntryMetadata::spec_size_of() + u64::spec_size_of() + u64::spec_size_of() + K::spec_size_of(),
                old(self).main_table_entry_size == overall_metadata.main_table_entry_size,
                old_self.free_list() == old(self).free_list(),
                old_self.pending_allocations_view() == old(self).pending_allocations_view(),
                old_self.pending_deallocations_view() == old(self).pending_deallocations_view(),
                old_self.main_table_entry_size == overall_metadata.main_table_entry_size,
            ensures 
                ({
                    let subregion_view = get_subregion_view(pm, overall_metadata.main_table_addr as nat,
                        overall_metadata.main_table_size as nat);
                    &&& self.inv(subregion_view, overall_metadata)
                    &&& self.pending_alloc_inv(subregion_view.committed(), subregion_view.committed(), overall_metadata)
                    &&& forall |i: int| 0 <= i < self@.durable_main_table.len() ==> 
                            self.outstanding_cdb_write_matches_pm_view(subregion_view, i, overall_metadata.main_table_entry_size)
                    &&& forall |i: int| 0 <= i < self@.durable_main_table.len() ==> 
                            self.outstanding_entry_write_matches_pm_view(subregion_view, i, overall_metadata.main_table_entry_size)
                }),
                self.pending_allocations_view().is_empty(),
                self.pending_deallocations_view().is_empty(),
                self.allocator_inv(),
                forall |idx: u64| 0 <= idx < self@.durable_main_table.len() ==> 
                    self.outstanding_cdb_writes@[idx as int] is None,
                forall |idx: u64| 0 <= idx < self@.durable_main_table.len() ==> 
                    self.outstanding_entry_writes@[idx as int] is None,
                
        {
            let ghost old_subregion_view = get_subregion_view(old_pm, overall_metadata.main_table_addr as nat,
                overall_metadata.main_table_size as nat);
            let ghost old_main_table_view = parse_main_table::<K>(old_subregion_view.committed(), overall_metadata.num_keys, overall_metadata.main_table_entry_size).unwrap();
            let ghost subregion_view = get_subregion_view(pm, overall_metadata.main_table_addr as nat,
                overall_metadata.main_table_size as nat);
            let ghost main_table_view = parse_main_table::<K>(subregion_view.committed(), overall_metadata.num_keys, overall_metadata.main_table_entry_size).unwrap();

            self.update_ghost_state_to_current_bytes(Ghost(pm), Ghost(overall_metadata));
            
            proof {
                assert(Some(self@) == parse_main_table::<K>(subregion_view.committed(), 
                    overall_metadata.num_keys, overall_metadata.main_table_entry_size));
                lemma_if_no_outstanding_writes_then_persistent_memory_view_can_only_crash_as_committed(subregion_view);
            
                // TODO: combine these w/ proper triggers
                assert forall |idx: u64| 0 <= idx < self@.durable_main_table.len() implies {
                     #[trigger] self.pending_allocations_view().contains(idx) ==> 
                            self@.durable_main_table[idx as int] is Some
                } by {
                    // trigger the pending alloc check
                    assert(old_self.allocator_view().pending_alloc_check(idx, old_main_table_view, main_table_view));
                }
                assert forall |idx: u64| 0 <= idx < self@.durable_main_table.len() implies {
                    &&& #[trigger] self.pending_deallocations_view().contains(idx) ==> 
                            {self@.durable_main_table[idx as int] is None}
                } by {
                    // trigger the pending alloc check
                    assert(old_self.allocator_view().pending_alloc_check(idx, old_main_table_view, main_table_view));
                }

                assert forall |idx: u64| 0 <= idx < self@.durable_main_table.len() implies {
                    let entry = #[trigger] self@.durable_main_table[idx as int];
                    match entry {
                        None => {
                            ||| self.free_list().contains(idx)
                            ||| self.pending_deallocations_view().contains(idx)
                        },
                        Some(entry) => {
                            // if the entry is valid, either it was pending allocation
                            // or it's just valid and not in any of the three lists
                            ||| self.pending_allocations_view().contains(idx)
                            ||| ({
                                &&& !self.free_list().contains(idx)
                                &&& !self.pending_deallocations_view().contains(idx)
                                &&& !self.pending_allocations_view().contains(idx)
                            })
                        },
                    }
                } by {
                    assert(old_self.allocator_view().pending_alloc_check(idx, old_main_table_view, main_table_view));
                }
            }

            self.finalize_pending_alloc_and_dealloc(Ghost(subregion_view), Ghost(overall_metadata));
        }
/* Temporarily commented out for subregion work

        pub exec fn play_metadata_log<PM, L>(
            &mut self,
            wrpm_region: &mut WriteRestrictedPersistentMemoryRegion<TrustedMetadataPermission, PM>,
            table_id: u128,
            log_entries: &Vec<OpLogEntryType<L>>,
            Tracked(perm): Tracked<&TrustedMetadataPermission>,
            Ghost(state): Ghost<MainTableView<K>>,
        ) -> Result<(), KvError<K>>
        where 
            PM: PersistentMemoryRegion,
            L: PmCopy,
        {
            Self::replay_log_main_table(wrpm_region, table_id, log_entries, Tracked(perm), Ghost(state))?;
            // replay_log_main_table cannot add newly-invalidated entries back into the allocator,
            // because it doesn't (and can't) take &mut self, so as a quick fix we'll just iterate over the log again.
            // TODO: refactor so this happens in the same pass as is used in replay_log_main_table
            for i in 0..log_entries.len() 
            {
                assume(false);
                let log_entry = &log_entries[i];
                if let OpLogEntryType::InvalidateMetadataEntry { metadata_index } = log_entry {
                    self.main_table_free_list.push(*metadata_index);
                }
            }
            Ok(())
        }

        exec fn replay_log_main_table<PM, L>(
            wrpm_region: &mut WriteRestrictedPersistentMemoryRegion<TrustedMetadataPermission, PM>,
            table_id: u128,
            log_entries: &Vec<OpLogEntryType<L>>,
            Tracked(perm): Tracked<&TrustedMetadataPermission>,
            Ghost(state): Ghost<MainTableView<K>>,
        ) -> Result<(), KvError<K>>
            where 
                PM: PersistentMemoryRegion,
                L: PmCopy,
        {
            for i in 0..log_entries.len()
                invariant 
                    // TODO
            {
                assume(false);
                // CDB + CDC + metadata + key
                let main_table_entry_size = (traits_t::size_of::<u64>() + traits_t::size_of::<u64>() + 
                    traits_t::size_of::<ListEntryMetadata>() + K::size_of()) as u64;

                let log_entry = &log_entries[i];
                match log_entry {
                    OpLogEntryType::CommitMetadataEntry { metadata_index } => {
                        // commit metadata just sets the CDB -- the metadata fields have already been filled in.
                        // We also have to commit the item, but we'll do that in item table recovery
                        let cdb_addr = metadata_index * main_table_entry_size;
                        
                        wrpm_region.serialize_and_write(cdb_addr, &CDB_TRUE, Tracked(perm));
                    }
                    OpLogEntryType::InvalidateMetadataEntry { metadata_index } => {
                        // invalidate metadata just writes CDB_FALSE to the entry's CDB
                        let cdb_addr = metadata_index * main_table_entry_size;
                        
                        wrpm_region.serialize_and_write(cdb_addr, &CDB_FALSE, Tracked(perm));
                    }
                    OpLogEntryType::UpdateMetadataEntry { metadata_index, new_metadata, new_crc } => {
                        let cdb_addr = metadata_index * main_table_entry_size;
                        let entry_addr = cdb_addr + traits_t::size_of::<u64>() as u64;
                        let crc_addr = entry_addr + traits_t::size_of::<ListEntryMetadata>() as u64;

                        wrpm_region.serialize_and_write(crc_addr, new_crc, Tracked(perm));
                        wrpm_region.serialize_and_write(entry_addr, new_metadata, Tracked(perm));
                    }
                    _ => {} // the other operations do not modify the main table
                }
                
            }
            Ok(())
        }

        // Overwrite an existing main table entry with a new one. The function does NOT overwrite the key,
        // but we need to use the key to calculate the new CRC and reading it from PM here would require an extra
        // CRC check. This is a committing operation, so the overwrite must have already been logged. 
        pub exec fn overwrite_entry<PM>(
            &mut self,
            wrpm_region: &mut WriteRestrictedPersistentMemoryRegion<TrustedMetadataPermission, PM>,
            metadata_index: u64,
            new_metadata: &ListEntryMetadata,
            key: &K,
            Ghost(table_id): Ghost<u128>,
            Tracked(perm): Tracked<&TrustedMetadataPermission>
        ) -> (result: Result<(), KvError<K>>)
            where 
                PM: PersistentMemoryRegion,
            requires 
                old(wrpm_region).inv(),
                // TODO
                // the key that is passed in is the same as the one already with the entry on PM
            ensures 
                wrpm_region.inv(),
                // TODO
        {
            assume(false);

            // 1. calculate the CRC of the entry + key 
            let mut digest = CrcDigest::new();
            digest.write(new_metadata);
            digest.write(key);
            let crc = digest.sum64();

            // 2. Write the CRC and entry (but not the key)
            let main_table_entry_size = (traits_t::size_of::<ListEntryMetadata>() + traits_t::size_of::<u64>() + traits_t::size_of::<u64>() + K::size_of()) as u64;
            let slot_addr = metadata_index * main_table_entry_size;
            let entry_addr = slot_addr + traits_t::size_of::<u64>() as u64;
            let crc_addr = entry_addr + traits_t::size_of::<ListEntryMetadata>() as u64;

            wrpm_region.serialize_and_write(crc_addr, &crc, Tracked(perm));
            wrpm_region.serialize_and_write(entry_addr, new_metadata, Tracked(perm));

            Ok(())
        }

        // Makes a slot valid by setting its valid CDB.
        // Must log the commit operation before calling this function.
        pub exec fn commit_entry<PM>(
            &mut self,
            wrpm_region: &mut WriteRestrictedPersistentMemoryRegion<TrustedMetadataPermission, PM>,
            table_id: u128,
            index: u64,
            Tracked(perm): Tracked<&TrustedMetadataPermission>
        ) -> (result: Result<(), KvError<K>>)
            where 
                PM: PersistentMemoryRegion,
            requires 
                old(wrpm_region).inv(),
                // TODO
            ensures 
                wrpm_region.inv(),
                // TODO
        {
            assume(false);

            let main_table_entry_size = (traits_t::size_of::<ListEntryMetadata>() + traits_t::size_of::<u64>() + traits_t::size_of::<u64>() + K::size_of()) as u64;
            let slot_addr = index * main_table_entry_size;
            let cdb_addr = slot_addr;

            wrpm_region.serialize_and_write(cdb_addr, &CDB_TRUE, Tracked(perm));

            Ok(())
        }
        

        pub exec fn invalidate_entry<PM>(
            &mut self,
            wrpm_region: &mut WriteRestrictedPersistentMemoryRegion<TrustedMetadataPermission, PM>,
            table_id: u128,
            index: u64,
            Tracked(perm): Tracked<&TrustedMetadataPermission>
        ) -> (result: Result<(), KvError<K>>)
            where 
                PM: PersistentMemoryRegion,
            requires 
                old(wrpm_region).inv(),
                // TODO
            ensures 
                wrpm_region.inv(),
                // TODO
        {
            assume(false);

            let main_table_entry_size = (traits_t::size_of::<ListEntryMetadata>() + traits_t::size_of::<u64>() + traits_t::size_of::<u64>() + K::size_of()) as u64;
            let slot_addr = index * main_table_entry_size;
            let cdb_addr = slot_addr + RELATIVE_POS_OF_VALID_CDB;

            wrpm_region.serialize_and_write(cdb_addr, &CDB_FALSE, Tracked(perm));

            Ok(())
        }

        // Updates the list's length and the CRC of the entire entry. The caller must provide the CRC (either by calculating it
        // themselves or by reading it from a log entry).
        pub exec fn update_list_len<PM>(
            &mut self,
            wrpm_region: &mut WriteRestrictedPersistentMemoryRegion<TrustedMetadataPermission, PM>,
            table_id: u128,
            index: u64,
            new_length: u64,
            metadata_crc: u64,
            Tracked(perm): Tracked<&TrustedMetadataPermission>
        ) -> (result: Result<(), KvError<K>>)
            where 
                PM: PersistentMemoryRegion,
            requires 
                old(wrpm_region).inv(),
                // TODO
            ensures 
                wrpm_region.inv(),
                // TODO
        {
            assume(false);

            let main_table_entry_size = (traits_t::size_of::<ListEntryMetadata>() + traits_t::size_of::<u64>() + traits_t::size_of::<u64>() + K::size_of()) as u64;
            let slot_addr = index * main_table_entry_size;
            let crc_addr = slot_addr + RELATIVE_POS_OF_ENTRY_METADATA_CRC;
            let len_addr = slot_addr + RELATIVE_POS_OF_ENTRY_METADATA_LENGTH;

            wrpm_region.serialize_and_write(crc_addr, &metadata_crc, Tracked(perm));
            wrpm_region.serialize_and_write(len_addr, &new_length, Tracked(perm));

            Ok(())
        }

        pub exec fn trim_list<PM>(
            &mut self,
            wrpm_region: &mut WriteRestrictedPersistentMemoryRegion<TrustedMetadataPermission, PM>,
            table_id: u128,
            index: u64,
            new_head: u64,
            new_len: u64,
            new_list_start_index: u64,
            metadata_crc: u64,
            Tracked(perm): Tracked<&TrustedMetadataPermission>
        ) -> (result: Result<(), KvError<K>>) 
            where 
                PM: PersistentMemoryRegion,
            requires 
                old(wrpm_region).inv(),
                // TODO
            ensures 
                wrpm_region.inv(),
                // TODO
        {
            assume(false);

            let main_table_entry_size = (traits_t::size_of::<ListEntryMetadata>() + traits_t::size_of::<u64>() + traits_t::size_of::<u64>() + K::size_of()) as u64;
            let slot_addr = index * main_table_entry_size;
            let crc_addr = slot_addr + RELATIVE_POS_OF_ENTRY_METADATA_CRC;
            let head_addr = slot_addr + RELATIVE_POS_OF_ENTRY_METADATA_HEAD;
            let len_addr = slot_addr + RELATIVE_POS_OF_ENTRY_METADATA_LENGTH;
            let start_index_addr = slot_addr + RELATIVE_POS_OF_ENTRY_METADATA_FIRST_OFFSET;

            wrpm_region.serialize_and_write(crc_addr, &metadata_crc, Tracked(perm));
            wrpm_region.serialize_and_write(head_addr, &new_head, Tracked(perm));
            wrpm_region.serialize_and_write(len_addr, &new_len, Tracked(perm));
            wrpm_region.serialize_and_write(start_index_addr, &new_list_start_index, Tracked(perm));

            Ok(())
        }

        exec fn write_setup_metadata<PM>(
            pm_region: &mut PM, 
            num_keys: u64, 
            list_element_size: u32, 
            list_node_size: u32,
        )
            where 
                PM: PersistentMemoryRegion,
            requires 
                old(pm_region).inv(),
                // TODO
                // region is large enough
            ensures 
                pm_region.inv(),
                // TODO
        {
            assume(false);

            // initialize header and compute crc
            let header = MainTableHeader {
                element_size: list_element_size,
                node_size: list_node_size, 
                num_keys: num_keys,
                version_number: MAIN_TABLE_VERSION_NUMBER,
                _padding: 0,
                program_guid: MAIN_TABLE_PROGRAM_GUID,
            };
            let header_crc = calculate_crc(&header);

            pm_region.serialize_and_write( ABSOLUTE_POS_OF_METADATA_HEADER, &header);
            pm_region.serialize_and_write(ABSOLUTE_POS_OF_HEADER_CRC, &header_crc);
        }

        exec fn read_header<PM>(
            pm_region: &PM,
            table_id: u128
        ) -> (result: Result<Box<MainTableHeader>, KvError<K>>)
            where 
                PM: PersistentMemoryRegion,
            requires 
                pm_region.inv(),
                // TODO
            ensures 
                // TODO
        {
            assume(false);

            let ghost mem = pm_region@.committed();

            let ghost true_header = MainTableHeader::spec_from_bytes(mem.subrange(ABSOLUTE_POS_OF_METADATA_HEADER as int, ABSOLUTE_POS_OF_METADATA_HEADER + MainTableHeader::spec_size_of()));
            let ghost true_crc = u64::spec_from_bytes(mem.subrange(ABSOLUTE_POS_OF_HEADER_CRC as int, ABSOLUTE_POS_OF_HEADER_CRC + u64::spec_size_of()));
            
            let header = pm_region.read_aligned::<MainTableHeader>(ABSOLUTE_POS_OF_METADATA_HEADER).map_err(|e| KvError::PmemErr { pmem_err: e })?;
            let header_crc = pm_region.read_aligned::<u64>(ABSOLUTE_POS_OF_HEADER_CRC).map_err(|e| KvError::PmemErr { pmem_err: e })?;

            let ghost header_addrs = Seq::new(u64::spec_size_of() as nat, |i: int| ABSOLUTE_POS_OF_METADATA_HEADER + i);
            let ghost header_crc_addrs = Seq::new(u64::spec_size_of() as nat, |i: int| ABSOLUTE_POS_OF_HEADER_CRC + i);

            let ghost true_header_bytes = Seq::new(MainTableHeader::spec_size_of() as nat, |i: int| mem[header_addrs[i]]);

            // check the CRC
            if !check_crc(header.as_slice(), header_crc.as_slice(), Ghost(mem),
                    Ghost(pm_region.constants().impervious_to_corruption),
                    Ghost(header_addrs),
                    Ghost(header_crc_addrs)) {
                return Err(KvError::CRCMismatch);
            }   

            let header = header.extract_init_val(
                Ghost(true_header),
                Ghost(true_header_bytes),
                Ghost(pm_region.constants().impervious_to_corruption),
            );

            // check that the contents of the header make sense; since we've already checked for corruption,
            // these checks should never fail
            if {
                ||| header.program_guid != MAIN_TABLE_PROGRAM_GUID 
                ||| header.version_number != MAIN_TABLE_VERSION_NUMBER
            } {
                Err(KvError::InvalidListMetadata)
            } else {
                Ok(header)
            }
        }

        */
    }
        
}
=======
use builtin::*;
use builtin_macros::*;
use vstd::arithmetic::div_mod::{lemma_fundamental_div_mod, lemma_fundamental_div_mod_converse};
use vstd::arithmetic::mul::*;
use vstd::set_lib::*;
use vstd::slice::*;
use vstd::seq_lib::*;
use std::fs::Metadata;
use std::hash::Hash;
use vstd::prelude::*;
use vstd::bytes::*;
use crate::kv::durable::commonlayout_v::*;
use crate::kv::durable::oplog::logentry_v::*;
use crate::kv::durable::maintablelayout_v::*;
use crate::kv::durable::inv_v::*;
use crate::kv::durable::oplog::oplogimpl_v::*;
use crate::kv::durable::recovery_v::*;
use crate::kv::durable::util_v::*;
use crate::kv::kvimpl_t::*;
use crate::kv::layout_v::*;
use crate::kv::setup_v::*;
use crate::pmem::crc_t::*;
use crate::pmem::subregion_v::*;
use crate::pmem::pmemspec_t::*;
use crate::pmem::pmcopy_t::*;
use crate::pmem::pmemutil_v::*;
use crate::pmem::subregion_v::*;
use crate::pmem::traits_t;
use crate::pmem::wrpm_t::*;
use crate::util_v::*;

verus! {
    pub struct MainTableViewEntry<K> {
        pub entry: ListEntryMetadata,
        pub key: K,
    }

    impl<K> MainTableViewEntry<K> {
        pub open spec fn new(entry: ListEntryMetadata, key: K) -> Self {
            Self {
                entry,
                key,
            }
        }

        pub closed spec fn list_head_index(self) -> u64 {
            self.entry.head
        }

        pub open spec fn item_index(self) -> u64 {
            self.entry.item_index
        }

        pub closed spec fn len(self) -> u64 
        {
            self.entry.length
        }

        pub open spec fn key(self) -> K {
            self.key
        }
    }

    #[verifier::ext_equal]
    pub struct MainTableView<K> {
        pub durable_main_table: Seq<Option<MainTableViewEntry<K>>>,
    }

    impl<K> MainTableView<K>
        where
            K: PmCopy,
    {
        pub open spec fn init(num_keys: u64) -> Self {
            Self {
                durable_main_table: Seq::new(num_keys as nat, |i: int| None),
            }
        }

        pub open spec fn inv(self, overall_metadata: OverallMetadata) -> bool
        {
            &&& forall |i: nat, j: nat| i < overall_metadata.num_keys && j < overall_metadata.num_keys && i != j ==> {
                    &&& self.durable_main_table[i as int] is Some
                    &&& self.durable_main_table[j as int] is Some
                } ==> #[trigger] self.durable_main_table[i as int].unwrap().item_index() != 
                    #[trigger] self.durable_main_table[j as int].unwrap().item_index()
        }

        pub open spec fn len(self) -> nat
        {
            self.durable_main_table.len()
        }

        pub open spec fn new(
            main_table: Seq<Option<MainTableViewEntry<K>>>
        ) -> Self {
            Self {
                durable_main_table: main_table,
            }
        }

        pub open spec fn insert(self, index: int, entry: MainTableViewEntry<K>) -> Self
        {
            Self{
                durable_main_table: self.durable_main_table.update(index, Some(entry))
            }
        }

        pub open spec fn delete(self, index: int) -> Option<Self>
        {
            if index < 0 || index >= self.durable_main_table.len() {
                None 
            } else {
                Some(Self {
                    durable_main_table: self.durable_main_table.update(index, None)
                })
            }
        }

        pub open spec fn update_item_index(self, index: int, item_index: u64) -> Option<Self>
        {
            if index < 0 || index >= self.durable_main_table.len() {
                None 
            } else {
                let current_entry = self.durable_main_table[index as int].unwrap();
                let updated_entry = ListEntryMetadata {
                    item_index,
                    ..current_entry.entry
                };
                let new_durable_entry = Some(MainTableViewEntry {
                    entry: updated_entry,
                    key: current_entry.key,
                });
                Some(Self {
                    durable_main_table: self.durable_main_table.update(index, new_durable_entry)
                })
            }
        }

        pub open spec fn valid_item_indices(self) -> Set<u64> {
            Set::new(|i: u64| exists |j: int| {
                    &&& 0 <= j < self.durable_main_table.len() 
                    &&& #[trigger] self.durable_main_table[j] matches Some(entry)
                    &&& entry.item_index() == i
                }
            )
        }
    }

    pub struct MainTableAllocatorView {
        pub free_list: Set<u64>,
        pub pending_allocations: Set<u64>,
        pub pending_deallocations: Set<u64>,
    }

    impl MainTableAllocatorView {
        pub open spec fn pending_alloc_check<K>(self, idx: u64, current_view: MainTableView<K>,
                                             tentative_view: MainTableView<K>) -> bool 
        {
            // if an index is valid in the current state but invalid in the tentative state,
            // it is pending deallocation
            &&& {
                &&& current_view.durable_main_table[idx as int] is Some
                &&& tentative_view.durable_main_table[idx as int] is None
            } <==> self.pending_deallocations.contains(idx)
            // if an index is invalid in the current state but valid in the tentative state, 
            // it is pending allocation
            &&& {
                &&& current_view.durable_main_table[idx as int] is None
                &&& tentative_view.durable_main_table[idx as int] is Some
            } <==> self.pending_allocations.contains(idx)
            // if an index is invalid in both the current and tentative state,
            // it is in the free list
            &&& {
                &&& current_view.durable_main_table[idx as int] is None
                &&& tentative_view.durable_main_table[idx as int] is None
            } <==> self.free_list.contains(idx)
            // if an index is valid in both the current and tentative state, they match
            &&& {
                &&& current_view.durable_main_table[idx as int] is Some
                &&& tentative_view.durable_main_table[idx as int] is Some
            } ==> current_view.durable_main_table[idx as int] ==
                  tentative_view.durable_main_table[idx as int]
        }

        pub open spec fn spec_abort_alloc_transaction(self) -> Self {
            Self {
                free_list: self.free_list + self.pending_allocations,
                pending_allocations: Set::empty(),
                pending_deallocations: Set::empty()
            }
        }
    }

    pub struct MainTable<K> {
        pub main_table_entry_size: u32,
        pub main_table_free_list: Vec<u64>,
        pub pending_allocations: Vec<u64>,
        pub pending_deallocations: Vec<u64>,
        pub state: Ghost<MainTableView<K>>,
        pub outstanding_entry_writes: Ghost<Seq<Option<MainTableViewEntry<K>>>>,
    }

    pub open spec fn subregion_grants_access_to_main_table_entry<K>(
        subregion: WriteRestrictedPersistentMemorySubregion,
        idx: u64
    ) -> bool
        where 
            K: PmCopy + Sized,
    {
        let entry_size = ListEntryMetadata::spec_size_of() + u64::spec_size_of() + u64::spec_size_of() + K::spec_size_of();
        forall|addr: u64| idx * entry_size + u64::spec_size_of() <= addr < idx * entry_size + entry_size ==>
            subregion.is_writable_relative_addr(addr as int)
    }

    impl<K> MainTable<K>
        where 
            K: PmCopy + std::fmt::Debug,
    {
        pub open spec fn view(self) -> MainTableView<K> 
        {
            self.state@
        }

        pub open spec fn free_list(self) -> Set<u64>
        {
            self.main_table_free_list@.to_set()
        }

        pub open spec fn pending_allocations_view(self) -> Set<u64>
        {
            self.pending_allocations@.to_set()
        }

        pub open spec fn pending_deallocations_view(self) -> Set<u64>
        {
            self.pending_deallocations@.to_set()
        }

        pub open spec fn allocator_view(self) -> MainTableAllocatorView 
        {
            MainTableAllocatorView {
                free_list: self.free_list(),
                pending_allocations: self.pending_allocations_view(),
                pending_deallocations: self.pending_deallocations_view()
            }
        }

        pub open spec fn no_outstanding_writes_to_index(self, idx: int) -> bool
        {
            self.outstanding_entry_writes@[idx] is None
        }

        pub open spec fn no_outstanding_writes(self) -> bool
        {
            forall|i| 0 <= i < self@.durable_main_table.len() ==> self.no_outstanding_writes_to_index(i)
        }

        // We return the free indices as a set, not a seq, because the order they are listed in
        // doesn't actually matter, and then we don't have to worry about matching the order
        // they are kept in in executable code.
        // An index is only considered free if it is free in the durable view of the table and
        // if it has no outstanding writes.
        pub open spec fn free_indices(self) -> Set<u64> {
            Set::new(|i: u64| {
                &&& 0 <= i < self@.durable_main_table.len() 
                &&& self.outstanding_entry_writes@[i as int] is None
                &&& self@.durable_main_table[i as int] is None
            })
        }

        pub open spec fn outstanding_entry_write_matches_pm_view(self, pm: PersistentMemoryRegionView, i: int,
                                                                 main_table_entry_size: u32) -> bool
        {
            let start = index_to_offset(i as nat, main_table_entry_size as nat) as int;
            match self.outstanding_entry_writes@[i] {
                None => pm.no_outstanding_writes_in_range(start, start + main_table_entry_size),
                Some(e) => {
                    let entry_bytes = ListEntryMetadata::spec_to_bytes(e.entry);
                    let key_bytes = K::spec_to_bytes(e.key);
                    let crc_bytes = spec_crc_bytes(entry_bytes + key_bytes);
                    &&& pm.no_outstanding_writes_in_range(start as int, start + u64::spec_size_of())
                    &&& outstanding_bytes_match(pm, start + u64::spec_size_of(), crc_bytes)
                    &&& outstanding_bytes_match(pm, start + u64::spec_size_of() * 2, entry_bytes)
                    &&& outstanding_bytes_match(pm, start + u64::spec_size_of() * 2 + ListEntryMetadata::spec_size_of(),
                                              key_bytes)
                },
            }
        }

        pub open spec fn opaquable_inv(self, overall_metadata: OverallMetadata) -> bool
        {
            &&& self.main_table_free_list@.no_duplicates()
            &&& self.pending_allocations@.no_duplicates()
            &&& self.pending_deallocations@.no_duplicates()
            &&& forall |i: int| 0 <= i < self.pending_allocations.len() ==> 
                !self.main_table_free_list@.contains(#[trigger] self.pending_allocations[i])
            &&& forall |i: int| 0 <= i < self.pending_deallocations.len() ==> 
                !self.main_table_free_list@.contains(#[trigger] self.pending_deallocations[i])
            &&& forall |idx: u64| self.main_table_free_list@.contains(idx) ==> idx < overall_metadata.num_keys
            &&& forall |idx: u64| self.pending_allocations@.contains(idx) ==> idx < overall_metadata.num_keys
            &&& forall |idx: u64| self.pending_deallocations@.contains(idx) ==> idx < overall_metadata.num_keys
            // &&& forall |idx: u64| self.pending_allocations@.contains(idx) ==> {
            //         ||| self@.durable_main_table[idx as int] is None 
            //         ||| self@.durable_main_table[idx as int] matches DurableEntry::Tentative(_)
            //     }
            // &&& forall |idx: u64| self.main_table_free_list@.contains(idx) ==> 
            //         { self@.durable_main_table[idx as int] is None }
            // &&& forall |idx: u64| self.pending_deallocations@.contains(idx) ==> 
            //         { self@.durable_main_table[idx as int] matches DurableEntry::Valid(_) }
            &&& forall |idx: u64| {
                &&& 0 <= idx < self@.durable_main_table.len()
                &&& !(#[trigger] self.pending_allocations@.contains(idx))
            } ==> self.outstanding_entry_writes@[idx as int] is None
        }

        pub open spec fn inv(self, pm: PersistentMemoryRegionView, overall_metadata: OverallMetadata) -> bool
        {
            &&& self.opaquable_inv(overall_metadata)
            &&& overall_metadata.main_table_size >= overall_metadata.num_keys * overall_metadata.main_table_entry_size
            &&& pm.no_outstanding_writes_in_range(overall_metadata.num_keys * overall_metadata.main_table_entry_size,
                                                overall_metadata.main_table_size as int)
            &&& pm.len() >= overall_metadata.main_table_size
            &&& self.main_table_entry_size == overall_metadata.main_table_entry_size
            &&& overall_metadata.main_table_entry_size ==
                    ListEntryMetadata::spec_size_of() + u64::spec_size_of() + u64::spec_size_of() + K::spec_size_of()
            &&& forall |s| #[trigger] pm.can_crash_as(s) ==> 
                    parse_main_table::<K>(s, overall_metadata.num_keys, overall_metadata.main_table_entry_size) == Some(self@)
            &&& self@.durable_main_table.len() == self.outstanding_entry_writes@.len() ==
                   overall_metadata.num_keys
            &&& forall |i| 0 <= i < self@.durable_main_table.len() ==>
                    self.outstanding_entry_write_matches_pm_view(pm, i, overall_metadata.main_table_entry_size)
            &&& self@.inv(overall_metadata)
            &&& forall |idx: u64| self.free_list().contains(idx) ==> idx < overall_metadata.num_keys
            &&& forall |idx: u64| self.free_list().contains(idx) ==> self.free_indices().contains(idx)
            &&& forall |idx: u64| self.pending_allocations_view().contains(idx) ==> idx < overall_metadata.num_keys
            &&& self.pending_allocations_view().disjoint(self.free_indices())
            &&& forall |idx: u64| self.free_indices().contains(idx) ==> idx < overall_metadata.num_keys
            &&& forall |i| 0 <= i < self@.durable_main_table.len() ==>
                   (#[trigger] self@.durable_main_table[i] matches Some(entry) ==>
                    entry.entry.item_index < overall_metadata.num_keys)
            &&& forall |idx: u64| 0 <= idx < self@.durable_main_table.len() ==> 
                self.allocator_view().spec_abort_alloc_transaction().pending_alloc_check(idx, self@, self@)
        }

        pub open spec fn allocator_inv(self) -> bool
        {
            &&& self.free_list() == self.free_indices()
        }

        pub open spec fn pending_alloc_inv(
            self,
            current_durable_state: Seq<u8>,
            tentative_state: Seq<u8>,
            overall_metadata: OverallMetadata
        ) -> bool 
        {
            let current_view = parse_main_table::<K>(current_durable_state, overall_metadata.num_keys,
                                                     overall_metadata.main_table_entry_size);
            let tentative_view = parse_main_table::<K>(tentative_state, overall_metadata.num_keys,
                                                       overall_metadata.main_table_entry_size);
            &&& current_view matches Some(current_view)
            &&& tentative_view matches Some(tentative_view)
            &&& forall |idx: u64| 0 <= idx < current_view.durable_main_table.len() ==> 
                    self.allocator_view().pending_alloc_check(idx, current_view, tentative_view)
        }

        // pub open spec fn pending_alloc_check(self, idx: u64, current_view: MainTableView<K>,
        //                                      tentative_view: MainTableView<K>) -> bool 
        // {
        //     // if an index is valid in the current state but invalid in the tentative state,
        //     // it is pending deallocation
        //     &&& {
        //         &&& current_view.durable_main_table[idx as int] is Some
        //         &&& tentative_view.durable_main_table[idx as int] is None
        //     } <==> self.pending_deallocations_view().contains(idx)
        //     // if an index is invalid in the current state but valid in the tentative state, 
        //     // it is pending allocation
        //     &&& {
        //         &&& current_view.durable_main_table[idx as int] is None
        //         &&& tentative_view.durable_main_table[idx as int] is Some
        //     } <==> self.pending_allocations_view().contains(idx)
        //     // if an index is invalid in both the current and tentative state,
        //     // it is in the free list
        //     &&& {
        //         &&& current_view.durable_main_table[idx as int] is None
        //         &&& tentative_view.durable_main_table[idx as int] is None
        //     } <==> self.free_list().contains(idx)
        //     // if an index is valid in both the current and tentative state, they match
        //     &&& {
        //         &&& current_view.durable_main_table[idx as int] is Some
        //         &&& tentative_view.durable_main_table[idx as int] is Some
        //     } ==> current_view.durable_main_table[idx as int] ==
        //           tentative_view.durable_main_table[idx as int]
        // }

        pub open spec fn valid(self, pm: PersistentMemoryRegionView, overall_metadata: OverallMetadata) -> bool
        {
            &&& self.inv(pm, overall_metadata)
            &&& forall |i| 0 <= i < self.outstanding_entry_writes@.len() ==> self.outstanding_entry_writes@[i] is None
        }

        pub open spec fn subregion_grants_access_to_free_slots(
            self,
            subregion: WriteRestrictedPersistentMemorySubregion
        ) -> bool
        {
            forall|idx: u64| {
                &&& idx < self@.len()
                &&& self.free_list().contains(idx)
            } ==> #[trigger] subregion_grants_access_to_main_table_entry::<K>(subregion, idx)
        }

        pub proof fn lemma_establish_bytes_parseable_for_valid_entry(
            self,
            pm: PersistentMemoryRegionView,
            overall_metadata: OverallMetadata,
            index: u64,
        )
            requires
                self.inv(pm, overall_metadata),
                0 <= index < overall_metadata.num_keys,
                self@.durable_main_table[index as int] is Some,
            ensures
                ({
                    let cdb_bytes = extract_bytes(
                        pm.committed(),
                        index_to_offset(index as nat, overall_metadata.main_table_entry_size as nat),
                        u64::spec_size_of() as nat,
                    );
                    let cdb = u64::spec_from_bytes(cdb_bytes);
                    let crc_bytes = extract_bytes(
                        pm.committed(),
                        index_to_offset(index as nat, overall_metadata.main_table_entry_size as nat) + u64::spec_size_of(),
                        u64::spec_size_of() as nat,
                    );
                    let crc = u64::spec_from_bytes(crc_bytes);
                    let entry_bytes = extract_bytes(
                        pm.committed(),
                        index_to_offset(index as nat, overall_metadata.main_table_entry_size as nat) + u64::spec_size_of() * 2,
                        ListEntryMetadata::spec_size_of() as nat,
                    );
                    let entry = ListEntryMetadata::spec_from_bytes(entry_bytes);
                    let key_bytes = extract_bytes(
                        pm.committed(),
                        index_to_offset(index as nat, overall_metadata.main_table_entry_size as nat) + u64::spec_size_of() * 2 +
                            ListEntryMetadata::spec_size_of(),
                        K::spec_size_of() as nat,
                    );
                    let key = K::spec_from_bytes(key_bytes);
                    let meta = self@.durable_main_table[index as int].unwrap();
                    &&& u64::bytes_parseable(cdb_bytes)
                    &&& u64::bytes_parseable(crc_bytes)
                    &&& ListEntryMetadata::bytes_parseable(entry_bytes)
                    &&& K::bytes_parseable(key_bytes)
                    &&& cdb == CDB_TRUE
                    &&& crc_bytes == spec_crc_bytes(entry_bytes + key_bytes)
                    &&& entry == meta.entry
                    &&& key == meta.key
                }),
        {
            assert(pm.can_crash_as(pm.committed()));
            let main_table_entry_size = overall_metadata.main_table_entry_size;
            lemma_valid_entry_index(index as nat, overall_metadata.num_keys as nat, main_table_entry_size as nat);
            let entry_bytes = extract_bytes(pm.committed(), (index * main_table_entry_size) as nat, main_table_entry_size as nat);
            assert(extract_bytes(entry_bytes, 0, u64::spec_size_of()) =~=
                   extract_bytes(pm.committed(), index_to_offset(index as nat, overall_metadata.main_table_entry_size as nat),
                                 u64::spec_size_of()));
            assert(extract_bytes(entry_bytes, u64::spec_size_of(), u64::spec_size_of()) =~=
                   extract_bytes(pm.committed(),
                        index_to_offset(index as nat, overall_metadata.main_table_entry_size as nat) + u64::spec_size_of(),
                                 u64::spec_size_of()));
            assert(extract_bytes(entry_bytes, u64::spec_size_of() * 2, ListEntryMetadata::spec_size_of()) =~=
                   extract_bytes(pm.committed(),
                                index_to_offset(index as nat, overall_metadata.main_table_entry_size as nat) + u64::spec_size_of() * 2,
                                 ListEntryMetadata::spec_size_of()));
            assert(extract_bytes(entry_bytes, u64::spec_size_of() * 2 + ListEntryMetadata::spec_size_of(),
                                 K::spec_size_of()) =~=
                   extract_bytes(pm.committed(),
                                index_to_offset(index as nat, overall_metadata.main_table_entry_size as nat)+ u64::spec_size_of() * 2
                                 + ListEntryMetadata::spec_size_of(),
                                 K::spec_size_of()));
        }

        pub open spec fn spec_replay_log_main_table<L>(mem: Seq<u8>, op_log: Seq<LogicalOpLogEntry<L>>) -> Seq<u8>
            where 
                L: PmCopy,
            decreases op_log.len()
        {
            if op_log.len() == 0 {
                mem 
            } else {
                let current_op = op_log[0];
                let op_log = op_log.drop_first();
                let mem = Self::apply_log_op_to_main_table_mem(mem, current_op);
                Self::spec_replay_log_main_table(mem, op_log)
            }
        }

        // main table-related log entries store the CRC that the entry *will* have when all updates are written to it.
        // this ensures that we end up with the correct CRC even if updates to this entry were interrupted by a crash or 
        // if corruption has occurred. So, we don't check CRCs here, we just overwrite the current CRC with the new one and 
        // update relevant fields.
        pub open spec fn apply_log_op_to_main_table_mem<L>(mem: Seq<u8>, op: LogicalOpLogEntry<L>) -> Seq<u8>
            where 
                L: PmCopy,
        {
            let table_entry_slot_size = ListEntryMetadata::spec_size_of() + u64::spec_size_of() + u64::spec_size_of() + K::spec_size_of();
            match op {
                LogicalOpLogEntry::CommitMainTableEntry { index } => {
                    let entry_offset = index * table_entry_slot_size;
                    let cdb_bytes = CDB_TRUE.spec_to_bytes();
                    // Note: the cdb is written at offset 0 in the entry
                    let mem = mem.map(|pos: int, pre_byte: u8| {
                        if entry_offset <= pos < entry_offset + u64::spec_size_of() {
                            cdb_bytes[pos - entry_offset]
                        } else {
                            pre_byte
                        }
                    });
                    mem
                }
                LogicalOpLogEntry::InvalidateMainTableEntry { index } => {
                    let entry_offset = index * table_entry_slot_size;
                    let cdb_bytes = CDB_FALSE.spec_to_bytes();
                    // Note: the cdb is written at offset 0 in the entry
                    let mem = mem.map(|pos: int, pre_byte: u8| {
                        if entry_offset <= pos < entry_offset + u64::spec_size_of() {
                            cdb_bytes[pos - entry_offset]
                        } else {
                            pre_byte
                        }
                    });
                    mem
                }
                LogicalOpLogEntry::UpdateMainTableEntry { index, new_crc, new_metadata } => {
                    let entry_offset = index * table_entry_slot_size;
                    let crc_addr = entry_offset + u64::spec_size_of();
                    let metadata_addr = crc_addr + u64::spec_size_of();
                    let new_crc_bytes = new_crc.spec_to_bytes();
                    let new_metadata_bytes = new_metadata.spec_to_bytes();
                    let mem = mem.map(|pos: int, pre_byte: u8| {
                        if crc_addr <= pos < crc_addr + u64::spec_size_of() {
                            new_crc_bytes[pos - crc_addr]
                        } else if metadata_addr <= pos < metadata_addr + ListEntryMetadata::spec_size_of() {
                            new_metadata_bytes[pos - metadata_addr]
                        } else {
                            pre_byte
                        }
                    });
                    mem
                }
                _ => mem // all other log ops do not modify the main table
            }
        }

        spec fn extract_cdb_for_entry(mem: Seq<u8>, k: nat, main_table_entry_size: u32) -> u64
        {
            u64::spec_from_bytes(extract_bytes(mem, index_to_offset(k, main_table_entry_size as nat), u64::spec_size_of()))
        }

        pub exec fn setup<PM, L>(
            subregion: &WritablePersistentMemorySubregion,
            pm_region: &mut PM,
            num_keys: u64,
            main_table_entry_size: u32,
        ) -> (result: Result<(), KvError<K>>)
            where 
                PM: PersistentMemoryRegion,
                L: PmCopy
            requires
                subregion.inv(&*old(pm_region)),
                forall |addr: int| subregion.start() <= addr < subregion.end() ==>
                     #[trigger] subregion.is_writable_absolute_addr_fn()(addr),
                subregion.view(&*(old(pm_region))).no_outstanding_writes(),
                num_keys * main_table_entry_size <= subregion.view(&*(old(pm_region))).len() <= u64::MAX,
                main_table_entry_size == ListEntryMetadata::spec_size_of() + u64::spec_size_of() + u64::spec_size_of() +
                                      K::spec_size_of(),
            ensures
                subregion.inv(pm_region),
                pm_region.inv(),
                pm_region@.len() == old(pm_region)@.len(),
                match result {
                    Ok(()) => {
                        let replayed_bytes = Self::spec_replay_log_main_table(subregion.view(pm_region).flush().committed(), Seq::<LogicalOpLogEntry<L>>::empty());
                        &&& parse_main_table::<K>(subregion.view(pm_region).flush().committed(), num_keys, main_table_entry_size) matches Some(recovered_view)
                        &&& recovered_view == MainTableView::<K>::init(num_keys)
                    }
                    Err(_) => true // TODO
                }
        {
            assert(main_table_entry_size >= u64::spec_size_of());
            let ghost original_pm_len = pm_region@.len();

            // invalidate all of the entries
            let mut entry_offset: u64 = 0;
            assert(entry_offset == 0 * main_table_entry_size) by {
                vstd::arithmetic::mul::lemma_mul_basics(main_table_entry_size as int);
            }
            for index in 0..num_keys 
                invariant
                    subregion.inv(pm_region),
                    subregion.view(pm_region).no_outstanding_writes_in_range(entry_offset as int,
                                                                             subregion.view(pm_region).len() as int),
                    num_keys * main_table_entry_size <= subregion.view(pm_region).len() <= u64::MAX,
                    // entry_offset == index * main_table_entry_size,
                    entry_offset == index_to_offset(index as nat, main_table_entry_size as nat),
                    main_table_entry_size >= u64::spec_size_of(),
                    forall |addr: int| subregion.start() <= addr < subregion.end() ==>
                     #[trigger] subregion.is_writable_absolute_addr_fn()(addr),
                    forall |k: nat| k < index ==> #[trigger] Self::extract_cdb_for_entry(
                        subregion.view(pm_region).flush().committed(), k, main_table_entry_size
                    ) == CDB_FALSE,
                    ({
                        let mem = subregion.view(pm_region).flush().committed();
                        forall |k: nat| k < index ==> u64::bytes_parseable(#[trigger] extract_bytes(
                            mem,
                            index_to_offset(k, main_table_entry_size as nat),
                            u64::spec_size_of())
                        )
                    }),
                    pm_region@.len() == original_pm_len,
            {
                proof {lemma_valid_entry_index(index as nat, num_keys as nat, main_table_entry_size as nat);}
                let ghost v1 = subregion.view(pm_region);
                subregion.serialize_and_write_relative(pm_region, entry_offset, &CDB_FALSE);
                assert(CDB_FALSE.spec_to_bytes().len() == u64::spec_size_of()) by {
                    broadcast use pmcopy_axioms;
                }
                assert forall |k: nat| k < index + 1 implies #[trigger] Self::extract_cdb_for_entry(
                        subregion.view(pm_region).flush().committed(), k, main_table_entry_size
                    ) == CDB_FALSE 
                by {
                    let mem = subregion.view(pm_region).flush().committed();
                    if k < index {
                        assert(Self::extract_cdb_for_entry(v1.flush().committed(), k, main_table_entry_size) == CDB_FALSE);
                        assert(index_to_offset(k, main_table_entry_size as nat) + u64::spec_size_of() <= entry_offset) by {
                            lemma_metadata_fits::<K>(k as int, index as int, main_table_entry_size as int);
                        }
                        assert(extract_bytes(mem, index_to_offset(k, main_table_entry_size as nat), u64::spec_size_of()) =~= 
                               extract_bytes(v1.flush().committed(), index_to_offset(k, main_table_entry_size as nat), u64::spec_size_of()));
                    }
                    else {
                        assert(extract_bytes(mem, index_to_offset(k, main_table_entry_size as nat), u64::spec_size_of()) ==
                               CDB_FALSE.spec_to_bytes());
                        broadcast use axiom_to_from_bytes;
                    }
                }

                // TODO: refactor this if you can -- the proof is the same as the above assertion, but we can't have
                // triggers on k in both arithmetic and non arithmetic contexts, so the two conjuncts have to be asserted
                // separately.
                assert forall |k: nat| k < index + 1 implies 
                    #[trigger] u64::bytes_parseable(extract_bytes(subregion.view(pm_region).flush().committed(), k * main_table_entry_size as nat, u64::spec_size_of())) 
                by {
                    let mem = subregion.view(pm_region).flush().committed();
                    if k < index {
                        assert(Self::extract_cdb_for_entry(v1.flush().committed(), k, main_table_entry_size) == CDB_FALSE);
                        assert(index_to_offset(k, main_table_entry_size as nat) + u64::spec_size_of() <= entry_offset) by {
                            lemma_metadata_fits::<K>(k as int, index as int, main_table_entry_size as int);
                        }
                        assert(extract_bytes(mem, index_to_offset(k, main_table_entry_size as nat), u64::spec_size_of()) =~= 
                            extract_bytes(v1.flush().committed(), k * main_table_entry_size as nat, u64::spec_size_of()));
                    }
                    else {
                        assert(extract_bytes(mem, index_to_offset(k, main_table_entry_size as nat), u64::spec_size_of()) ==
                            CDB_FALSE.spec_to_bytes());
                        broadcast use axiom_to_from_bytes;
                    }
                }
                
                entry_offset += main_table_entry_size as u64;
            }

            let ghost mem = subregion.view(pm_region).flush().committed();
            let ghost op_log = Seq::<LogicalOpLogEntry<L>>::empty();
            let ghost replayed_mem = Self::spec_replay_log_main_table(mem, op_log);
            let ghost recovered_view = parse_main_table::<K>(mem, num_keys, main_table_entry_size);
            let ghost table_entry_slot_size = ListEntryMetadata::spec_size_of() + u64::spec_size_of() + u64::spec_size_of() + K::spec_size_of();

            // Prove that all of the entries are valid. We need to establish this to prove that the recovery view
            // of the table is Some so that we can then reason about its contents.
            assert forall |k: nat| k < num_keys implies {
                validate_main_entry::<K>(#[trigger] extract_bytes(mem, (k * main_table_entry_size) as nat,
                        main_table_entry_size as nat), num_keys as nat)
            } by {
                assert(u64::bytes_parseable(extract_bytes(mem, index_to_offset(k, main_table_entry_size as nat), u64::spec_size_of())));
                assert(Self::extract_cdb_for_entry(mem, k, main_table_entry_size) == CDB_FALSE);
                // Prove that k is a valid index in the table
                lemma_valid_entry_index(k, num_keys as nat, main_table_entry_size as nat);
                // Prove that the subranges used by validate_main_entry and extract_cdb_for_entry to check CDB are the same
                lemma_subrange_of_extract_bytes_equal(mem, index_to_offset(k, main_table_entry_size as nat), 
                        index_to_offset(k, main_table_entry_size as nat), main_table_entry_size as nat, u64::spec_size_of());
            }

            proof {
                let entries = parse_main_entries::<K>(mem, num_keys as nat, main_table_entry_size as nat);
                assert forall |i: nat| 0 <= i < entries.len() implies #[trigger] entries[i as int] is None by {
                    lemma_valid_entry_index(i, num_keys as nat, main_table_entry_size as nat);
                    lemma_subrange_of_extract_bytes_equal(mem, index_to_offset(i, main_table_entry_size as nat), 
                        index_to_offset(i, main_table_entry_size as nat), main_table_entry_size as nat, u64::spec_size_of());
                    assert(Self::extract_cdb_for_entry(mem, i, main_table_entry_size) == CDB_FALSE);
                    assert(Self::extract_cdb_for_entry(mem, i, main_table_entry_size) == CDB_FALSE ==> 
                           entries[i as int] is None);
                }
                assert(no_duplicate_item_indexes(entries));
            }

            // Prove that entries with CDB of false are None in the recovery view of the table. We already know that all of the entries
            // have CDB_FALSE, so this proves the postcondition that the recovery view is equivalent to fresh initialized table view
            // since all entries in both are None
            let ghost main_table = recovered_view.unwrap().durable_main_table;
            assert forall |k: nat| k < num_keys implies #[trigger] main_table[k as int] is None by {
                // Prove that k is a valid index in the table
                lemma_valid_entry_index(k, num_keys as nat, main_table_entry_size as nat);
                // Prove that the subranges used by validate_main_entry and extract_cdb_for_entry to check CDB are the same
                lemma_subrange_of_extract_bytes_equal(mem, (k * main_table_entry_size) as nat, (k * main_table_entry_size) as nat, main_table_entry_size as nat, u64::spec_size_of());
            
                assert(Self::extract_cdb_for_entry(mem, k, main_table_entry_size) == CDB_FALSE);
            }
            // We need to reveal the opaque lemma at some point to be able to prove that the general PM invariant holds;
            // it's cleaner to do that here than in the caller
            proof { subregion.lemma_reveal_opaque_inv(pm_region); }
            assert({
                &&& recovered_view matches Some(recovered_view)
                &&& recovered_view =~= MainTableView::<K>::init(num_keys)
            });
            
            Ok(())
        }

        pub exec fn start<PM, I, L>(
            subregion: &PersistentMemorySubregion,
            pm_region: &PM,
            overall_metadata: OverallMetadata,
            version_metadata: VersionMetadata,
        ) -> (result: Result<(Self, Vec<(Box<K>, u64, u64)>), KvError<K>>)
            where 
                PM: PersistentMemoryRegion,
                I: PmCopy + Sized + std::fmt::Debug,
                L: PmCopy + std::fmt::Debug,
            requires
                subregion.inv(pm_region),
                pm_region@.no_outstanding_writes(),
                overall_metadata_valid::<K, I, L>(overall_metadata, version_metadata.overall_metadata_addr, overall_metadata.kvstore_id),
                parse_main_table::<K>(
                    subregion.view(pm_region).committed(),
                    overall_metadata.num_keys, 
                    overall_metadata.main_table_entry_size 
                ) is Some,
                ListEntryMetadata::spec_size_of() + u64::spec_size_of() * 2 + K::spec_size_of() <= u64::MAX,
                subregion.len() == overall_metadata.main_table_size,
                subregion.view(pm_region).no_outstanding_writes(),
                K::spec_size_of() > 0,
            ensures 
                match result {
                    Ok((main_table, entry_list)) => {
                        let table = parse_main_table::<K>(
                            subregion.view(pm_region).committed(),
                            overall_metadata.num_keys, 
                            overall_metadata.main_table_entry_size
                        ).unwrap();
                        let key_entry_list_view = Set::new(
                            |val: (K, u64, u64)| {
                                exists |j: u64| {
                                    &&& 0 <= j < table.durable_main_table.len()
                                    &&& #[trigger] table.durable_main_table[j as int] matches Some(entry)
                                    &&& val == (entry.key(), j, entry.item_index())
                        }});
                        let entry_list_view = Seq::new(entry_list@.len(), |i: int| (*entry_list[i].0, entry_list[i].1, entry_list[i].2));
                        let item_index_view = Seq::new(entry_list@.len(), |i: int| entry_list[i].2);

                        &&& main_table.inv(subregion.view(pm_region), overall_metadata)
                        &&& main_table.allocator_inv()
                        &&& main_table.no_outstanding_writes()
                        &&& main_table.pending_allocations_view().is_empty()
                        &&& main_table.pending_deallocations_view().is_empty()
                        // main table states match
                        &&& table == main_table@
                        // the entry list corresponds to the table
                        &&& entry_list_view.to_set() == key_entry_list_view
                        // all indices in the entry list are valid
                        &&& forall |i: int| 0 <= i < entry_list.len() ==> {
                            &&& 0 <= (#[trigger] entry_list[i]).1 < overall_metadata.num_keys 
                            &&& 0 <= entry_list[i].2 < overall_metadata.num_keys
                        }
                        // no duplicate keys
                        &&& forall |k: int, l: int| {
                            &&& 0 <= k < entry_list.len()
                            &&& 0 <= l < entry_list.len()
                            &&& k != l
                        } ==> *(#[trigger] entry_list@[k]).0 != *(#[trigger] entry_list@[l]).0
                        &&& item_index_view.to_set() == main_table@.valid_item_indices()
                        &&& forall|idx: u64| 0 <= idx < main_table.outstanding_entry_writes@.len() ==>
                            main_table.outstanding_entry_writes@[idx as int] is None
                        &&& main_table.pending_alloc_inv(subregion.view(pm_region).committed(), subregion.view(pm_region).committed(), overall_metadata)
                    }
                    Err(KvError::IndexOutOfRange) => {
                        let entry_slot_size = (ListEntryMetadata::spec_size_of() + u64::spec_size_of() * 2 + K::spec_size_of()) as u64;
                        overall_metadata.num_keys > overall_metadata.main_table_size / entry_slot_size
                    }
                    Err(KvError::CRCMismatch) => !pm_region.constants().impervious_to_corruption,
                    Err(KvError::PmemErr{ pmem_err }) => true,
                    Err(_) => false
                }
        {
            let num_keys = overall_metadata.num_keys;
            let main_table_entry_size = overall_metadata.main_table_entry_size;

            // Since we've already replayed the log, we just need to construct 
            // the allocator and determine which item indices are valid. 

            let mut metadata_allocator: Vec<u64> = Vec::with_capacity(num_keys as usize);
            let mut key_index_pairs: Vec<(Box<K>, u64, u64)> = Vec::new();
            let max_index = overall_metadata.main_table_size / (main_table_entry_size as u64);
            let ghost mem = subregion.view(pm_region).committed();
            let mut index = 0;
            let ghost table = parse_main_table::<K>(
                mem,
                overall_metadata.num_keys, 
                overall_metadata.main_table_entry_size 
            ).unwrap();
            let ghost old_pm_constants = pm_region.constants();

            proof {
                // proves that max_index * main_table_entry_size <= overall_metadata.main_table_size
                vstd::arithmetic::div_mod::lemma_fundamental_div_mod(overall_metadata.main_table_size as int, main_table_entry_size as int);
                // This helps Verus prove that we don't go out of bounds when reading the entry at index * main_table_entry_size
                assert(main_table_entry_size * max_index == max_index * main_table_entry_size) by {
                    vstd::arithmetic::mul::lemma_mul_is_commutative(main_table_entry_size as int, max_index as int);
                }

                // Proves that there is currently only one crash state, and it recovers to the current ghost table state.
                lemma_wherever_no_outstanding_writes_persistent_memory_view_can_only_crash_as_committed(subregion.view(pm_region));
                assert(forall |s| subregion.view(pm_region).can_crash_as(s) ==> s == mem);
                assert(parse_main_table::<K>(
                    mem,
                    overall_metadata.num_keys, 
                    overall_metadata.main_table_entry_size 
                ) == Some(table));
            }

            while index < num_keys
                invariant
                    subregion.inv(pm_region),
                    index <= num_keys,
                    index * main_table_entry_size <= overall_metadata.main_table_size <= u64::MAX,
                    max_index == overall_metadata.main_table_size / (main_table_entry_size as u64),
                    max_index * main_table_entry_size <= overall_metadata.main_table_size,
                    main_table_entry_size * max_index == max_index * main_table_entry_size, 
                    index <= max_index,
                    ListEntryMetadata::spec_size_of() + u64::spec_size_of() * 2 + K::spec_size_of() == main_table_entry_size,
                    num_keys == overall_metadata.num_keys,
                    subregion.len() == overall_metadata.main_table_size,
                    subregion.view(pm_region).no_outstanding_writes(),
                    mem == subregion.view(pm_region).committed(),
                    old_pm_constants == pm_region.constants(),
                    subregion.view(pm_region).can_crash_as(subregion.view(pm_region).committed()),
                    forall |s| #[trigger] subregion.view(pm_region).can_crash_as(s) ==>  
                        parse_main_table::<K>(
                            s,
                            overall_metadata.num_keys, 
                            overall_metadata.main_table_entry_size 
                        ) == Some(table),
                    main_table_entry_size == overall_metadata.main_table_entry_size,
                    forall |i: u64| 0 <= i < index ==> {
                        let entry = #[trigger] table.durable_main_table[i as int];
                        entry is None <==> metadata_allocator@.contains(i)
                    },
                    forall |i: int| 0 <= i < metadata_allocator.len() ==> #[trigger] metadata_allocator[i] < index,
                    forall |i: int, j: int| 0 <= i < metadata_allocator.len() && 0 <= j < metadata_allocator.len() && i != j ==>
                        metadata_allocator[i] != metadata_allocator[j],
                    ({
                        let entry_list_view = Seq::new(key_index_pairs@.len(), |i: int| (*key_index_pairs[i].0, key_index_pairs[i].1, key_index_pairs[i].2));
                        let item_index_view = Seq::new(key_index_pairs@.len(), |i: int| key_index_pairs[i].2);
                        &&& forall |i: u64| 0 <= i < index ==> {
                                let entry = #[trigger] table.durable_main_table[i as int];
                                entry matches Some(valid_entry) ==> entry_list_view.contains((valid_entry.key(), i, valid_entry.item_index()))
                            }
                        &&& forall |i: int| 0 <= i < entry_list_view.len() ==> {
                                let table_index = entry_list_view[i].1;
                                let item_index = entry_list_view[i].2;
                                &&& table.durable_main_table[table_index as int] matches Some(valid_entry)
                                &&& valid_entry.key() == #[trigger] entry_list_view[i].0
                                &&& valid_entry.item_index() == item_index
                                &&& 0 <= table_index < table.durable_main_table.len()
                                &&& 0 <= table_index < index
                                &&& table.valid_item_indices().contains(item_index)
                                &&& item_index_view.contains(item_index)
                            }
                        &&& item_index_view.to_set().subset_of(table.valid_item_indices())
                    }),
                    forall |i: int| 0 <= i < key_index_pairs.len() ==> {
                        &&& 0 <= (#[trigger] key_index_pairs[i]).1 < overall_metadata.num_keys 
                        &&& 0 <= key_index_pairs[i].2 < overall_metadata.num_keys
                    },
                    // no duplicate keys
                    forall |k: int, l: int| {
                        &&& 0 <= k < key_index_pairs.len()
                        &&& 0 <= l < key_index_pairs.len()
                        &&& k != l
                    } ==> *(#[trigger] key_index_pairs@[k]).0 != *(#[trigger] key_index_pairs@[l]).0,
                    K::spec_size_of() > 0,
                    metadata_allocator@.len() <= index,
                    metadata_allocator@.no_duplicates(),
                    // no duplicate item indexes in the main table
                    // TODO: could/should this go in `parse_main_table` instead?
                    forall |i: nat, j: nat| i < j < index ==> {
                        &&& #[trigger] table.durable_main_table[i as int] is Some
                        &&& #[trigger] table.durable_main_table[j as int] is Some
                    } ==> table.durable_main_table[i as int].unwrap().item_index() != 
                            table.durable_main_table[j as int].unwrap().item_index()
            {
                let ghost old_entry_list_view = Seq::new(key_index_pairs@.len(), |i: int| (*key_index_pairs[i].0, key_index_pairs[i].1, key_index_pairs[i].2));

                if index < max_index {
                    // This case proves that index * main_table_entry_size will not overflow or go out of bounds (here or at the end
                    // of the loop) if index < max_index
                    proof {
                        lemma_mul_strict_inequality(index as int, max_index as int, main_table_entry_size as int);
                        if index + 1 < max_index {
                            lemma_mul_strict_inequality(index + 1, max_index as int, main_table_entry_size as int);
                        }
                        // also prove that we can read the next entry at this index without going out of bounds
                        vstd::arithmetic::mul::lemma_mul_is_distributive_add(main_table_entry_size as int, index as int, 1int);
                        // asserting these here seems to help stabilize some arithmetic assertions later
                        assert(main_table_entry_size * (index + 1) == main_table_entry_size * index + main_table_entry_size);
                        assert(main_table_entry_size * (index + 1) <= main_table_entry_size * max_index);
                    }
                } else {
                    proof { lemma_fundamental_div_mod(overall_metadata.main_table_size as int, main_table_entry_size as int); }
                    return Err(KvError::IndexOutOfRange);
                }

                let entry_offset = index * (main_table_entry_size as u64);

                // Read the CDB at this slot. If it's valid, we need to read the rest of the 
                // entry to get the key and check its CRC
                let relative_cdb_addr = entry_offset;
                proof {
                    lemma_if_table_parseable_then_all_entries_parseable::<K>(
                        subregion.view(pm_region).committed(),
                        overall_metadata.num_keys, 
                        overall_metadata.main_table_entry_size
                    );
                    // trigger for CDB bytes parseable
                    assert(u64::bytes_parseable(extract_bytes(
                        subregion.view(pm_region).committed(),
                        index_to_offset(index as nat, main_table_entry_size as nat),
                        u64::spec_size_of()
                    )));
                }
                let cdb = match subregion.read_relative_aligned::<u64, _>(pm_region, relative_cdb_addr) {
                    Ok(cdb) => cdb,
                    Err(e) => return Err(KvError::PmemErr { pmem_err: e })
                };
                let ghost relative_cdb_addrs = Seq::new(u64::spec_size_of() as nat, |i: int| relative_cdb_addr + i);
                let ghost true_cdb_bytes = Seq::new(u64::spec_size_of() as nat, |i: int| mem[relative_cdb_addrs[i]]);
                let ghost true_cdb = u64::spec_from_bytes(true_cdb_bytes);
                // Proving that true_cdb_bytes matches various ways of obtaining the CDB subrange from mem is useful later to prove whether 
                // an entry is valid or invalid based on the value of its CDB
                assert(true_cdb_bytes == extract_bytes(subregion.view(pm_region).committed(), relative_cdb_addr as nat, u64::spec_size_of()));
                assert(true_cdb_bytes == extract_bytes(
                    extract_bytes(mem, (index * overall_metadata.main_table_entry_size) as nat, overall_metadata.main_table_entry_size as nat),
                    0,
                    u64::spec_size_of()
                ));

                match check_cdb_in_subregion(cdb, subregion, pm_region, Ghost(pm_region.constants().impervious_to_corruption), Ghost(relative_cdb_addrs)) {
                    Some(false) => {
                        // Slot is free -- we just need to put it in the allocator
                        let ghost old_metadata_allocator = metadata_allocator@;
                        metadata_allocator.push(index);
                        proof {
                            // these assertions hit triggers needed by the loop invariants
                            assert(metadata_allocator@.subrange(0, metadata_allocator@.len() - 1) == old_metadata_allocator);
                            assert(metadata_allocator@[metadata_allocator@.len() - 1] == index);
                            // Invoking this lemma here proves that the CDB we just read is the same one checked by parse_main_entry
                            lemma_subrange_of_extract_bytes_equal(mem, relative_cdb_addr as nat, relative_cdb_addr as nat, main_table_entry_size as nat, u64::spec_size_of());
                        }
                    }, 
                    Some(true) => {
                        // TODO: refactor this into its own function
                        // We have to read the entry to get its key and item index
                        // We don't need the metadata here, but we have to read it so we can check the CRC
                        
                        let relative_crc_addr = relative_cdb_addr + traits_t::size_of::<u64>() as u64;
                        let relative_entry_addr = relative_crc_addr + traits_t::size_of::<u64>() as u64;
                        let relative_key_addr = relative_entry_addr + traits_t::size_of::<ListEntryMetadata>()  as u64;

                        let ghost relative_crc_addrs = Seq::new(u64::spec_size_of() as nat, |i: int| relative_crc_addr + i);
                        let ghost relative_entry_addrs = Seq::new(ListEntryMetadata::spec_size_of() as nat, |i: int| relative_entry_addr + i);
                        let ghost relative_key_addrs = Seq::new(K::spec_size_of() as nat, |i: int| relative_key_addr + i);

                        let ghost true_crc_bytes = Seq::new(relative_crc_addrs.len(), |i: int| subregion.view(pm_region).committed()[relative_crc_addrs[i]]);
                        let ghost true_entry_bytes = Seq::new(relative_entry_addrs.len(), |i: int| subregion.view(pm_region).committed()[relative_entry_addrs[i]]);
                        let ghost true_key_bytes = Seq::new(relative_key_addrs.len(), |i: int| subregion.view(pm_region).committed()[relative_key_addrs[i]]);

                        let ghost true_crc = u64::spec_from_bytes(true_crc_bytes);
                        let ghost true_entry = ListEntryMetadata::spec_from_bytes(true_entry_bytes);
                        let ghost true_key = K::spec_from_bytes(true_key_bytes);

                        proof {
                            assert(index * main_table_entry_size + u64::spec_size_of() * 2 < subregion.len());

                            assert(true_crc_bytes == extract_bytes(subregion.view(pm_region).committed(), relative_crc_addr as nat, u64::spec_size_of()));
                            assert(true_entry_bytes == extract_bytes(subregion.view(pm_region).committed(), relative_entry_addr as nat, ListEntryMetadata::spec_size_of()));
                            assert(true_entry_bytes == extract_bytes(
                                extract_bytes(mem, (index * main_table_entry_size) as nat, main_table_entry_size as nat),
                                u64::spec_size_of() * 2,
                                ListEntryMetadata::spec_size_of()
                            ));
                            assert(true_key_bytes == extract_bytes(subregion.view(pm_region).committed(), relative_key_addr as nat, K::spec_size_of()));
                            assert(true_key_bytes == extract_bytes(
                                extract_bytes(mem, (index * main_table_entry_size) as nat, main_table_entry_size as nat),
                                u64::spec_size_of() * 2 + ListEntryMetadata::spec_size_of(),
                                K::spec_size_of()
                            ));

                            lemma_if_table_parseable_then_all_entries_parseable::<K>(
                                subregion.view(pm_region).committed(),
                                overall_metadata.num_keys, 
                                overall_metadata.main_table_entry_size
                            );
                        }
                        
                        let crc = match subregion.read_relative_aligned::<u64, PM>(pm_region, relative_crc_addr) {
                            Ok(crc) => crc,
                            Err(e) => return Err(KvError::PmemErr { pmem_err: e })
                        };
                        let entry = match subregion.read_relative_aligned::<ListEntryMetadata, PM>(pm_region,
                                                                                                   relative_entry_addr) {
                            Ok(entry) => entry,
                            Err(e) => return Err(KvError::PmemErr { pmem_err: e })
                        };
                        let key = match subregion.read_relative_aligned::<K, PM>(pm_region, relative_key_addr) {
                            Ok(key) => key,
                            Err(e) => return Err(KvError::PmemErr { pmem_err: e })
                        };
                        
                        if !check_crc_for_two_reads_in_subregion(
                            entry.as_slice(), key.as_slice(), crc.as_slice(), subregion, pm_region, 
                            Ghost(pm_region.constants().impervious_to_corruption), Ghost(relative_entry_addrs),
                            Ghost(relative_key_addrs), Ghost(relative_crc_addrs)) {
                            assert(!pm_region.constants().impervious_to_corruption);
                            return Err(KvError::CRCMismatch);
                        }

                        let ghost pre_entry_list = Seq::new(key_index_pairs@.len(), |i: int| (*key_index_pairs[i].0, key_index_pairs[i].1, key_index_pairs[i].2));

                        let crc = crc.extract_init_val(Ghost(true_crc));
                        let key = key.extract_init_val(Ghost(true_key));
                        let metadata = entry.extract_init_val(Ghost(true_entry));
                        
                        let ghost old_item_index_view = Seq::new(key_index_pairs@.len(), |i: int| key_index_pairs[i].2);
                        assert(old_item_index_view.to_set().subset_of(table.valid_item_indices()));
                        let ghost old_key_index_pairs = key_index_pairs;

                        let ghost old_entry_list_view = Seq::new(key_index_pairs@.len(), |i: int| (*key_index_pairs[i].0, key_index_pairs[i].1, key_index_pairs[i].2));
                        assert(forall |i: int| 0 <= i < old_entry_list_view.len() ==> {
                            let entry = #[trigger] old_entry_list_view[i];
                            let table_index = entry.1;
                            let item_index = entry.2;
                            &&& table.durable_main_table[table_index as int] matches Some(valid_entry)
                            &&& valid_entry.item_index() == item_index
                            &&& valid_entry.key() == entry.0
                        });

                        proof {
                            // Prove that adding this entry will maintain the invariant that there are no duplicate keys
                            let entries = parse_main_entries::<K>(
                                subregion.view(pm_region).committed(),
                                overall_metadata.num_keys as nat, 
                                overall_metadata.main_table_entry_size as nat 
                            );
                            assert(no_duplicate_keys(entries));

                            // all main table indexes we have added to key_index_pairs so far are for indexes less than
                            // the current one.
                            let entry_list_view = Seq::new(key_index_pairs@.len(), |i: int| (*key_index_pairs[i].0, key_index_pairs[i].1, key_index_pairs[i].2));
                            assert forall |i: int| 0 <= i < key_index_pairs.len() implies {
                                let entry = #[trigger] key_index_pairs[i];
                                let table_index = entry.1;
                                0 <= table_index < index
                            } by {
                                assert(#[trigger] entry_list_view[i] == (*key_index_pairs@[i].0, key_index_pairs@[i].1, key_index_pairs@[i].2));
                            }
    
                            // all keys in key_index_pairs are different from `key` because `key` is the key of the current
                            // index in the main table, which we haven't procesed yet and we know has a different 
                            // key than all other main table entries
                            assert forall |i: int| 0 <= i < key_index_pairs.len() implies
                                *(#[trigger] key_index_pairs[i]).0 != key 
                            by {
                                let entry = #[trigger] key_index_pairs[i];
                                assert((*entry.0, entry.1, entry.2) == old_entry_list_view[i]);
                                let cur_key = *entry.0;
                                let table_index = entry.1;
                                assert(table.durable_main_table[table_index as int] is Some);
                                let valid_entry = table.durable_main_table[table_index as int].unwrap();
                                assert(valid_entry.key() == cur_key);
                                assert(key == table.durable_main_table[index as int].unwrap().key());
                            }
                        }

                        key_index_pairs.push((key, index, metadata.item_index));

                        assert(key_index_pairs@.subrange(0, key_index_pairs.len() - 1) == old_key_index_pairs@);
                        assert(key_index_pairs@[key_index_pairs.len() - 1] == (key, index, metadata.item_index));
                        
                        proof {
                            let new_item_index_view = Seq::new(key_index_pairs@.len(), |i: int| key_index_pairs[i].2);
                            let entry_list_view = Seq::new(key_index_pairs@.len(), |i: int| (*key_index_pairs[i].0, key_index_pairs[i].1, key_index_pairs[i].2));
                            
                            assert(entry_list_view.subrange(0, entry_list_view.len() - 1) == old_entry_list_view);

                            assert forall |i: int| 0 <= i < entry_list_view.len() implies {
                                let entry = #[trigger] entry_list_view[i];
                                let table_index = entry.1;
                                let item_index = entry.2;
                                &&& table.durable_main_table[table_index as int] matches Some(valid_entry)
                                &&& valid_entry.key() == entry.0
                                &&& valid_entry.item_index() == item_index
                                &&& 0 <= table_index < table.durable_main_table.len()
                                &&& table.valid_item_indices().contains(item_index)
                                &&& new_item_index_view.contains(item_index)
                            } by {
                                let entry = entry_list_view[i];
                                let table_index = entry.1;
                                let item_index = entry.2;

                                assert(item_index == new_item_index_view[i]);
                                if i < entry_list_view.len() - 1 {
                                    assert(entry == old_entry_list_view[i]);
                                    assert(table.durable_main_table[table_index as int] matches Some(valid_entry));
                                }

                                assert(table.durable_main_table[table_index as int] matches Some(valid_entry));
                            }

                            // This witness and the following few assertions help us maintain the loop invariant that 
                            // the set of valid item indices we are constructing is a subset of table.valid_item_indices()
                            let witness = table.durable_main_table[index as int];
                            assert(witness matches Some(valid_entry));
                            if let Some(valid_entry) = witness {
                                assert(valid_entry.item_index() == metadata.item_index);
                            }
                            assert(exists |j: int| {
                                &&& 0 <= j < table.durable_main_table.len() 
                                &&& #[trigger] table.durable_main_table[j] matches Some(valid_entry) 
                                &&& valid_entry.item_index() == metadata.item_index
                            }); 
                            assert(table.valid_item_indices().contains(metadata.item_index));
                            assert(new_item_index_view == old_item_index_view.push(metadata.item_index));
                            assert(new_item_index_view.to_set().subset_of(table.valid_item_indices()));
                        }
                    }
                    None => return Err(KvError::CRCMismatch)
                }

                proof {
                    let entry_list_view = Seq::new(key_index_pairs@.len(), |i: int| (*key_index_pairs[i].0, key_index_pairs[i].1, key_index_pairs[i].2));
                
                    assert forall |i: u64| 0 <= i <= index implies {
                        let entry = #[trigger] table.durable_main_table[i as int];
                        entry matches Some(valid_entry) ==> entry_list_view.contains((valid_entry.key(), i, valid_entry.item_index()))
                    } by {
                        // We already know this is true for values less than index from the loop invariant.
                        // To help Verus prove this, we need to establish that the part of the entry list we are making an assertion about has not
                        // changed on this iteration.
                        assert(entry_list_view == old_entry_list_view || entry_list_view.subrange(0, entry_list_view.len() - 1) == old_entry_list_view);
                        // Prove that the assertion holds when i == index
                        if i == index {
                            let entry = table.durable_main_table[i as int];
                            if let Some(valid_entry) = entry {
                                assert(entry_list_view[entry_list_view.len() - 1] == (valid_entry.key(), index, valid_entry.item_index()));
                            }
                        }
                    }
                }
                index += 1;
            }

            let main_table = MainTable {
                main_table_entry_size,
                main_table_free_list: metadata_allocator,
                pending_allocations: Vec::new(),
                pending_deallocations: Vec::new(),
                state: Ghost(parse_main_table::<K>(
                    subregion.view(pm_region).committed(),
                    overall_metadata.num_keys, 
                    overall_metadata.main_table_entry_size 
                ).unwrap()),
                outstanding_entry_writes: Ghost(Seq::<Option<MainTableViewEntry<K>>>::new(num_keys as nat,                                                                            |i: int| None)),
            };
            assert(main_table.pending_deallocations_view().is_empty()) by {
                assert(main_table.pending_deallocations_view() =~= Set::<u64>::empty());
            }

            proof {
                let key_entry_list_view = Set::new(
                    |val: (K, u64, u64)| {
                        exists |j: u64| {
                            &&& 0 <= j < table.durable_main_table.len()
                            &&& #[trigger] table.durable_main_table[j as int] matches Some(entry)
                            &&& val == (entry.key(), j, entry.item_index())
                }});
                let entry_list_view = Seq::new(key_index_pairs@.len(), |i: int| (*key_index_pairs[i].0, key_index_pairs[i].1, key_index_pairs[i].2));
                let item_index_view = Seq::new(key_index_pairs@.len(), |i: int| key_index_pairs[i].2);

                assert(main_table.free_list() =~= main_table.free_indices());
                assert(entry_list_view.to_set() == key_entry_list_view);
                assert(item_index_view.to_set() == main_table@.valid_item_indices());

                metadata_allocator@.unique_seq_to_set();

                let pm_view = subregion.view(pm_region);

                assert forall |i| 0 <= i < main_table.state@.durable_main_table.len() implies
                    main_table.outstanding_entry_write_matches_pm_view(pm_view, i,
                                                                       overall_metadata.main_table_entry_size) by {
                    let main_table_entry_size = overall_metadata.main_table_entry_size;
                    lemma_metadata_fits::<K>(i as int, num_keys as int, main_table_entry_size as int);
                    assert(pm_view.no_outstanding_writes_in_range(i * main_table_entry_size,
                                                                  i * main_table_entry_size + u64::spec_size_of()));
                }

                assert(forall |s| #[trigger] pm_view.can_crash_as(s) ==>
                    parse_main_table::<K>(s, overall_metadata.num_keys, overall_metadata.main_table_entry_size) == Some(main_table@));
            }

            Ok((main_table, key_index_pairs))
        }

        pub exec fn get_key_and_metadata_entry_at_index<PM>(
            &self,
            subregion: &PersistentMemorySubregion,
            pm_region: &PM,
            metadata_index: u64,
            Ghost(overall_metadata): Ghost<OverallMetadata>,
        ) -> (result: Result<(Box<K>, Box<ListEntryMetadata>), KvError<K>>)
            where 
                PM: PersistentMemoryRegion,
            requires
                subregion.inv(pm_region),
                self.inv(subregion.view(pm_region), overall_metadata),
                0 <= metadata_index < overall_metadata.num_keys,
                self@.durable_main_table[metadata_index as int] is Some,
                self.outstanding_entry_writes@[metadata_index as int] is None,
            ensures
                ({
                    match result {
                        Ok((key, entry)) => {
                            let meta = self@.durable_main_table[metadata_index as int].unwrap();
                            &&& meta.key == key
                            &&& meta.entry == entry
                        },
                        Err(KvError::CRCMismatch) => !pm_region.constants().impervious_to_corruption,
                        _ => false,
                    }
                }),
        {
            let ghost pm_view = subregion.view(pm_region);
            let main_table_entry_size = self.main_table_entry_size;
            proof {
                lemma_valid_entry_index(metadata_index as nat, overall_metadata.num_keys as nat, main_table_entry_size as nat);
            }

            let slot_addr = metadata_index * (main_table_entry_size as u64);
            let cdb_addr = slot_addr;
            let crc_addr = cdb_addr + traits_t::size_of::<u64>() as u64;
            let entry_addr = crc_addr + traits_t::size_of::<u64>() as u64;
            let key_addr = entry_addr + traits_t::size_of::<ListEntryMetadata>() as u64;

            // 1. Read the CDB, metadata entry, key, and CRC at the index
            let ghost mem = pm_view.committed();

            let ghost true_cdb_bytes = extract_bytes(mem, cdb_addr as nat, u64::spec_size_of());
            let ghost true_crc_bytes = extract_bytes(mem, crc_addr as nat, u64::spec_size_of());
            let ghost true_entry_bytes = extract_bytes(mem, entry_addr as nat, ListEntryMetadata::spec_size_of());
            let ghost true_key_bytes = extract_bytes(mem, key_addr as nat, K::spec_size_of());

            let ghost true_cdb = u64::spec_from_bytes(true_cdb_bytes);
            let ghost true_crc = u64::spec_from_bytes(true_crc_bytes);
            let ghost true_entry = ListEntryMetadata::spec_from_bytes(true_entry_bytes);
            let ghost true_key = K::spec_from_bytes(true_key_bytes);

            let ghost cdb_addrs = Seq::new(u64::spec_size_of() as nat, |i: int| cdb_addr + subregion.start() + i);
            let ghost entry_addrs = Seq::new(ListEntryMetadata::spec_size_of() as nat,
                                             |i: int| entry_addr + subregion.start() + i);
            let ghost crc_addrs = Seq::new(u64::spec_size_of() as nat, |i: int| crc_addr + subregion.start() + i);
            let ghost key_addrs = Seq::new(K::spec_size_of() as nat, |i: int| key_addr + subregion.start() + i);

            // 2. Check the CDB to determine whether the entry is valid
            proof {
                assert(self.outstanding_entry_write_matches_pm_view(pm_view, metadata_index as int, main_table_entry_size));
                self.lemma_establish_bytes_parseable_for_valid_entry(pm_view, overall_metadata, metadata_index);
                assert(extract_bytes(pm_view.committed(), cdb_addr as nat, u64::spec_size_of()) =~=
                       Seq::new(u64::spec_size_of() as nat, |i: int| pm_region@.committed()[cdb_addrs[i]]));
            }
            let cdb = match subregion.read_relative_aligned::<u64, PM>(pm_region, cdb_addr) {
                Ok(cdb) => cdb,
                Err(_) => {
                    assert(false);
                    return Err(KvError::EntryIsNotValid);
                }
            };
            let cdb_result = check_cdb(cdb, Ghost(pm_region@.committed()),
                                       Ghost(pm_region.constants().impervious_to_corruption), Ghost(cdb_addrs));
            match cdb_result {
                Some(true) => {}, // continue 
                Some(false) => { assert(false); return Err(KvError::EntryIsNotValid); },
                None => { return Err(KvError::CRCMismatch); },
            }

            proof {
                assert(self.outstanding_entry_write_matches_pm_view(pm_view, metadata_index as int, main_table_entry_size));
                assert(extract_bytes(pm_view.committed(), crc_addr as nat, u64::spec_size_of()) =~=
                       Seq::new(u64::spec_size_of() as nat, |i: int| pm_region@.committed()[crc_addrs[i]]));
                assert(extract_bytes(pm_view.committed(), entry_addr as nat, ListEntryMetadata::spec_size_of()) =~=
                       Seq::new(ListEntryMetadata::spec_size_of() as nat, |i: int| pm_region@.committed()[entry_addrs[i]]));
                assert(extract_bytes(pm_view.committed(), key_addr as nat, K::spec_size_of()) =~=
                       Seq::new(K::spec_size_of() as nat, |i: int| pm_region@.committed()[key_addrs[i]]));
            }
            let crc = match subregion.read_relative_aligned::<u64, PM>(pm_region, crc_addr) {
                Ok(crc) => crc,
                Err(e) => { assert(false); return Err(KvError::PmemErr { pmem_err: e }); },
            };
            let metadata_entry = match subregion.read_relative_aligned::<ListEntryMetadata, PM>(pm_region, entry_addr) {
                Ok(metadata_entry) => metadata_entry,
                Err(e) => { assert(false); return Err(KvError::PmemErr { pmem_err: e }); },
            };
            let key = match subregion.read_relative_aligned::<K, PM>(pm_region, key_addr) {
                Ok(key) => key,
                Err(e) => { assert(false); return Err(KvError::PmemErr {pmem_err: e }); },
            };

            // 3. Check for corruption
            if !check_crc_for_two_reads(
                metadata_entry.as_slice(), key.as_slice(), crc.as_slice(), Ghost(pm_region@.committed()),
                Ghost(pm_region.constants().impervious_to_corruption), Ghost(entry_addrs), Ghost(key_addrs),
                Ghost(crc_addrs)) 
            {
                return Err(KvError::CRCMismatch);
            }

            // 4. Return the metadata entry and key
            let metadata_entry = metadata_entry.extract_init_val(Ghost(true_entry));
            let key = key.extract_init_val(Ghost(true_key));
            Ok((key, metadata_entry))
        }

        proof fn lemma_changing_invalid_entry_doesnt_affect_parse_main_table(
            self: Self,
            v1: PersistentMemoryRegionView,
            v2: PersistentMemoryRegionView,
            crash_state2: Seq<u8>,
            overall_metadata: OverallMetadata,
            which_entry: u64,
        )
            requires
                self.inv(v1, overall_metadata),
                self.free_list().contains(which_entry),
                v1.len() == v2.len(),
                v2.can_crash_as(crash_state2),
                forall|addr: int| {
                    let start_addr = which_entry * overall_metadata.main_table_entry_size;
                    let end_addr = start_addr + overall_metadata.main_table_entry_size;
                    &&& 0 <= addr < v1.len()
                    &&& !(start_addr + u64::spec_size_of() <= addr < end_addr)
                } ==> v2.state[addr] == v1.state[addr],
            ensures
                parse_main_table::<K>(crash_state2, overall_metadata.num_keys, overall_metadata.main_table_entry_size)
                    == Some(self@),
        {
            let num_keys = overall_metadata.num_keys;
            let main_table_entry_size = overall_metadata.main_table_entry_size;
            let start_addr = which_entry * main_table_entry_size;
            let end_addr = start_addr + main_table_entry_size;
            let crc_addr = start_addr + u64::spec_size_of();
            let can_views_differ_at_addr = |addr: int| crc_addr <= addr < end_addr;
            assert(which_entry < num_keys);
            let crash_state1 = lemma_get_crash_state_given_one_for_other_view_differing_only_at_certain_addresses(
                v2, v1, crash_state2, can_views_differ_at_addr
            );
            assert(parse_main_table::<K>(crash_state1, num_keys, main_table_entry_size) == Some(self@));
            lemma_valid_entry_index(which_entry as nat, num_keys as nat, main_table_entry_size as nat);
            let entry_bytes = extract_bytes(crash_state1,
                                            index_to_offset(which_entry as nat, main_table_entry_size as nat),
                                            main_table_entry_size as nat);
            assert(validate_main_entry::<K>(entry_bytes, num_keys as nat));
            lemma_subrange_of_subrange_forall(crash_state1);
            assert forall|addr: int| crc_addr <= addr < end_addr implies
                       address_belongs_to_invalid_main_table_entry(addr, crash_state1, num_keys, main_table_entry_size)
            by {
                assert(addr / main_table_entry_size as int == which_entry) by {
                    lemma_fundamental_div_mod_converse(
                        addr, main_table_entry_size as int, which_entry as int, addr - which_entry * main_table_entry_size
                    );
                }
            }
            assert forall|addr: int| 0 <= addr < crash_state1.len() && crash_state1[addr] != crash_state2[addr] implies
                   #[trigger] address_belongs_to_invalid_main_table_entry(addr, crash_state1, num_keys,
                                                                          main_table_entry_size) by {
                assert(can_views_differ_at_addr(addr));
            }
            lemma_parse_main_table_doesnt_depend_on_fields_of_invalid_entries::<K>(
                crash_state1, crash_state2, num_keys, main_table_entry_size
            );
        }

        // Since main table entries have a valid CDB, we can tentatively write the whole entry and log a commit op for it,
        // then flip the CDB once the log has been committed
        pub exec fn tentative_create<Perm, PM>(
            &mut self,
            subregion: &WriteRestrictedPersistentMemorySubregion,
            wrpm_region: &mut WriteRestrictedPersistentMemoryRegion<Perm, PM>,
            list_node_index: u64,
            item_table_index: u64,
            key: &K,
            Tracked(perm): Tracked<&Perm>,
            Ghost(overall_metadata): Ghost<OverallMetadata>,
        ) -> (result: Result<u64, KvError<K>>)
            where 
                Perm: CheckPermission<Seq<u8>>,
                PM: PersistentMemoryRegion,
            requires 
                subregion.inv(old::<&mut _>(wrpm_region), perm),
                old(self).inv(subregion.view(old::<&mut _>(wrpm_region)), overall_metadata),
                subregion.len() >= overall_metadata.main_table_size,
                old(self).subregion_grants_access_to_free_slots(*subregion),
                old(self).allocator_inv(),
            ensures
                subregion.inv(wrpm_region, perm),
                self.inv(subregion.view(wrpm_region), overall_metadata),
                self.allocator_inv(),
                subregion.view(wrpm_region).committed() == subregion.view(old::<&mut _>(wrpm_region)).committed(),
                match result {
                    Ok(index) => {
                        &&& old(self).free_list().contains(index)
                        &&& self.free_list() == old(self).free_list().remove(index)
                        &&& self@.durable_main_table == old(self)@.durable_main_table
                        &&& forall |i: int| 0 <= i < overall_metadata.num_keys && i != index ==>
                            #[trigger] self.outstanding_entry_writes@[i] ==
 old(self).outstanding_entry_writes@[i]
                        &&& self.outstanding_entry_writes@[index as int] matches Some(e)
                        &&& e.key == *key
                        &&& e.entry.head == list_node_index
                        &&& e.entry.tail == list_node_index
                        &&& e.entry.length == 0
                        &&& e.entry.first_entry_offset == 0
                        &&& e.entry.item_index == item_table_index
                    },
                    Err(KvError::OutOfSpace) => {
                        &&& self@ == old(self)@
                        &&& self.free_list() == old(self).free_list()
                        &&& self.pending_allocations_view() == old(self).pending_allocations_view()
                        &&& self.pending_deallocations_view() == old(self).pending_deallocations_view()
                        &&& self.free_list().len() == 0
                        &&& wrpm_region == old(wrpm_region)
                    },
                    _ => false,
                }
        {
            let ghost old_pm_view = subregion.view(wrpm_region);
            assert(self.inv(old_pm_view, overall_metadata));

            // 1. pop an index from the free list
            // since this index is on the free list, its CDB is already false
            let free_index = match self.main_table_free_list.pop(){
                Some(index) => index,
                None => {
                    assert(self.main_table_free_list@.to_set().len() == 0) by {
                        self.main_table_free_list@.lemma_cardinality_of_set();
                    }

                    assert forall |i| 0 <= i < self@.durable_main_table.len() implies
                           self.outstanding_entry_write_matches_pm_view(old_pm_view, i,
                                                                        overall_metadata.main_table_entry_size) by {
                        assert(old(self).outstanding_entry_write_matches_pm_view(old_pm_view, i,
                                                                               overall_metadata.main_table_entry_size));
                    }

                    assert forall |idx: u64| 0 <= idx < self@.durable_main_table.len() implies 
                        self.allocator_view().spec_abort_alloc_transaction().pending_alloc_check(idx, self@, self@) 
                    by {
                        assert(forall |idx: u64| 0 <= idx < self@.durable_main_table.len() ==> 
                            old(self).allocator_view().spec_abort_alloc_transaction().pending_alloc_check(idx, self@, self@));
                        assert(self.allocator_view() == old(self).allocator_view());
                    }
                    
                    return Err(KvError::OutOfSpace);
                },
            };
            self.pending_allocations.push(free_index);
            assert(self.pending_allocations@.subrange(0, old(self).pending_allocations@.len() as int) == old(self).pending_allocations@);
            assert(forall |idx: u64| old(self).pending_allocations@.contains(idx) ==> self.pending_allocations@.contains(idx));
            
            assert(old(self).free_list().contains(free_index)) by {
                assert(old(self).main_table_free_list@.last() == free_index);
            }
            
            assert(self.free_list().len() < old(self).free_list().len()) by {
                assert(self.main_table_free_list@.len() < old(self).main_table_free_list@.len());
                self.main_table_free_list@.unique_seq_to_set();
                old(self).main_table_free_list@.unique_seq_to_set();
            }

            proof {
                // Prove that the allocator and pending allocations lists maintain their invariants
                assert(self.pending_allocations@ == old(self).pending_allocations@.push(free_index));
                assert forall |idx| self.pending_allocations@.contains(idx) implies idx < overall_metadata.num_keys by {
                    if idx == free_index {
                        assert(free_index < overall_metadata.num_keys);
                    } else {
                        assert(old(self).pending_allocations@.contains(idx));
                    }
                }
                assert forall |idx| self.main_table_free_list@.contains(idx) implies idx < overall_metadata.num_keys by {
                    assert(old(self).main_table_free_list@.contains(idx));
                }
            }

            // 2. construct the entry with list metadata and item index
            let entry = ListEntryMetadata::new(list_node_index, list_node_index, 0, 0, item_table_index);

            // 3. calculate the CRC of the entry + key 
            let mut digest = CrcDigest::new();
            digest.write(&entry);
            digest.write(key);
            proof {
                reveal_with_fuel(Seq::flatten, 3);
                assert(digest.bytes_in_digest().flatten() =~=
                       ListEntryMetadata::spec_to_bytes(entry) + K::spec_to_bytes(*key));
            }
            let crc = digest.sum64();
            assert(crc.spec_to_bytes() == spec_crc_bytes(ListEntryMetadata::spec_to_bytes(entry) +
                                                         K::spec_to_bytes(*key)));

            broadcast use pmcopy_axioms;
            
            // 4. write CRC and entry 
            let main_table_entry_size = self.main_table_entry_size;
            proof {
                lemma_valid_entry_index(free_index as nat, overall_metadata.num_keys as nat, main_table_entry_size as nat);
                assert(old(self).outstanding_entry_writes@[free_index as int] is None);
                assert(old(self).outstanding_entry_write_matches_pm_view(old_pm_view, free_index as int,
                                                                       main_table_entry_size));
            }
            let slot_addr = free_index * main_table_entry_size as u64;
            // CDB is at slot addr -- we aren't setting that one yet
            let crc_addr = slot_addr + traits_t::size_of::<u64>() as u64;
            let entry_addr = crc_addr + traits_t::size_of::<u64>() as u64;
            let key_addr = entry_addr + traits_t::size_of::<ListEntryMetadata>() as u64;

            assert(subregion_grants_access_to_main_table_entry::<K>(*subregion, free_index));
            subregion.serialize_and_write_relative::<u64, Perm, PM>(wrpm_region, crc_addr, &crc, Tracked(perm));
            subregion.serialize_and_write_relative::<ListEntryMetadata, Perm, PM>(wrpm_region, entry_addr,
                                                                                  &entry, Tracked(perm));
            subregion.serialize_and_write_relative::<K, Perm, PM>(wrpm_region, key_addr, &key, Tracked(perm));

            let ghost main_table_entry = MainTableViewEntry{entry, key: *key };
            self.outstanding_entry_writes =
                Ghost(self.outstanding_entry_writes@.update(free_index as int, Some(main_table_entry)));

            let ghost pm_view = subregion.view(wrpm_region);
            assert forall |idx: int| 0 <= idx < self@.durable_main_table.len() implies
                       self.outstanding_entry_write_matches_pm_view(pm_view, idx, main_table_entry_size) by {
                lemma_valid_entry_index(idx as nat, overall_metadata.num_keys as nat, main_table_entry_size as nat);
                lemma_entries_dont_overlap_unless_same_index(idx as nat, free_index as nat, main_table_entry_size as nat);
                assert(old(self).outstanding_entry_write_matches_pm_view(old_pm_view, idx, main_table_entry_size));
            }

            assert forall|idx: u64| self.free_list().contains(idx) implies self.free_indices().contains(idx) by {
                if idx != free_index {
                    assert(old(self).free_indices().contains(idx));
                }
                else {
                    let j = choose|j: int| {
                        &&& 0 <= j < self.main_table_free_list@.len()
                        &&& self.main_table_free_list@[j] == idx
                    };
                    assert(j == old(self).main_table_free_list@.len() - 1);
                    assert(false);
                }
            }

            assert forall|idx: u64| self.free_indices().contains(idx) implies self.free_list().contains(idx) by {
                assert(old(self).free_indices().contains(idx));
                assert(old(self).free_list().contains(idx));
                assert(idx != free_index);
                let j = choose|j: int| {
                    &&& 0 <= j < old(self).main_table_free_list@.len()
                    &&& old(self).main_table_free_list@[j] == idx
                };
                assert(j < old(self).main_table_free_list@.len() - 1);
                assert(self.main_table_free_list@[j] == idx);
            }

            assert(self.free_list() =~= self.free_indices());
            assert(pm_view.committed() == old_pm_view.committed());

            assert forall |s| #[trigger] pm_view.can_crash_as(s) implies
                parse_main_table::<K>(s, overall_metadata.num_keys,
                                          overall_metadata.main_table_entry_size) == Some(self@) by {
                old(self).lemma_changing_invalid_entry_doesnt_affect_parse_main_table(
                    old_pm_view, pm_view, s, overall_metadata, free_index
                );
            }

            assert(subregion.view(wrpm_region).committed() =~= subregion.view(old::<&mut _>(wrpm_region)).committed());

            assert forall |idx: u64| {
                &&& 0 <= idx < self@.durable_main_table.len()
                &&& self.outstanding_entry_writes@[idx as int] is Some
            } implies #[trigger] self.pending_allocations@.contains(idx) by {
                if idx == free_index {
                    assert(self.pending_allocations@[self.pending_allocations@.len()-1] == free_index);
                }
            }

            assert forall |idx: u64| 0 <= idx < self@.durable_main_table.len() implies 
                self.allocator_view().spec_abort_alloc_transaction().pending_alloc_check(idx, self@, self@) 
            by {
                assert(self.allocator_view().spec_abort_alloc_transaction().free_list == old(self).allocator_view().spec_abort_alloc_transaction().free_list);
            }

            assert(self.free_list() =~= old(self).free_list().remove(free_index));

            Ok(free_index)
        }

        pub exec fn tentatively_deallocate_entry(
            &mut self,
            Ghost(pm_subregion): Ghost<PersistentMemoryRegionView>,
            index: u64,
            Ghost(overall_metadata): Ghost<OverallMetadata>,
            Ghost(current_tentative_state): Ghost<Seq<u8>>, 
        )
            requires 
                0 <= index < overall_metadata.num_keys,
                // the provided index is not currently free or pending (de)allocation
                !old(self).free_indices().contains(index),
                !old(self).pending_deallocations_view().contains(index),
                !old(self).pending_allocations_view().contains(index),
                // and it's currently valid in the durable main table state
                old(self)@.durable_main_table[index as int] is Some,
                old(self).inv(pm_subregion, overall_metadata),
                // the pending alloc invariant holds for all indexes except the one we are deallocating
                ({
                    let tentative_subregion_state = extract_bytes(current_tentative_state, 
                        overall_metadata.main_table_addr as nat, overall_metadata.main_table_size as nat);
                    let durable_main_table_view = parse_main_table::<K>(pm_subregion.committed(),
                        overall_metadata.num_keys, overall_metadata.main_table_entry_size);
                    let tentative_main_table_view = parse_main_table::<K>(tentative_subregion_state,
                        overall_metadata.num_keys, overall_metadata.main_table_entry_size);
                    &&& durable_main_table_view matches Some(durable_main_table_view)
                    &&& tentative_main_table_view matches Some(tentative_main_table_view)
                    &&& old(self)@ == durable_main_table_view
                    // we should have already logged the deletion of this record, 
                    // so it should be INVALID in the tentative view
                    &&& tentative_main_table_view.durable_main_table[index as int] is None
                    &&& forall |idx: u64| 0 <= idx < durable_main_table_view.durable_main_table.len() && idx != index ==> {
                            old(self).allocator_view().pending_alloc_check(idx, durable_main_table_view, tentative_main_table_view)
                        }
                }),
                old(self).allocator_inv(),
            ensures 
                // we maintain all invariants and move the index into 
                // the pending deallocations set
                self.pending_deallocations_view().contains(index),
                self.inv(pm_subregion, overall_metadata),
                ({
                    let tentative_subregion_state = extract_bytes(current_tentative_state, 
                        overall_metadata.main_table_addr as nat, overall_metadata.main_table_size as nat);
                    self.pending_alloc_inv(pm_subregion.committed(), tentative_subregion_state, overall_metadata)
                }),
                old(self).free_indices() == self.free_indices(),
                old(self).free_list() == self.free_list(),
                old(self).pending_allocations_view() == self.pending_allocations_view(),
                self.pending_deallocations_view() == old(self).pending_deallocations_view().insert(index),
                old(self).outstanding_entry_writes@ == self.outstanding_entry_writes@,
                self.allocator_inv(),
                ({
                    let tentative_subregion_state = extract_bytes(current_tentative_state, 
                        overall_metadata.main_table_addr as nat, overall_metadata.main_table_size as nat);
                    self.pending_alloc_inv(pm_subregion.committed(), tentative_subregion_state, overall_metadata)
                })
        {
            self.pending_deallocations.push(index);
            assert(self.pending_deallocations_view() =~= old(self).pending_deallocations_view().insert(index)) by {
                assert(self.pending_deallocations@.drop_last() == old(self).pending_deallocations@);
                assert(self.pending_deallocations@.last() == index);
            }

            proof {
                let durable_subregion_state = pm_subregion.committed();
                let durable_main_table_view = parse_main_table::<K>(durable_subregion_state,
                    overall_metadata.num_keys, overall_metadata.main_table_entry_size).unwrap();
                let tentative_subregion_state = extract_bytes(current_tentative_state, 
                    overall_metadata.main_table_addr as nat, overall_metadata.main_table_size as nat);
                let tentative_main_table_view = parse_main_table::<K>(tentative_subregion_state,
                    overall_metadata.num_keys, overall_metadata.main_table_entry_size).unwrap();

                assert(self.pending_deallocations@.subrange(0, self.pending_deallocations@.len() - 1) == old(self).pending_deallocations@);
                assert(self.pending_deallocations@[self.pending_deallocations@.len() - 1] == index);
                assert forall |idx: u64| self.pending_deallocations@.contains(idx) implies idx < overall_metadata.num_keys by {
                    if idx != index {
                        assert(old(self).pending_deallocations@.contains(idx));
                    } else {
                        assert(index < overall_metadata.num_keys);
                    }
                }
                assert(forall |idx: u64| 0 <= idx < overall_metadata.num_keys && self.pending_deallocations@.contains(idx) ==> {
                    ||| old(self).pending_deallocations@.contains(idx)
                    ||| idx == index
                });

                assert(forall |i| 0 <= i < self@.durable_main_table.len() ==>
                    old(self).outstanding_entry_write_matches_pm_view(pm_subregion, i, overall_metadata.main_table_entry_size) ==> 
                        self.outstanding_entry_write_matches_pm_view(pm_subregion, i, overall_metadata.main_table_entry_size));
                
                assert forall |idx: u64| 0 <= idx < durable_main_table_view.durable_main_table.len() implies 
                    self.allocator_view().pending_alloc_check(idx, durable_main_table_view, tentative_main_table_view) 
                by {
                    if idx != index {
                        assert(old(self).allocator_view().pending_alloc_check(idx, durable_main_table_view, tentative_main_table_view));
                    }
                }

                assert forall |idx: u64| 0 <= idx < self@.durable_main_table.len() implies 
                    self.allocator_view().spec_abort_alloc_transaction().pending_alloc_check(idx, self@, self@) 
                by {
                    assert(forall |idx: u64| 0 <= idx < self@.durable_main_table.len() ==> 
                        old(self).allocator_view().spec_abort_alloc_transaction().pending_alloc_check(idx, self@, self@));
                    assert(self.allocator_view().spec_abort_alloc_transaction() == old(self).allocator_view().spec_abort_alloc_transaction());
                }
            }  
        }

        pub exec fn finalize_pending_alloc_and_dealloc(
            &mut self,
            Ghost(pm): Ghost<PersistentMemoryRegionView>,
            Ghost(overall_metadata): Ghost<OverallMetadata>,
        )
            requires
                old(self).opaquable_inv(overall_metadata),
                overall_metadata.main_table_size >= overall_metadata.num_keys * overall_metadata.main_table_entry_size,
                pm.len() >= overall_metadata.main_table_size,
                old(self).main_table_entry_size == overall_metadata.main_table_entry_size,
                overall_metadata.main_table_entry_size ==
                    ListEntryMetadata::spec_size_of() + u64::spec_size_of() + u64::spec_size_of() + K::spec_size_of(),
                forall |s| #[trigger] pm.can_crash_as(s) ==> 
                    parse_main_table::<K>(s, overall_metadata.num_keys, overall_metadata.main_table_entry_size) == Some(old(self)@),
                old(self)@.durable_main_table.len() == old(self).outstanding_entry_writes@.len() ==
                    overall_metadata.num_keys,
                pm.no_outstanding_writes(),
                // entries in the pending allocations list have become
                // valid in durable storage
                forall |idx: u64| {
                    &&& 0 <= idx < old(self)@.durable_main_table.len()
                    &&& #[trigger] old(self).pending_allocations_view().contains(idx) 
                } ==> old(self)@.durable_main_table[idx as int] is Some,
                // entries in the pending deallocations list have become
                // invalid in durable storage
                forall |idx: u64| {
                    &&& 0 <= idx < old(self)@.durable_main_table.len()
                    &&& #[trigger] old(self).pending_deallocations_view().contains(idx) 
                } ==> old(self)@.durable_main_table[idx as int] is None,
                parse_main_table::<K>(pm.committed(), 
                    overall_metadata.num_keys, overall_metadata.main_table_entry_size) == Some(old(self)@),
                // the pending alloc invariant doesn't hold right now because we have 
                // not finalized the pending (de)allocs, but we need to use some
                // information from it that is still true in order to reestablish
                // the invariant for the postcondition.
                forall |idx: u64| 0 <= idx < old(self)@.durable_main_table.len() ==> {
                    let entry = #[trigger] old(self)@.durable_main_table[idx as int];
                    match entry {
                        None => {
                            ||| old(self).free_list().contains(idx)
                            ||| old(self).pending_deallocations_view().contains(idx)
                        },
                        Some(entry) => {
                            // if the entry is valid, either it was pending allocation
                            // or it's just valid and not in any of the three lists
                            ||| old(self).pending_allocations_view().contains(idx)
                            ||| ({
                                &&& !old(self).free_list().contains(idx)
                                &&& !old(self).pending_deallocations_view().contains(idx)
                                &&& !old(self).pending_allocations_view().contains(idx)
                            })
                        },
                    }
                },
                forall |idx: u64| 0 <= idx < old(self)@.durable_main_table.len() ==> 
                    old(self).outstanding_entry_writes@[idx as int] is None,
                forall |i: int| 0 <= i < old(self)@.durable_main_table.len() ==> 
                    old(self).outstanding_entry_write_matches_pm_view(pm, i, overall_metadata.main_table_entry_size),
            ensures 
                self.inv(pm, overall_metadata),
                self.pending_alloc_inv(pm.committed(), pm.committed(), overall_metadata),
                self.pending_allocations_view().is_empty(),
                self.pending_deallocations_view().is_empty(),
                self.allocator_inv(),
                self@.valid_item_indices() == old(self)@.valid_item_indices(),
                forall |idx: u64| 0 <= idx < self@.durable_main_table.len() ==> 
                    self.outstanding_entry_writes@[idx as int] is None,
                forall |i: int| 0 <= i < self@.durable_main_table.len() ==> 
                    self.outstanding_entry_write_matches_pm_view(pm, i, overall_metadata.main_table_entry_size),
        {
            // add the pending deallocations to the free list 
            // this also clears self.pending_deallocations
            self.main_table_free_list.append(&mut self.pending_deallocations);

            // clear the pending allocations list
            self.pending_allocations = Vec::new();

            proof {
                assert(self.pending_allocations@.len() == 0);
                assert(self.pending_deallocations@.len() == 0);
                self.pending_allocations@.unique_seq_to_set();
                self.pending_deallocations@.unique_seq_to_set();
                self.main_table_free_list@.unique_seq_to_set();

                assert(self.main_table_free_list@ == 
                    old(self).main_table_free_list@ + old(self).pending_deallocations@);
                assert(self.main_table_free_list@.subrange(0, old(self).main_table_free_list@.len() as int) == 
                    old(self).main_table_free_list@);
                assert(self.main_table_free_list@.subrange(old(self).main_table_free_list@.len() as int,
                    self.main_table_free_list@.len() as int) == old(self).pending_deallocations@);

                let durable_main_table_region = pm.committed();
                let current_view = parse_main_table::<K>(durable_main_table_region, 
                    overall_metadata.num_keys, overall_metadata.main_table_entry_size).unwrap();
                assert(current_view == self@);
                assert forall |idx: u64| 0 <= idx < current_view.durable_main_table.len() implies
                    self.allocator_view().pending_alloc_check(idx, current_view, current_view) 
                by {
                    let entry = current_view.durable_main_table[idx as int];
                    match entry {
                        None => {
                            // this index was either pending deallocation or it was already free
                            assert({
                                ||| old(self).main_table_free_list@.contains(idx)
                                ||| old(self).pending_deallocations@.contains(idx)
                            });
                            
                            assert(self.main_table_free_list@.contains(idx));
                            assert(self.free_list().contains(idx));
                        }
,
                        Some(entry) => {
                            // This index was either pending allocation or already allocated
                            assert({
                                ||| old(self).pending_allocations_view().contains(idx)
                                ||| ({
                                    &&& !old(self).free_list().contains(idx)
                                    &&& !old(self).pending_deallocations_view().contains(idx)
                                    &&& !old(self).pending_allocations_view().contains(idx)
                                })
                            });
                            if old(self).pending_allocations_view().contains(idx) {
                                assert(!old(self).free_list().contains(idx));
                                assert(!old(self).pending_deallocations_view().contains(idx));
                                assert(!self.free_list().contains(idx));
                            } // else, trivial -- it wasn't in any of the sets before so it isn't now
                        }
,
                    }
                }
                assert(self.pending_alloc_inv(durable_main_table_region, durable_main_table_region, overall_metadata));

                assert forall |i: int| 0 <= i < self@.durable_main_table.len() implies
                    self.outstanding_entry_write_matches_pm_view(pm, i, overall_metadata.main_table_entry_size) by {
                    assert(old(self).outstanding_entry_write_matches_pm_view(pm, i, overall_metadata.main_table_entry_size));
                }

                assert(self.main_table_free_list@.subrange(old(self).main_table_free_list@.len() as int, 
                    self.main_table_free_list@.len() as int) == old(self).pending_deallocations@);
                assert forall |idx: u64| self.main_table_free_list@.contains(idx) implies idx < overall_metadata.num_keys by {
                    if !old(self).main_table_free_list@.contains(idx) {
                        assert(old(self).pending_deallocations@.contains(idx));
                    } 
                }

                assert(forall |idx: u64| #[trigger] old(self).main_table_free_list@.contains(idx) ==> 
                    old(self)@.durable_main_table[idx as int] is None);


                assert(forall |idx: u64| {
                    &&& 0 <= idx < old(self)@.durable_main_table.len()
                    &&& #[trigger] old(self).pending_deallocations_view().contains(idx) 
                } ==> old(self)@.durable_main_table[idx as int] is None);

                assert forall |idx: u64| self.main_table_free_list@.contains(idx) implies 
                    self.free_indices().contains(idx) 
                by {
                    if !old(self).main_table_free_list@.contains(idx) {
                        assert(old(self).pending_deallocations_view().contains(idx));
                        assert(forall |idx: u64| {
                            &&& 0 <= idx < old(self)@.durable_main_table.len()
                            &&& #[trigger] old(self).pending_deallocations_view().contains(idx) 
                        } ==> old(self)@.durable_main_table[idx as int] is None);
                        assert(old(self)@.durable_main_table[idx as int] is None);
                    }
                    assert(self@.durable_main_table[idx as int] is None);
                }
                assert(self.free_list() == self.free_indices());
            }
        }

        #[verifier::rlimit(20)]
        pub exec fn create_validify_log_entry(
            &self,
            Ghost(subregion_view): Ghost<PersistentMemoryRegionView>,
            Ghost(mem): Ghost<Seq<u8>>,
            index: u64,
            Ghost(version_metadata): Ghost<VersionMetadata>,
            overall_metadata: &OverallMetadata,
            Ghost(op_log): Ghost<Seq<AbstractPhysicalOpLogEntry>>,
        ) -> (log_entry: PhysicalOpLogEntry)
            requires 
                self.inv(subregion_view, *overall_metadata),
                overall_metadata.main_table_size >= overall_metadata.num_keys * overall_metadata.main_table_entry_size,
                0 <= index < self@.len(),
                // the index must refer to a currently-invalid entry in the current durable table
                self@.durable_main_table[index as int] is None,
                self.outstanding_entry_writes@[index as int] is Some,
                parse_main_table::<K>(subregion_view.committed(), overall_metadata.num_keys,
                                      overall_metadata.main_table_entry_size) == Some(self@),
                overall_metadata.main_table_entry_size ==
                    ListEntryMetadata::spec_size_of() + u64::spec_size_of() + u64::spec_size_of() + K::spec_size_of(),
                mem.len() == overall_metadata.region_size,
                overall_metadata.main_table_addr + overall_metadata.main_table_size <= overall_metadata.log_area_addr
                    <= overall_metadata.region_size <= u64::MAX,
                log_entries_do_not_modify_free_main_table_entries(op_log, self.free_indices(), *overall_metadata),
                apply_physical_log_entries(mem, op_log) is Some,
                ({
                    let current_tentative_state = apply_physical_log_entries(mem, op_log).unwrap();
                    let main_table_region = extract_bytes(current_tentative_state, 
                        overall_metadata.main_table_addr as nat, overall_metadata.main_table_size as nat);
                    let main_table_view = parse_main_table::<K>(main_table_region,
                        overall_metadata.num_keys, overall_metadata.main_table_entry_size);
                    let entry_bytes = extract_bytes(
                        main_table_region,
                        index_to_offset(index as nat, overall_metadata.main_table_entry_size as nat),
                        overall_metadata.main_table_entry_size as nat
                    );
                    let crc_bytes = extract_bytes(entry_bytes, u64::spec_size_of(), u64::spec_size_of());
                    let metadata_bytes = extract_bytes(entry_bytes, u64::spec_size_of() * 2,
                                                       ListEntryMetadata::spec_size_of());
                    let key_bytes = extract_bytes(
                        entry_bytes, u64::spec_size_of() * 2 + ListEntryMetadata::spec_size_of(), K::spec_size_of()
                    );
                    let crc = u64::spec_from_bytes(crc_bytes);
                    let metadata = ListEntryMetadata::spec_from_bytes(metadata_bytes);
                    let key = K::spec_from_bytes(key_bytes);
                    let entry = self.outstanding_entry_writes@[index as int].unwrap();
                    let item_index = entry.entry.item_index;
                    &&& main_table_view is Some
                    &&& main_table_view.unwrap().inv(*overall_metadata)
                    &&& forall|i| 0 <= i < overall_metadata.num_keys &&
                           #[trigger] main_table_view.unwrap().durable_main_table[i] is Some
                           ==> main_table_view.unwrap().durable_main_table[i].unwrap().key != entry.key
                    &&& metadata_bytes == entry.entry.spec_to_bytes()
                    &&& key_bytes == entry.key.spec_to_bytes()
                    &&& !main_table_view.unwrap().valid_item_indices().contains(item_index)
                    &&& crc == spec_crc_u64(metadata_bytes + key_bytes)
                    &&& u64::bytes_parseable(crc_bytes)
                    &&& ListEntryMetadata::bytes_parseable(metadata_bytes)
                    &&& K::bytes_parseable(key_bytes)
                    &&& 0 <= metadata.item_index < overall_metadata.num_keys
                    &&& key == entry.key
                    &&& metadata == entry.entry
                }),
                VersionMetadata::spec_size_of() <= version_metadata.overall_metadata_addr,
                version_metadata.overall_metadata_addr + OverallMetadata::spec_size_of()
 + u64::spec_size_of()
                    <= overall_metadata.main_table_addr,
            ensures 
                log_entry@.inv(version_metadata, *overall_metadata),
                overall_metadata.main_table_addr <= log_entry.absolute_addr,
                log_entry.absolute_addr + log_entry.len <=
                    overall_metadata.main_table_addr + overall_metadata.main_table_size,
                ({
                    let current_tentative_state = apply_physical_log_entries(mem, op_log).unwrap();
                    let new_mem = current_tentative_state.map(|pos: int, pre_byte: u8|
                        if log_entry.absolute_addr <= pos < log_entry.absolute_addr + log_entry.len {
                            log_entry.bytes[pos - log_entry.absolute_addr]
                        } else {
                            pre_byte
                        }
                    );
                    let current_main_table_region = extract_bytes(current_tentative_state, 
                        overall_metadata.main_table_addr as nat, overall_metadata.main_table_size as nat);
                    let current_main_table_view = parse_main_table::<K>(current_main_table_region,
                        overall_metadata.num_keys, overall_metadata.main_table_entry_size).unwrap();
                    let new_main_table_region = extract_bytes(new_mem, 
                        overall_metadata.main_table_addr as nat, overall_metadata.main_table_size as nat);
                    let new_main_table_view = parse_main_table::<K>(new_main_table_region,
                        overall_metadata.num_keys, overall_metadata.main_table_entry_size);
                    let entry = self.outstanding_entry_writes@[index as int].unwrap();
                    &&& new_main_table_view == Some(current_main_table_view.insert(index as int, entry))
                    &&& new_main_table_view.unwrap().valid_item_indices() ==
                        current_main_table_view.valid_item_indices().insert(entry.entry.item_index)
                }),
        {
            let entry_slot_size = overall_metadata.main_table_entry_size;
            let ghost current_tentative_state = apply_physical_log_entries(mem, op_log).unwrap();
            let ghost entry = self.outstanding_entry_writes@[index as int].unwrap();
            let ghost item_index = entry.entry.item_index;
            // Proves that index * entry_slot_size will not overflow
            proof {
                lemma_valid_entry_index(index as nat, overall_metadata.num_keys as nat, entry_slot_size as nat);
                lemma_log_replay_preserves_size(mem, op_log);
            }
            
            let index_offset = index * entry_slot_size as u64;
            assert(index_offset == index_to_offset(index as nat, entry_slot_size as nat));

            let log_entry = PhysicalOpLogEntry {
                absolute_addr: overall_metadata.main_table_addr + index_offset,
                len: traits_t::size_of::<u64>() as u64,
                bytes: slice_to_vec(CDB_TRUE.as_byte_slice()),
            };

            proof {
                broadcast use pmcopy_axioms;

                let new_mem = current_tentative_state.map(|pos: int, pre_byte: u8|
                    if log_entry.absolute_addr <= pos < log_entry.absolute_addr + log_entry.len {
                        log_entry.bytes[pos - log_entry.absolute_addr]
                    } else {
                        pre_byte
                    }
                );
                assert(current_tentative_state.len() >= overall_metadata.main_table_addr + overall_metadata.main_table_size);
                assert(new_mem.len() == current_tentative_state.len());
                
                let old_main_table_region = extract_bytes(current_tentative_state, 
                    overall_metadata.main_table_addr as nat, overall_metadata.main_table_size as nat);
                let new_main_table_region = extract_bytes(new_mem,
                    overall_metadata.main_table_addr as nat, overall_metadata.main_table_size as nat);
                lemma_establish_extract_bytes_equivalence(old_main_table_region, new_main_table_region);

                let committed_main_table_view = parse_main_table::<K>(subregion_view.committed(),
                    overall_metadata.num_keys, overall_metadata.main_table_entry_size).unwrap();
                let old_main_table_view = parse_main_table::<K>(old_main_table_region,
                    overall_metadata.num_keys, overall_metadata.main_table_entry_size).unwrap();
                let new_main_table_view = parse_main_table::<K>(new_main_table_region,
                    overall_metadata.num_keys, overall_metadata.main_table_entry_size);
                
                assert forall |i: nat| #![trigger extract_bytes(new_main_table_region,
                                                         index_to_offset(i, entry_slot_size as nat),
                                                         entry_slot_size as nat)]
                           i < overall_metadata.num_keys implies {
                    let offset = index_to_offset(i, entry_slot_size as nat);
                    let old_entry_bytes = extract_bytes(old_main_table_region, offset,
                                                        entry_slot_size as nat);
                    let entry_bytes = extract_bytes(new_main_table_region, offset, entry_slot_size as nat);
                    &&& validate_main_entry::<K>(entry_bytes, overall_metadata.num_keys as nat)
                    &&& i == index ==>
                           parse_main_entry::<K>(entry_bytes, overall_metadata.num_keys as nat) ==
                           Some(entry)
                    &&& i != index ==> parse_main_entry::<K>(entry_bytes, overall_metadata.num_keys as nat) == 
                           parse_main_entry::<K>(old_entry_bytes, overall_metadata.num_keys as nat)
                } by {
                    let offset = index_to_offset(i, entry_slot_size as nat);
                    let entry_bytes = extract_bytes(new_main_table_region, offset, entry_slot_size as nat);
                    lemma_valid_entry_index(i, overall_metadata.num_keys as nat, entry_slot_size as nat);
                    lemma_entries_dont_overlap_unless_same_index(i, index as nat, entry_slot_size as nat);
                    assert(new_main_table_region.len() >= offset + entry_slot_size);
                    // Handle the case where i != index separately from i == index.
                    if i != index {
                        assert(extract_bytes(new_main_table_region, offset, entry_slot_size as nat) =~=
                               extract_bytes(old_main_table_region, offset, entry_slot_size as nat));
                        assert(validate_main_entry::<K>(entry_bytes, overall_metadata.num_keys as nat));
                    } else {
                        // When `i == index`, the entry is valid because we just set its CDB to true,
                        // which makes its CDB a valid, parseable value. This also proves that this
                        // entry parses to an Valid entry, since we know that
                        // `log_entry.bytes@ == CDB_TRUE.spec_to_bytes()`
                        let entry_bytes = extract_bytes(new_main_table_region, offset, entry_slot_size as nat);
                        let cdb_bytes = extract_bytes(entry_bytes, 0, u64::spec_size_of());
                        let old_entry_bytes = extract_bytes(old_main_table_region, offset, entry_slot_size as nat);
                        assert(cdb_bytes =~= log_entry.bytes@);
                        lemma_establish_extract_bytes_equivalence(entry_bytes, old_entry_bytes);
                    }
                }

                assert(validate_main_entries::<K>(new_main_table_region, overall_metadata.num_keys as nat,
                    overall_metadata.main_table_entry_size as nat));
                let entries = parse_main_entries::<K>(new_main_table_region, overall_metadata.num_keys as nat,
                    overall_metadata.main_table_entry_size as nat);
                assert(new_main_table_region.len() >= overall_metadata.num_keys * overall_metadata.main_table_entry_size);
                
                let old_entries =
                    parse_main_entries::<K>(old_main_table_region, overall_metadata.num_keys as nat,
                                                overall_metadata.main_table_entry_size as nat);
                assert(old_entries[index as int] is None);

                assert(no_duplicate_item_indexes(entries)) by {
                    assert forall|i, j| {
                        &&& 0 <= i < entries.len()
                        &&& 0 <= j < entries.len()
                        &&& i != j
                        &&& #[trigger] entries[i] is Some
                        &&& #[trigger] entries[j] is Some
                    } implies entries[i].unwrap().item_index() != entries[j].unwrap().item_index() by {
                        assert(i == index ==> old_entries[j].unwrap().item_index() != item_index);
                        assert(j == index ==> old_entries[i].unwrap().item_index() != item_index);
                    }
                }

                assert(no_duplicate_keys(entries)) by {
                    assert forall|i, j| {
                        &&& 0 <= i < entries.len()
                        &&& 0 <= j < entries.len()
                        &&& i != j
                        &&& #[trigger] entries[i] is Some
                        &&& #[trigger] entries[j] is Some
                    } implies entries[i].unwrap().key() != entries[j].unwrap().key() by {
                        assert(i == index ==> old_entries[j].unwrap().key() != entry.key);
                        assert(j == index ==> old_entries[i].unwrap().key() != entry.key);
                    }
                }

                let updated_table = old_main_table_view.durable_main_table.update(
                    index as int,
                    Some(entry)
                );
                assert(updated_table.len() == old_main_table_view.durable_main_table.len());
                assert(updated_table.len() == overall_metadata.num_keys);
                assert forall |i: nat| i < overall_metadata.num_keys && i != index implies 
                    #[trigger] updated_table[i as int] == new_main_table_view.unwrap().durable_main_table[i as int]
                by {
                    lemma_valid_entry_index(i, overall_metadata.num_keys as nat, entry_slot_size as nat);
                    let offset = index_to_offset(i, entry_slot_size as nat);
                    let entry_bytes = extract_bytes(new_main_table_region, offset, entry_slot_size as nat);
                    let new_entry = parse_main_entry::<K>(entry_bytes, overall_metadata.num_keys as nat);
                    assert(new_main_table_view.unwrap().durable_main_table[i as int] =~= new_entry);
                }
                let new_main_table_view = new_main_table_view.unwrap();

                assert(new_main_table_view =~= old_main_table_view.insert(index as int, entry));

                // In addition to proving that this log entry makes the entry at this index in valid, we also have to 
                // prove that it makes the corresponding item table index valid.
                
                assert(new_main_table_view.valid_item_indices() =~=
                       old_main_table_view.valid_item_indices().insert(item_index)) by {
                    assert(forall|i: u64| #[trigger] new_main_table_view.valid_item_indices().contains(i) ==>
                           old_main_table_view.valid_item_indices().insert(item_index).contains(i));
                    assert forall|i: u64| old_main_table_view.valid_item_indices().insert(item_index).contains(i) implies
                           #[trigger] new_main_table_view.valid_item_indices().contains(i) by {
                        if i == item_index {
                            assert(new_main_table_view.durable_main_table[index as int] is Some);
                        }
                        else {
                            let j = choose|j: int| {
                                &&& 0 <= j < old_main_table_view.durable_main_table.len() 
                                &&& #[trigger] old_main_table_view.durable_main_table[j] matches Some(entry)
                                &&& entry.item_index() == i
                            };
                            assert(new_main_table_view.durable_main_table[j as int] is Some);
                        }
                    }
                }
            }

            log_entry
        }

        pub exec fn create_delete_log_entry(
            &self,
            Ghost(subregion_view): Ghost<PersistentMemoryRegionView>,
            Ghost(region_view): Ghost<PersistentMemoryRegionView>,
            index: u64,
            Ghost(version_metadata): Ghost<VersionMetadata>,
            overall_metadata: &OverallMetadata,
            Ghost(current_tentative_state): Ghost<Seq<u8>>, 
        ) -> (log_entry: PhysicalOpLogEntry)
            requires 
                self.inv(subregion_view, *overall_metadata),
                overall_metadata.main_table_size >= overall_metadata.num_keys * overall_metadata.main_table_entry_size,
                0 <= index < self@.len(),
                // the index must refer to a currently-valid entry in the current durable table
                self@.durable_main_table[index as int] is Some,
                !self.pending_deallocations_view().contains(index),
                parse_main_table::<K>(subregion_view.committed(), overall_metadata.num_keys,
                                          overall_metadata.main_table_entry_size) == Some(self@),
                overall_metadata.main_table_entry_size ==
                    ListEntryMetadata::spec_size_of() + u64::spec_size_of() + u64::spec_size_of() + K::spec_size_of(),
                region_view.len() == overall_metadata.region_size,
                overall_metadata.main_table_addr + overall_metadata.main_table_size <= overall_metadata.log_area_addr
                    <= overall_metadata.region_size <= region_view.len() <= u64::MAX,
                ({
                    let main_table_region = extract_bytes(current_tentative_state, 
                        overall_metadata.main_table_addr as nat, overall_metadata.main_table_size as nat);
                    let main_table_view = parse_main_table::<K>(main_table_region,
                        overall_metadata.num_keys, overall_metadata.main_table_entry_size);
                    &&& self.pending_alloc_inv(subregion_view.committed(), main_table_region, *overall_metadata)
                    &&& main_table_view matches Some(main_table_view)
                    &&& main_table_view.inv(*overall_metadata)
                }),
                current_tentative_state.len() == overall_metadata.region_size,
                VersionMetadata::spec_size_of() <= version_metadata.overall_metadata_addr,
                version_metadata.overall_metadata_addr + OverallMetadata::spec_size_of() + u64::spec_size_of()
                    <= overall_metadata.main_table_addr,
            ensures 
                log_entry@.inv(version_metadata, *overall_metadata),
                overall_metadata.main_table_addr <= log_entry.absolute_addr,
                log_entry.absolute_addr + log_entry.len <=
                    overall_metadata.main_table_addr + overall_metadata.main_table_size,
                log_entry_does_not_modify_free_main_table_entries(log_entry@, self.free_list(), *overall_metadata),
                ({
                    let new_mem = current_tentative_state.map(|pos: int, pre_byte: u8|
                        if log_entry.absolute_addr <= pos < log_entry.absolute_addr + log_entry.len {
                            log_entry.bytes[pos - log_entry.absolute_addr]
                        } else {
                            pre_byte
                        }
                    );
                    let current_main_table_region = extract_bytes(current_tentative_state, 
                        overall_metadata.main_table_addr as nat, overall_metadata.main_table_size as nat);
                    let current_main_table_view = parse_main_table::<K>(current_main_table_region,
                        overall_metadata.num_keys, overall_metadata.main_table_entry_size).unwrap();
                    let new_main_table_region = extract_bytes(new_mem, 
                        overall_metadata.main_table_addr as nat, overall_metadata.main_table_size as nat);
                    let new_main_table_view = parse_main_table::<K>(new_main_table_region,
                        overall_metadata.num_keys, overall_metadata.main_table_entry_size);
                    let item_index = self@.durable_main_table[index as int].unwrap().item_index();
                    &&& new_main_table_view is Some
                    &&& new_main_table_view == current_main_table_view.delete(index as int)
                    &&& new_main_table_view.unwrap().valid_item_indices() == current_main_table_view.valid_item_indices().remove(item_index)
                }),
        {
            let entry_slot_size = overall_metadata.main_table_entry_size;
            let ghost item_index = self@.durable_main_table[index as int].unwrap().item_index();
            // Proves that index * entry_slot_size will not overflow
            proof {
                lemma_valid_entry_index(index as nat, overall_metadata.num_keys as nat, entry_slot_size as nat);
            }
            
            let index_offset = index * entry_slot_size as u64;
            assert(index_offset == index_to_offset(index as nat, entry_slot_size as nat));

            let log_entry = PhysicalOpLogEntry {
                absolute_addr: overall_metadata.main_table_addr + index_offset,
                len: traits_t::size_of::<u64>() as u64,
                bytes: slice_to_vec(CDB_FALSE.as_byte_slice()),
            };

            proof {
                broadcast use pmcopy_axioms;

                let new_mem = current_tentative_state.map(|pos: int, pre_byte: u8|
                    if log_entry.absolute_addr <= pos < log_entry.absolute_addr + log_entry.len {
                        log_entry.bytes[pos - log_entry.absolute_addr]
                    } else {
                        pre_byte
                    }
                );
                
                let old_main_table_region = extract_bytes(current_tentative_state, 
                    overall_metadata.main_table_addr as nat, overall_metadata.main_table_size as nat);
                let new_main_table_region = extract_bytes(new_mem, 
                    overall_metadata.main_table_addr as nat, overall_metadata.main_table_size as nat);
                lemma_establish_extract_bytes_equivalence(old_main_table_region, new_main_table_region);

                let committed_main_table_view = parse_main_table::<K>(subregion_view.committed(),
                    overall_metadata.num_keys, overall_metadata.main_table_entry_size).unwrap();
                let old_main_table_view = parse_main_table::<K>(old_main_table_region,
                    overall_metadata.num_keys, overall_metadata.main_table_entry_size).unwrap();
                let new_main_table_view = parse_main_table::<K>(new_main_table_region,
                    overall_metadata.num_keys, overall_metadata.main_table_entry_size);
                assert(self.allocator_view().pending_alloc_check(index, committed_main_table_view, old_main_table_view));
                
                assert forall |i: nat| #![trigger extract_bytes(new_main_table_region,
                                                         index_to_offset(i, entry_slot_size as nat),
                                                         entry_slot_size as nat)]
                           i < overall_metadata.num_keys implies {
                    let offset = index_to_offset(i, entry_slot_size as nat);
                    let old_entry_bytes = extract_bytes(old_main_table_region, offset,
                                                        entry_slot_size as nat);
                    let entry_bytes = extract_bytes(new_main_table_region, offset, entry_slot_size as nat);
                    &&& validate_main_entry::<K>(entry_bytes, overall_metadata.num_keys as nat)
                    &&& i == index ==>
                           parse_main_entry::<K>(entry_bytes, overall_metadata.num_keys as nat) is None
                    &&& i != index ==> parse_main_entry::<K>(entry_bytes, overall_metadata.num_keys as nat) == 
                           parse_main_entry::<K>(old_entry_bytes, overall_metadata.num_keys as nat)
                } by {
                    let offset = index_to_offset(i, entry_slot_size as nat);
                    lemma_valid_entry_index(i, overall_metadata.num_keys as nat, entry_slot_size as nat);
                    lemma_entries_dont_overlap_unless_same_index(i, index as nat, entry_slot_size as nat);
                    assert(new_main_table_region.len() >= offset + entry_slot_size);
                    // Handle the case where i != index separately from i == index.
                    if i != index {
                        assert(extract_bytes(new_main_table_region, offset, entry_slot_size as nat) =~=
                               extract_bytes(old_main_table_region, offset, entry_slot_size as nat));
                        } else {
                        // When `i == index`, the entry is valid because we just set its CDB to false,
                        // which makes its CDB a valid, parseable value. This also proves that this
                        // entry parses to an Invalid entry, since we know that
                        // `log_entry.bytes@ == CDB_FALSE.spec_to_bytes()`
                        let entry_bytes = extract_bytes(new_main_table_region, offset, entry_slot_size as nat);
                        let cdb_bytes = extract_bytes(entry_bytes, 0, u64::spec_size_of());
                        assert(cdb_bytes =~= log_entry.bytes@);
                    }
                }

                assert(validate_main_entries::<K>(new_main_table_region, overall_metadata.num_keys as nat,
                    overall_metadata.main_table_entry_size as nat));
                let entries = parse_main_entries::<K>(new_main_table_region, overall_metadata.num_keys as nat,
                    overall_metadata.main_table_entry_size as nat);
                assert(new_main_table_region.len() >= overall_metadata.num_keys * overall_metadata.main_table_entry_size);
                
                let old_entries =
                    parse_main_entries::<K>(old_main_table_region, overall_metadata.num_keys as nat,
                                                overall_metadata.main_table_entry_size as nat);
                assert(!self.pending_deallocations_view().contains(index));
                assert(old_entries[index as int] is Some);
                assert(old_entries[index as int].unwrap().item_index() == item_index);

                assert(no_duplicate_item_indexes(entries) && no_duplicate_keys(entries)) by {
                    assert forall|i, j| {
                        &&& 0 <= i < entries.len()
                        &&& 0 <= j < entries.len()
                        &&& i != j
                        &&& #[trigger] entries[i] is Some
                        &&& #[trigger] entries[j] is Some
                    } implies {
                        &&& entries[i].unwrap().item_index() != entries[j].unwrap().item_index() 
                        &&& entries[i].unwrap().key() != entries[j].unwrap().key() 
                    } by {
                        assert(i == index ==> old_entries[j].unwrap().item_index() != item_index);
                        assert(j == index ==> old_entries[i].unwrap().item_index() != item_index);
                        assert(entries[i].unwrap().key() == old_entries[i].unwrap().key());
                        assert(entries[j].unwrap().key() == old_entries[j].unwrap().key());
                    }
                }

                let updated_table = old_main_table_view.durable_main_table.update(index as int, None);
                assert(updated_table.len() == old_main_table_view.durable_main_table.len());
                assert(updated_table.len() == overall_metadata.num_keys);
                assert forall |i: nat| i < overall_metadata.num_keys && i != index implies 
                    #[trigger] updated_table[i as int] == new_main_table_view.unwrap().durable_main_table[i as int]
                by {
                    lemma_valid_entry_index(i, overall_metadata.num_keys as nat, entry_slot_size as nat);
                    let offset = index_to_offset(i, entry_slot_size as nat);
                    let entry_bytes = extract_bytes(new_main_table_region, offset, entry_slot_size as nat);
                    let new_entry = parse_main_entry::<K>(entry_bytes, overall_metadata.num_keys as nat);
                    assert(new_main_table_view.unwrap().durable_main_table[i as int] =~= new_entry);
                }

                let new_main_table_view = new_main_table_view.unwrap();
                assert(new_main_table_view =~= old_main_table_view.delete(index as int).unwrap());

                // In addition to proving that this log entry makes the entry at this index in valid, we also have to 
                // prove that it makes the corresponding item table index invalid.
                
                assert(new_main_table_view.valid_item_indices() =~=
                       old_main_table_view.valid_item_indices().remove(item_index)) by {
                    assert forall|i: u64| old_main_table_view.valid_item_indices().remove(item_index).contains(i)
                        implies #[trigger] new_main_table_view.valid_item_indices().contains(i) by {
                        let j = choose|j: int| {
                            &&& 0 <= j < old_main_table_view.durable_main_table.len() 
                            &&& #[trigger] old_main_table_view.durable_main_table[j] matches
                                Some(entry)
                            &&& entry.item_index() == i
                        };
                        assert(new_main_table_view.durable_main_table[j] ==
                               old_main_table_view.durable_main_table[j]);
                    }
                }

                lemma_log_entry_does_not_modify_free_main_table_entries(
                    log_entry@, index, self.free_list(), *overall_metadata,
                );
            }
            log_entry
        }

        proof fn lemma_no_duplicate_item_indices_or_keys(
            old_entries: Seq<Option<MainTableViewEntry<K>>>,
            new_entries: Seq<Option<MainTableViewEntry<K>>>,
            index: int,
            new_item_index: u64,
        )
            requires
                no_duplicate_item_indexes(old_entries),
                no_duplicate_keys(old_entries),
                0 <= index < new_entries.len(),
                new_entries.len() == old_entries.len(),
                forall |i: int| {
                    &&& 0 <= i < new_entries.len()
                    &&& #[trigger] new_entries[i] is Some
                } ==> {
                    &&& old_entries[i] is Some
                    &&& new_entries[i].unwrap().key() == old_entries[i].unwrap().key()
                },
                forall |i: int| {
                    &&& 0 <= i < new_entries.len()
                    &&& #[trigger] new_entries[i] is Some
                } ==> {
                    &&& i != index ==> {
                            &&& old_entries[i] is Some
                            &&& new_entries[i].unwrap().item_index() == old_entries[i].unwrap().item_index()
                            &&& new_entries[i].unwrap().item_index() != new_item_index
                        }
                    &&& i == index ==> 
                            new_entries[i].unwrap().item_index() == new_item_index
                }
            ensures 
                forall |i: int, j: int| {
                    &&& 0 <= i < new_entries.len()
                    &&& 0 <= j < new_entries.len()
                    &&& i != j
                    &&& #[trigger] new_entries[i] is Some
                    &&& #[trigger] new_entries[j] is Some
                } ==> {
                    &&& new_entries[i].unwrap().item_index() != new_entries[j].unwrap().item_index() 
                    &&& new_entries[i].unwrap().key() != new_entries[j].unwrap().key()
                } 
        {
            assert forall |i: int, j: int| {
                &&& 0 <= i < new_entries.len()
                &&& 0 <= j < new_entries.len()
                &&& i != j
                &&& #[trigger] new_entries[i] is Some
                &&& #[trigger] new_entries[j] is Some
            } implies {
                new_entries[i].unwrap().item_index() != new_entries[j].unwrap().item_index() 
            } by {
                if i != index && j != index {
                    assert(new_entries[i].unwrap().item_index() == old_entries[i].unwrap().item_index());
                    assert(new_entries[j].unwrap().item_index() == old_entries[j].unwrap().item_index());
                }
            }
        }

        // This lemma establishes some useful facts for create_update_item_index_log_entry.
        // There are some unnecessary preconditions and lines in the body, but removing them 
        // seems to increase the caller's verif time to the point where it times out. 
        // TODO: figure out why this is and fix it.
        proof fn lemma_index_is_not_pending_alloc_or_dealloc<PM>(
            self,
            subregion: PersistentMemorySubregion,
            pm_region: &PM,
            index: u64,
            overall_metadata: OverallMetadata,
            current_tentative_state: Seq<u8>,
        )
            where 
                PM: PersistentMemoryRegion,
            requires 
                subregion.inv(pm_region),
                self.inv(subregion.view(pm_region), overall_metadata),
                subregion.len() == overall_metadata.main_table_size,
                subregion.start() == overall_metadata.main_table_addr,
                overall_metadata.main_table_size >= overall_metadata.num_keys * overall_metadata.main_table_entry_size,
                0 <= index < self@.len(),
                pm_region@.len() == overall_metadata.region_size,
                // the index must refer to a currently-valid entry in the current durable table
                self@.durable_main_table[index as int] is Some,
                overall_metadata.main_table_entry_size ==
                    ListEntryMetadata::spec_size_of() + u64::spec_size_of() + u64::spec_size_of() + K::spec_size_of(),
                overall_metadata.main_table_addr + overall_metadata.main_table_size <= overall_metadata.log_area_addr
                    <= overall_metadata.region_size <= u64::MAX,
                ({
                    let main_table_region = extract_bytes(current_tentative_state, 
                        overall_metadata.main_table_addr as nat, overall_metadata.main_table_size as nat);
                    let main_table_view = parse_main_table::<K>(main_table_region,
                        overall_metadata.num_keys, overall_metadata.main_table_entry_size);
                    &&& self.pending_alloc_inv(subregion.view(pm_region).committed(), main_table_region, overall_metadata)
                    &&& main_table_view matches Some(main_table_view)
                    &&& main_table_view.inv(overall_metadata)

                    // the index should not be deallocated in the tentative view
                    &&& main_table_view.durable_main_table[index as int] is Some
                }),
                current_tentative_state.len() == overall_metadata.region_size,
            ensures 
                ({
                    let subregion_view = subregion.view(pm_region);
                    let current_main_table_view = parse_main_table::<K>(subregion_view.committed(),
                        overall_metadata.num_keys, overall_metadata.main_table_entry_size);
                    let tentative_main_table_region = extract_bytes(current_tentative_state, 
                        overall_metadata.main_table_addr as nat, overall_metadata.main_table_size as nat);
                    let tentative_main_table_view = parse_main_table::<K>(tentative_main_table_region,
                        overall_metadata.num_keys, overall_metadata.main_table_entry_size).unwrap();
                    &&& self.allocator_view().pending_alloc_check(index, current_main_table_view.unwrap(), tentative_main_table_view)
                    &&& subregion_view.committed() == extract_bytes(pm_region@.committed(), 
                        overall_metadata.main_table_addr as nat, overall_metadata.main_table_size as nat)
                    &&& current_main_table_view == Some(self@)
                })
        {
            let subregion_view = subregion.view(pm_region);
            let current_main_table_view = parse_main_table::<K>(subregion_view.committed(),
                overall_metadata.num_keys, overall_metadata.main_table_entry_size);
            assert(subregion_view.committed() == extract_bytes(pm_region@.committed(), 
                overall_metadata.main_table_addr as nat, overall_metadata.main_table_size as nat));
            assert(subregion_view.can_crash_as(subregion_view.committed()));
            assert(current_main_table_view == Some(self@));
            
            // these are obviously unnecessary but removing them impacts the *caller*'s verif performance.
            let tentative_main_table_region = extract_bytes(current_tentative_state, 
                overall_metadata.main_table_addr as nat, overall_metadata.main_table_size as nat);
            let tentative_main_table_view = parse_main_table::<K>(tentative_main_table_region,
                overall_metadata.num_keys, overall_metadata.main_table_entry_size).unwrap();
        }

        // TODO @hayley
        #[verifier::rlimit(20)]
        pub exec fn create_update_item_index_log_entry<PM>(
            &self,
            subregion: &PersistentMemorySubregion,
            pm_region: &PM,
            index: u64,
            item_index: u64,
            overall_metadata: &OverallMetadata,
            Ghost(version_metadata): Ghost<VersionMetadata>,
            Ghost(current_tentative_state): Ghost<Seq<u8>>, 
        ) -> (result: Result<PhysicalOpLogEntry, KvError<K>>)
            where 
                PM: PersistentMemoryRegion,
            requires 
                subregion.inv(pm_region),
                self.inv(subregion.view(pm_region), *overall_metadata),
                subregion.len() == overall_metadata.main_table_size,
                subregion.start() == overall_metadata.main_table_addr,
                overall_metadata.main_table_size >= overall_metadata.num_keys * overall_metadata.main_table_entry_size,
                0 <= index < self@.len(),
                item_index < overall_metadata.num_keys,
                pm_region@.len() == overall_metadata.region_size,
                !self@.valid_item_indices().contains(item_index),
                // the index must refer to a currently-valid entry in the current durable table
                self@.durable_main_table[index as int] is Some,
                overall_metadata.main_table_entry_size ==
                    ListEntryMetadata::spec_size_of() + u64::spec_size_of() + u64::spec_size_of() + K::spec_size_of(),
                overall_metadata.main_table_addr + overall_metadata.main_table_size <= overall_metadata.log_area_addr
                    <= overall_metadata.region_size <= u64::MAX,
                ({
                    let main_table_region = extract_bytes(current_tentative_state, 
                        overall_metadata.main_table_addr as nat, overall_metadata.main_table_size as nat);
                    let main_table_view = parse_main_table::<K>(main_table_region,
                        overall_metadata.num_keys, overall_metadata.main_table_entry_size);
                    &&& self.pending_alloc_inv(subregion.view(pm_region).committed(), main_table_region, *overall_metadata)
                    &&& main_table_view matches Some(main_table_view)
                    &&& main_table_view.inv(*overall_metadata)
                    &&& !main_table_view.valid_item_indices().contains(item_index)

                    // the index should not be deallocated in the tentative view
                    &&& main_table_view.durable_main_table[index as int] is Some
                }),
                current_tentative_state.len() == overall_metadata.region_size,
                VersionMetadata::spec_size_of() <= version_metadata.overall_metadata_addr,
                version_metadata.overall_metadata_addr + OverallMetadata::spec_size_of()
                    <= overall_metadata.main_table_addr,
            ensures 
                match result {
                    Ok(log_entry) => {
                        let new_mem = current_tentative_state.map(|pos: int, pre_byte: u8|
                            if log_entry.absolute_addr <= pos < log_entry.absolute_addr + log_entry.len {
                                log_entry.bytes[pos - log_entry.absolute_addr]
                            } else {
                                pre_byte
                            }
                        );
                        let current_main_table_region = extract_bytes(current_tentative_state, 
                            overall_metadata.main_table_addr as nat, overall_metadata.main_table_size as nat);
                        let current_main_table_view = parse_main_table::<K>(current_main_table_region,
                            overall_metadata.num_keys, overall_metadata.main_table_entry_size).unwrap();
                        let new_main_table_region = extract_bytes(new_mem, 
                            overall_metadata.main_table_addr as nat, overall_metadata.main_table_size as nat);
                        let new_main_table_view = parse_main_table::<K>(new_main_table_region,
                            overall_metadata.num_keys, overall_metadata.main_table_entry_size);
                        let old_item_index = current_main_table_view.durable_main_table[index as int].unwrap().item_index();
                        
                        &&& overall_metadata.main_table_addr <= log_entry.absolute_addr
                        &&& log_entry.absolute_addr + log_entry.len <=
                                overall_metadata.main_table_addr + overall_metadata.main_table_size
                        &&& log_entry@.inv(version_metadata, *overall_metadata)
                        &&& log_entry_does_not_modify_free_main_table_entries(log_entry@, self.free_list(),
                                                                            *overall_metadata)

                        // after applying this log entry to the current tentative state,
                        // this entry's metadata index has been updated
                        &&& new_main_table_view is Some
                        &&& new_main_table_view == current_main_table_view.update_item_index(index as int, item_index)
                        &&& new_main_table_view.unwrap().valid_item_indices() == 
                                current_main_table_view.valid_item_indices().insert(item_index).remove(old_item_index)
                    }
                    Err(KvError::CRCMismatch) => !pm_region.constants().impervious_to_corruption,
                    _ => false,
                }
        {
            proof {
                // We first have to establish that this index is not pending allocation or deallocation
                // by triggering the pending alloc check on it.
                self.lemma_index_is_not_pending_alloc_or_dealloc(*subregion, pm_region, index, *overall_metadata, current_tentative_state);
            }

            // For this operation, we have to log the whole new metadata table entry
            // we don't have to log the key, as it hasn't changed, but we do need
            // to log a CRC that covers both the metadata and the key. The CRC and 
            // metadata are contiguous, so we only need one log entry
            // To make things slightly easier on the caller, we'll read the required
            // metadata table info here; since this can fail, though, this operation
            // can return an error and require the caller to abort the transaction.
            let result = self.get_key_and_metadata_entry_at_index(subregion, pm_region, index, Ghost(*overall_metadata));
            let (key, metadata) = match result {
                Ok((key, metadata)) => (key, metadata),
                Err(e) => return Err(e),
            };

            // Next, construct the new metadata entry and obtain the CRC
            let new_metadata_entry = ListEntryMetadata {
                item_index,
                ..*metadata
            };

            let mut digest = CrcDigest::new();
            digest.write(&new_metadata_entry);
            digest.write(&*key);
            let crc = digest.sum64();

            proof {
                // prove that the CRC is in fact the CRC of the new entry and key by invoking some lemmas
                // about flattening sequences of sequences
                lemma_seqs_flatten_equal_suffix(digest.bytes_in_digest());
                digest.bytes_in_digest().subrange(0, 1).lemma_flatten_one_element();
                assert(crc == spec_crc_u64(new_metadata_entry.spec_to_bytes() + key.spec_to_bytes())); 
            }

            // Proves that index * entry_slot_size will not overflow
            proof {
                lemma_valid_entry_index(index as nat, overall_metadata.num_keys as nat, overall_metadata.main_table_entry_size as nat);
            }

            // Construct the physical log entry out of the CRC and new metadata entry.
            let index_offset = index * overall_metadata.main_table_entry_size as u64;
            assert(index_offset == index_to_offset(index as nat, overall_metadata.main_table_entry_size as nat));

            let mut bytes_vec = slice_to_vec(crc.as_byte_slice());
            let mut entry_bytes_vec = slice_to_vec(new_metadata_entry.as_byte_slice());
            bytes_vec.append(&mut entry_bytes_vec);

            let log_entry = PhysicalOpLogEntry {
                absolute_addr: overall_metadata.main_table_addr + index_offset + traits_t::size_of::<u64>() as u64,
                len: (traits_t::size_of::<u64>() + traits_t::size_of::<ListEntryMetadata>()) as u64,
                bytes: bytes_vec,
            };

            proof {
                let new_mem = current_tentative_state.map(|pos: int, pre_byte: u8|
                    if log_entry.absolute_addr <= pos < log_entry.absolute_addr + log_entry.len {
                        log_entry.bytes[pos - log_entry.absolute_addr]
                    } else {
                        pre_byte
                    }
                );
                let subregion_view = subregion.view(pm_region);

                let old_main_table_region = extract_bytes(current_tentative_state, 
                    overall_metadata.main_table_addr as nat, overall_metadata.main_table_size as nat);
                let new_main_table_region = extract_bytes(new_mem, 
                    overall_metadata.main_table_addr as nat, overall_metadata.main_table_size as nat);
                lemma_establish_extract_bytes_equivalence(old_main_table_region, new_main_table_region);

                let old_main_table_view = parse_main_table::<K>(old_main_table_region,
                    overall_metadata.num_keys, overall_metadata.main_table_entry_size).unwrap();
                let new_main_table_view = parse_main_table::<K>(new_main_table_region,
                    overall_metadata.num_keys, overall_metadata.main_table_entry_size);
                let old_item_index = old_main_table_view.durable_main_table[index as int].unwrap().item_index();
                
                let new_entry_view = MainTableViewEntry {
                    entry: new_metadata_entry,
                    key: *key,
                };

                // Prove that parsing each entry individually gives the expected entries.
                // This helps prove that parsing the entire table suceeds and also that we 
                // get the expected table contents.
                assert forall |i: nat| i < overall_metadata.num_keys implies {
                    let new_bytes = extract_bytes(new_main_table_region,
                        #[trigger] index_to_offset(i, overall_metadata.main_table_entry_size as nat),
                        overall_metadata.main_table_entry_size as nat
                    );
                    let old_bytes = extract_bytes(old_main_table_region,
                        index_to_offset(i, overall_metadata.main_table_entry_size as nat),
                        overall_metadata.main_table_entry_size as nat
                    );
                    &&& validate_main_entry::<K>(new_bytes, overall_metadata.num_keys as nat)
                    &&& i == index ==> parse_main_entry::<K>(new_bytes, overall_metadata.num_keys as nat) == 
                            Some(new_entry_view)
                    &&& i != index ==> parse_main_entry::<K>(new_bytes, overall_metadata.num_keys as nat) == 
                            parse_main_entry::<K>(old_bytes, overall_metadata.num_keys as nat)
                } by {
                    lemma_valid_entry_index(i, overall_metadata.num_keys as nat, overall_metadata.main_table_entry_size as nat);
                    lemma_entries_dont_overlap_unless_same_index(i, index as nat, overall_metadata.main_table_entry_size as nat);
                    
                    if i == index {
                        broadcast use pmcopy_axioms;
                        let new_bytes = extract_bytes(new_main_table_region,
                            index_to_offset(i, overall_metadata.main_table_entry_size as nat),
                            overall_metadata.main_table_entry_size as nat
                        );
                        let old_bytes = extract_bytes(old_main_table_region,
                            index_to_offset(i, overall_metadata.main_table_entry_size as nat),
                            overall_metadata.main_table_entry_size as nat
                        );
                        lemma_establish_extract_bytes_equivalence(new_bytes, old_bytes);
                        assert(extract_bytes(new_bytes, u64::spec_size_of(), u64::spec_size_of()) == crc.spec_to_bytes());
                        assert(extract_bytes(new_bytes, u64::spec_size_of() * 2, ListEntryMetadata::spec_size_of()) == new_metadata_entry.spec_to_bytes());
                        assert(extract_bytes(new_bytes, u64::spec_size_of() * 2 + ListEntryMetadata::spec_size_of(), K::spec_size_of()) == key.spec_to_bytes());
                    } 
                }

                let old_entries = parse_main_entries::<K>(old_main_table_region, overall_metadata.num_keys as nat,
                    overall_metadata.main_table_entry_size as nat);
                let new_entries = parse_main_entries::<K>(new_main_table_region, overall_metadata.num_keys as nat,
                    overall_metadata.main_table_entry_size as nat);

                // Prove that there are no duplicate entries or keys. This is required
                // to prove that the table parses successfully.
                Self::lemma_no_duplicate_item_indices_or_keys(old_entries, new_entries, index as int, item_index);

                let new_main_table_view = new_main_table_view.unwrap();
                let updated_table_view = old_main_table_view.update_item_index(index as int, item_index).unwrap();

                // Prove that the new main table view is equivalent to updating the old table with the new item index.
                assert(forall |idx: int| 0 <= idx < new_main_table_view.durable_main_table.len() ==> 
                    new_main_table_view.durable_main_table[idx] == updated_table_view.durable_main_table[idx]);
                assert(new_main_table_view == updated_table_view);

                assert(new_main_table_view.valid_item_indices() =~= 
                    old_main_table_view.valid_item_indices().insert(item_index).remove(old_item_index)) 
                by {
                    // all indexes besides the one we are updating are unchanged
                    assert(forall |i: int| 0 <= i < updated_table_view.durable_main_table.len() && i != index ==> 
                        old_main_table_view.durable_main_table[i] == updated_table_view.durable_main_table[i]);
                    // the entry at index now contains the new item index, which means it has replaced the old item index
                    // in new_main_table_view.valid_item_indices()
                    assert({
                        &&& #[trigger] updated_table_view.durable_main_table[index as int] matches Some(entry)
                        &&& entry.item_index() == item_index
                    });
                }

                lemma_log_entry_does_not_modify_free_main_table_entries(
                    log_entry@, index, self.free_list(), *overall_metadata,
                );
            }

            Ok(log_entry)
        }

        pub exec fn abort_transaction(
            &mut self,
            Ghost(pm): Ghost<PersistentMemoryRegionView>,
            Ghost(overall_metadata): Ghost<OverallMetadata>,
        ) 
            requires
                old(self).opaquable_inv(overall_metadata),
                old(self).allocator_inv(),
                overall_metadata.main_table_size >= overall_metadata.num_keys * overall_metadata.main_table_entry_size,
                pm.len() >= overall_metadata.main_table_size,
                old(self).main_table_entry_size == overall_metadata.main_table_entry_size,
                overall_metadata.main_table_entry_size ==
                    ListEntryMetadata::spec_size_of() + u64::spec_size_of() + u64::spec_size_of() + K::spec_size_of(),
                forall |s| #[trigger] pm.can_crash_as(s) ==> 
                    parse_main_table::<K>(s, overall_metadata.num_keys, overall_metadata.main_table_entry_size) == Some(old(self)@),
                old(self)@.durable_main_table.len() == old(self).outstanding_entry_writes@.len() ==
                    overall_metadata.num_keys,
                old(self)@.inv(overall_metadata),
                forall |idx: u64| old(self).free_list().contains(idx) ==> idx < overall_metadata.num_keys,
                forall |idx: u64| old(self).free_indices().contains(idx) ==> idx < overall_metadata.num_keys,
                forall |i| 0 <= i < old(self)@.durable_main_table.len() ==> 
                    match #[trigger] old(self)@.durable_main_table[i] {
                        Some(entry) => entry.entry.item_index < overall_metadata.num_keys,
                        _ => true
                    },
                pm.no_outstanding_writes(),
                forall |idx: u64| old(self).free_list().contains(idx) ==> old(self).free_indices().contains(idx),
                // forall |idx: u64| #[trigger] old(self).allocator_view().pending_allocations.contains(idx) ==> {
                //     &&& !old(self).free_indices().contains(idx)
                //     &&& old(self)@.durable_main_table[idx as int] is None
                //     &&& idx < overall_metadata.num_keys
                // },
                // forall |idx: u64| #[trigger] old(self).pending_allocations_view().contains(idx) ==> {
                //     old(self)@.durable_main_table[idx as int] is None
                // },
                forall |idx: u64| 0 <= idx < old(self)@.durable_main_table.len() ==>
                    old(self).allocator_view().spec_abort_alloc_transaction().pending_alloc_check(idx, old(self)@, old(self)@),
                forall |idx: u64| #[trigger] old(self).free_list().contains(idx) ==> {
                    old(self)@.durable_main_table[idx as int] is None
                },
                parse_main_table::<K>(pm.committed(), overall_metadata.num_keys, 
                    overall_metadata.main_table_entry_size) is Some,
            ensures
                self.valid(pm, overall_metadata),
                self.allocator_inv(),
                self.outstanding_entry_writes@ == Seq::new(
                    old(self).outstanding_entry_writes@.len(),
                    |i: int| None::<MainTableViewEntry<K>>
                ),
                self@.valid_item_indices() == old(self)@.valid_item_indices(),
                self@ == old(self)@,
                self.pending_alloc_inv(pm.committed(), pm.committed(), overall_metadata),
                self.pending_allocations_view().is_empty(),
                self.pending_deallocations_view().is_empty(),
        {
            // Move all pending allocations from the pending list back into the free list
            self.main_table_free_list.append(&mut self.pending_allocations);
            
            self.pending_deallocations = Vec::new();

            proof { 
                self.main_table_free_list@.unique_seq_to_set(); 
                self.pending_allocations@.unique_seq_to_set(); 
                self.pending_deallocations@.unique_seq_to_set(); 

                assert forall |idx: u64| self.main_table_free_list@.contains(idx) implies
                    idx < overall_metadata.num_keys 
                by {
                    if !old(self).main_table_free_list@.contains(idx) {
                        assert(old(self).pending_allocations@.contains(idx));
                    } else {
                        assert(old(self).main_table_free_list@.contains(idx));
                    }
                }
            }

            // Drop all outstanding updates from the view
            self.outstanding_entry_writes = Ghost(Seq::new(
                old(self)@.durable_main_table.len(),
                |i: int| None::<MainTableViewEntry<K>>
            ));

            proof {
                // We now prove that aborting the transaction reestablishes invariants that 
                // were broken.

                assert forall |i| 0 <= i < self@.durable_main_table.len() implies
                           self.outstanding_entry_write_matches_pm_view(pm, i, overall_metadata.main_table_entry_size)
                by {
                    let start = index_to_offset(i as nat, overall_metadata.main_table_entry_size as nat) as int;
                    assert(i < overall_metadata.num_keys);
                    assert(i * overall_metadata.main_table_entry_size <= overall_metadata.num_keys * overall_metadata.main_table_entry_size) by {
                        lemma_mul_inequality(i as int, overall_metadata.num_keys as int, overall_metadata.main_table_entry_size as int);
                    }
                    assert(i * overall_metadata.main_table_entry_size + overall_metadata.main_table_entry_size <= overall_metadata.num_keys * overall_metadata.main_table_entry_size) by {
                        lemma_mul_inequality((i + 1) as int, overall_metadata.num_keys as int, overall_metadata.main_table_entry_size as int);
                        lemma_mul_is_distributive_add_other_way(overall_metadata.main_table_entry_size as int, 1int, i as int);
                    }
                }

                assert(forall |i: int| 0 <= i < self@.durable_main_table.len() ==> {
                    ||| #[trigger] self.state@.durable_main_table[i] is None 
                    ||| self.state@.durable_main_table[i] is Some
                });

                // need this assertion for triggers
                assert(forall |s| #[trigger] pm.can_crash_as(s) ==> 
                    parse_main_table::<K>(s, overall_metadata.num_keys, overall_metadata.main_table_entry_size) == Some(self@));

                assert forall |idx: u64| self.free_indices().contains(idx) implies 
                    self.free_list().contains(idx) 
                by {
                    assert(self@.durable_main_table[idx as int] is None);
                    if old(self).free_indices().contains(idx) {
                        // index was free before the abort, so it's still free and in the allocator list now.
                        assert(old(self).free_list().contains(idx));
                        assert(forall |i: int| 0 <= i < old(self).main_table_free_list@.len() ==> 
                            old(self).main_table_free_list@[i] == self.main_table_free_list@[i]);
                        assert(self.main_table_free_list@.contains(idx));
                        assert(self.free_list().contains(idx));
                    } else {
                        // We need to hit the necessary triggers to prove that the index is pending 
                        // if it has outstanding writes.
                        if old(self).outstanding_entry_writes@[idx as int] is Some {
                            assert(old(self).pending_allocations@.contains(idx));
                        }
                        // Prove that this index would have been added to the allocator.
                        assert(self.main_table_free_list@.len() == old(self).main_table_free_list@.len() + old(self).pending_allocations@.len());
                        assert(forall |i: int| 0 <= i < old(self).pending_allocations@.len() ==> 
                            old(self).pending_allocations@[i] == self.main_table_free_list@[i + old(self).main_table_free_list@.len()]);
                    }
                }

                assert forall |idx: u64| self.free_list().contains(idx) implies 
                    self.free_indices().contains(idx) 
                by {
                    if old(self).free_list().contains(idx) {
                        assert(old(self).free_list().contains(idx) ==> old(self).free_indices().contains(idx));
                    } else {
                        assert(old(self).pending_allocations@.contains(idx));
                        assert(old(self).allocator_view().pending_allocations.contains(idx));
                        assert(old(self).allocator_view().spec_abort_alloc_transaction().pending_alloc_check(idx, old(self)@, old(self)@));
                        assert(old(self)@.durable_main_table[idx as int] is None);
                    }
                }
                assert(self.free_list() == self.free_indices());

                assert_sets_equal!(self@.valid_item_indices() == old(self)@.valid_item_indices(), elem => {
                    assert(forall |i: int| {
                        &&& 0 <= i < self@.durable_main_table.len() 
                        &&& self@.durable_main_table[i] is Some
                    } ==> self@.durable_main_table[i] == old(self)@.durable_main_table[i]);
                });

                let current_table_view = parse_main_table::<K>(pm.committed(), overall_metadata.num_keys, overall_metadata.main_table_entry_size);
                assert(current_table_view is Some);
                let current_table_view = current_table_view.unwrap();
                assert(pm.can_crash_as(pm.committed()));
                assert(current_table_view == self@);
            }
        }

        pub exec fn update_ghost_state_to_current_bytes(
            &mut self,
            Ghost(pm): Ghost<PersistentMemoryRegionView>,
            Ghost(overall_metadata): Ghost<OverallMetadata>,
        )
            requires
                pm.no_outstanding_writes(),
                old(self).opaquable_inv(overall_metadata),
                ({
                    let subregion_view = get_subregion_view(pm, overall_metadata.main_table_addr as nat,
                        overall_metadata.main_table_size as nat);
                    parse_main_table::<K>(subregion_view.committed(), overall_metadata.num_keys, overall_metadata.main_table_entry_size) is Some
                }),
                old(self)@.durable_main_table.len() == old(self).outstanding_entry_writes@.len() ==
                    overall_metadata.num_keys,
                pm.len() >= overall_metadata.main_table_addr + overall_metadata.main_table_size,
                overall_metadata.main_table_size >= overall_metadata.num_keys * overall_metadata.main_table_entry_size,
                overall_metadata.main_table_entry_size ==
                    ListEntryMetadata::spec_size_of() + u64::spec_size_of() + u64::spec_size_of() + K::spec_size_of(),
            ensures 
                self.opaquable_inv(overall_metadata),
                ({
                    let subregion_view = get_subregion_view(pm, overall_metadata.main_table_addr as nat,
                        overall_metadata.main_table_size as nat);
                    &&& Some(self@) == parse_main_table::<K>(subregion_view.committed(), 
                        overall_metadata.num_keys, overall_metadata.main_table_entry_size)
                    &&& forall |i| 0 <= i < self@.durable_main_table.len() ==>
                            self.outstanding_entry_write_matches_pm_view(subregion_view, i, overall_metadata.main_table_entry_size)
                }),
                self.free_list() == old(self).free_list(),
                self.pending_allocations_view() == old(self).pending_allocations_view(),
                self.pending_deallocations_view() == old(self).pending_deallocations_view(),
                self.outstanding_entry_writes@ == Seq::new(old(self).outstanding_entry_writes@.len(),
                    |i: int| None::<MainTableViewEntry<K>>),
                self.main_table_entry_size == old(self).main_table_entry_size,

        {
            let ghost subregion_view = get_subregion_view(pm, overall_metadata.main_table_addr as nat,
                overall_metadata.main_table_size as nat);
            self.state = Ghost(parse_main_table::<K>(subregion_view.committed(), overall_metadata.num_keys, overall_metadata.main_table_entry_size).unwrap());
            self.outstanding_entry_writes = Ghost(Seq::new(old(self).outstanding_entry_writes@.len(),
                |i: int| None));

            proof {
                assert forall |i| 0 <= i < self@.durable_main_table.len() implies
                    self.outstanding_entry_write_matches_pm_view(subregion_view, i, overall_metadata.main_table_entry_size)
                by { lemma_valid_entry_index(i as nat, overall_metadata.num_keys as nat, overall_metadata.main_table_entry_size as nat); }
            }
        }

        pub exec fn finalize_main_table(
            &mut self,
            Ghost(old_self): Ghost<Self>,
            Ghost(old_pm): Ghost<PersistentMemoryRegionView>,
            Ghost(pm): Ghost<PersistentMemoryRegionView>,
            Ghost(overall_metadata): Ghost<OverallMetadata>,
        )
            requires
                pm.no_outstanding_writes(),
                old(self).opaquable_inv(overall_metadata),
                ({
                    let subregion_view = get_subregion_view(pm, overall_metadata.main_table_addr as nat,
                        overall_metadata.main_table_size as nat);
                    let old_subregion_view = get_subregion_view(old_pm, overall_metadata.main_table_addr as nat,
                        overall_metadata.main_table_size as nat);
                    &&& parse_main_table::<K>(subregion_view.committed(), overall_metadata.num_keys, overall_metadata.main_table_entry_size) is Some
                    &&& old_self.inv(old_subregion_view, overall_metadata)
                    &&& parse_main_table::<K>(old_subregion_view.committed(), overall_metadata.num_keys, overall_metadata.main_table_entry_size) is Some
                    &&& old_self.pending_alloc_inv(old_subregion_view.committed(), subregion_view.committed(), overall_metadata)
                }),
                old(self)@.durable_main_table.len() == old(self).outstanding_entry_writes@.len() ==
                    overall_metadata.num_keys,
                pm.len() >= overall_metadata.main_table_addr + overall_metadata.main_table_size,
                overall_metadata.main_table_size >= overall_metadata.num_keys * overall_metadata.main_table_entry_size,
                overall_metadata.main_table_entry_size ==
                    ListEntryMetadata::spec_size_of() + u64::spec_size_of() + u64::spec_size_of() + K::spec_size_of(),
                old(self).main_table_entry_size == overall_metadata.main_table_entry_size,
                old_self.free_list() == old(self).free_list(),
                old_self.pending_allocations_view() == old(self).pending_allocations_view(),
                old_self.pending_deallocations_view() == old(self).pending_deallocations_view(),
                old_self.main_table_entry_size == overall_metadata.main_table_entry_size,
            ensures 
                ({
                    let subregion_view = get_subregion_view(pm, overall_metadata.main_table_addr as nat,
                        overall_metadata.main_table_size as nat);
                    &&& self.inv(subregion_view, overall_metadata)
                    &&& self.pending_alloc_inv(subregion_view.committed(), subregion_view.committed(), overall_metadata)
                    &&& forall |i: int| 0 <= i < self@.durable_main_table.len() ==> 
                            self.outstanding_entry_write_matches_pm_view(subregion_view, i, overall_metadata.main_table_entry_size)
                }),
                self.pending_allocations_view().is_empty(),
                self.pending_deallocations_view().is_empty(),
                self.allocator_inv(),
                forall |idx: u64| 0 <= idx < self@.durable_main_table.len() ==> 
                    self.outstanding_entry_writes@[idx as int] is None,
                
        {
            let ghost old_subregion_view = get_subregion_view(old_pm, overall_metadata.main_table_addr as nat,
                overall_metadata.main_table_size as nat);
            let ghost old_main_table_view = parse_main_table::<K>(old_subregion_view.committed(), overall_metadata.num_keys, overall_metadata.main_table_entry_size).unwrap();
            let ghost subregion_view = get_subregion_view(pm, overall_metadata.main_table_addr as nat,
                overall_metadata.main_table_size as nat);
            let ghost main_table_view = parse_main_table::<K>(subregion_view.committed(), overall_metadata.num_keys, overall_metadata.main_table_entry_size).unwrap();

            self.update_ghost_state_to_current_bytes(Ghost(pm), Ghost(overall_metadata));
            
            proof {
                assert(Some(self@) == parse_main_table::<K>(subregion_view.committed(), 
                    overall_metadata.num_keys, overall_metadata.main_table_entry_size));
                lemma_if_no_outstanding_writes_then_persistent_memory_view_can_only_crash_as_committed(subregion_view);
            
                // TODO: combine these w/ proper triggers
                assert forall |idx: u64| 0 <= idx < self@.durable_main_table.len() implies {
                     #[trigger] self.pending_allocations_view().contains(idx) ==> 
                            self@.durable_main_table[idx as int] is Some
                } by {
                    // trigger the pending alloc check
                    assert(old_self.allocator_view().pending_alloc_check(idx, old_main_table_view, main_table_view));
                }
                assert forall |idx: u64| 0 <= idx < self@.durable_main_table.len() implies {
                    &&& #[trigger] self.pending_deallocations_view().contains(idx) ==> 
                            {self@.durable_main_table[idx as int] is None}
                } by {
                    // trigger the pending alloc check
                    assert(old_self.allocator_view().pending_alloc_check(idx, old_main_table_view, main_table_view));
                }

                assert forall |idx: u64| 0 <= idx < self@.durable_main_table.len() implies {
                    let entry = #[trigger] self@.durable_main_table[idx as int];
                    match entry {
                        None => {
                            ||| self.free_list().contains(idx)
                            ||| self.pending_deallocations_view().contains(idx)
                        },
                        Some(entry) => {
                            // if the entry is valid, either it was pending allocation
                            // or it's just valid and not in any of the three lists
                            ||| self.pending_allocations_view().contains(idx)
                            ||| ({
                                &&& !self.free_list().contains(idx)
                                &&& !self.pending_deallocations_view().contains(idx)
                                &&& !self.pending_allocations_view().contains(idx)
                            })
                        },
                    }
                } by {
                    assert(old_self.allocator_view().pending_alloc_check(idx, old_main_table_view, main_table_view));
                }
            }

            self.finalize_pending_alloc_and_dealloc(Ghost(subregion_view), Ghost(overall_metadata));
        }

        pub proof fn lemma_if_only_difference_is_entry_then_flushed_state_only_differs_there(
            self,
            main_table_region: PersistentMemoryRegionView,
            old_self: Self,
            old_main_table_region: PersistentMemoryRegionView,
            overall_metadata: OverallMetadata,
            index: u64,
        )
            requires
                self.inv(main_table_region, overall_metadata),
                old_self.inv(old_main_table_region, overall_metadata),
                index < overall_metadata.num_keys,
                main_table_region.len() == old_main_table_region.len() == overall_metadata.main_table_size,
                overall_metadata.main_table_size >=
                    index_to_offset(overall_metadata.num_keys as nat, overall_metadata.main_table_entry_size as nat),
                main_table_region.committed() == old_main_table_region.committed(),
                forall|i: int| 0 <= i < overall_metadata.num_keys && i != index ==>
                    self.outstanding_entry_writes@[i] == old_self.outstanding_entry_writes@[i],
            ensures
                ({
                    let entry_size = overall_metadata.main_table_entry_size;
                    let start = index_to_offset(index as nat, entry_size as nat);
                    forall|addr: int| {
                        &&& #[trigger] trigger_addr(addr)
                        &&& 0 <= addr < main_table_region.len()
                        &&& !(start <= addr < start + entry_size)
                    } ==> main_table_region.flush().committed()[addr] == old_main_table_region.flush().committed()[addr]
                })
        {
            let entry_size = overall_metadata.main_table_entry_size;
            let start = index_to_offset(index as nat, entry_size as nat);
            assert forall|addr: int| {
                       &&& #[trigger] trigger_addr(addr)
                       &&& 0 <= addr < main_table_region.len()
                       &&& !(start <= addr < start + entry_size)
                   } implies main_table_region.flush().committed()[addr] ==
                             old_main_table_region.flush().committed()[addr] by {
                assert(old_main_table_region.state[addr].state_at_last_flush ==
                       old_main_table_region.committed()[addr]);
                assert(main_table_region.state[addr].state_at_last_flush == main_table_region.committed()[addr]);
                if addr < index_to_offset(overall_metadata.num_keys as nat,
                                          overall_metadata.main_table_entry_size as nat) {
                    lemma_auto_addr_in_entry_divided_by_entry_size(index as nat, overall_metadata.num_keys as nat,
                                                                   entry_size as nat);
                    let i = addr / entry_size as int;
                    assert(old_self.outstanding_entry_write_matches_pm_view(old_main_table_region, i, entry_size));
                    assert(self.outstanding_entry_write_matches_pm_view(main_table_region, i, entry_size));
                    broadcast use pmcopy_axioms;
                }
            }
        }

/* Temporarily commented out for subregion work

        pub exec fn play_metadata_log<PM, L>(
            &mut self,
            wrpm_region: &mut WriteRestrictedPersistentMemoryRegion<TrustedMetadataPermission, PM>,
            table_id: u128,
            log_entries: &Vec<OpLogEntryType<L>>,
            Tracked(perm): Tracked<&TrustedMetadataPermission>,
            Ghost(state): Ghost<MainTableView<K>>,
        ) -> Result<(), KvError<K>>
        where 
            PM: PersistentMemoryRegion,
            L: PmCopy,
        {
            Self::replay_log_main_table(wrpm_region, table_id, log_entries, Tracked(perm), Ghost(state))?;
            // replay_log_main_table cannot add newly-invalidated entries back into the allocator,
            // because it doesn't (and can't) take &mut self, so as a quick fix we'll just iterate over the log again.
            // TODO: refactor so this happens in the same pass as is used in replay_log_main_table
            for i in 0..log_entries.len() 
            {
                assume(false);
                let log_entry = &log_entries[i];
                if let OpLogEntryType::InvalidateMetadataEntry { metadata_index } = log_entry {
                    self.main_table_free_list.push(*metadata_index);
                }
            }
            Ok(())
        }

        exec fn replay_log_main_table<PM, L>(
            wrpm_region: &mut WriteRestrictedPersistentMemoryRegion<TrustedMetadataPermission, PM>,
            table_id: u128,
            log_entries: &Vec<OpLogEntryType<L>>,
            Tracked(perm): Tracked<&TrustedMetadataPermission>,
            Ghost(state): Ghost<MainTableView<K>>,
        ) -> Result<(), KvError<K>>
            where 
                PM: PersistentMemoryRegion,
                L: PmCopy,
        {
            for i in 0..log_entries.len()
                invariant 
                    // TODO
            {
                assume(false);
                // CDB + CDC + metadata + key
                let main_table_entry_size = (traits_t::size_of::<u64>() + traits_t::size_of::<u64>() + 
                    traits_t::size_of::<ListEntryMetadata>() + K::size_of()) as u64;

                let log_entry = &log_entries[i];
                match log_entry {
                    OpLogEntryType::CommitMetadataEntry { metadata_index } => {
                        // commit metadata just sets the CDB -- the metadata fields have already been filled in.
                        // We also have to commit the item, but we'll do that in item table recovery
                        let cdb_addr = metadata_index * main_table_entry_size;
                        
                        wrpm_region.serialize_and_write(cdb_addr, &CDB_TRUE, Tracked(perm));
                    }
                    OpLogEntryType::InvalidateMetadataEntry { metadata_index } => {
                        // invalidate metadata just writes CDB_FALSE to the entry's CDB
                        let cdb_addr = metadata_index * main_table_entry_size;
                        
                        wrpm_region.serialize_and_write(cdb_addr, &CDB_FALSE, Tracked(perm));
                    }
                    OpLogEntryType::UpdateMetadataEntry { metadata_index, new_metadata, new_crc } => {
                        let cdb_addr = metadata_index * main_table_entry_size;
                        let entry_addr = cdb_addr + traits_t::size_of::<u64>() as u64;
                        let crc_addr = entry_addr + traits_t::size_of::<ListEntryMetadata>() as u64;

                        wrpm_region.serialize_and_write(crc_addr, new_crc, Tracked(perm));
                        wrpm_region.serialize_and_write(entry_addr, new_metadata, Tracked(perm));
                    }
                    _ => {} // the other operations do not modify the main table
                }
                
            }
            Ok(())
        }

        // Overwrite an existing main table entry with a new one. The function does NOT overwrite the key,
        // but we need to use the key to calculate the new CRC and reading it from PM here would require an extra
        // CRC check. This is a committing operation, so the overwrite must have already been logged. 
        pub exec fn overwrite_entry<PM>(
            &mut self,
            wrpm_region: &mut WriteRestrictedPersistentMemoryRegion<TrustedMetadataPermission, PM>,
            metadata_index: u64,
            new_metadata: &ListEntryMetadata,
            key: &K,
            Ghost(table_id): Ghost<u128>,
            Tracked(perm): Tracked<&TrustedMetadataPermission>
        ) -> (result: Result<(), KvError<K>>)
            where 
                PM: PersistentMemoryRegion,
            requires 
                old(wrpm_region).inv(),
                // TODO
                // the key that is passed in is the same as the one already with the entry on PM
            ensures 
                wrpm_region.inv(),
                // TODO
        {
            assume(false);

            // 1. calculate the CRC of the entry + key 
            let mut digest = CrcDigest::new();
            digest.write(new_metadata);
            digest.write(key);
            let crc = digest.sum64();

            // 2. Write the CRC and entry (but not the key)
            let main_table_entry_size = (traits_t::size_of::<ListEntryMetadata>() + traits_t::size_of::<u64>() + traits_t::size_of::<u64>() + K::size_of()) as u64;
            let slot_addr = metadata_index * main_table_entry_size;
            let entry_addr = slot_addr + traits_t::size_of::<u64>() as u64;
            let crc_addr = entry_addr + traits_t::size_of::<ListEntryMetadata>() as u64;

            wrpm_region.serialize_and_write(crc_addr, &crc, Tracked(perm));
            wrpm_region.serialize_and_write(entry_addr, new_metadata, Tracked(perm));

            Ok(())
        }

        // Makes a slot valid by setting its valid CDB.
        // Must log the commit operation before calling this function.
        pub exec fn commit_entry<PM>(
            &mut self,
            wrpm_region: &mut WriteRestrictedPersistentMemoryRegion<TrustedMetadataPermission, PM>,
            table_id: u128,
            index: u64,
            Tracked(perm): Tracked<&TrustedMetadataPermission>
        ) -> (result: Result<(), KvError<K>>)
            where 
                PM: PersistentMemoryRegion,
            requires 
                old(wrpm_region).inv(),
                // TODO
            ensures 
                wrpm_region.inv(),
                // TODO
        {
            assume(false);

            let main_table_entry_size = (traits_t::size_of::<ListEntryMetadata>() + traits_t::size_of::<u64>() + traits_t::size_of::<u64>() + K::size_of()) as u64;
            let slot_addr = index * main_table_entry_size;
            let cdb_addr = slot_addr;

            wrpm_region.serialize_and_write(cdb_addr, &CDB_TRUE, Tracked(perm));

            Ok(())
        }
        

        pub exec fn invalidate_entry<PM>(
            &mut self,
            wrpm_region: &mut WriteRestrictedPersistentMemoryRegion<TrustedMetadataPermission, PM>,
            table_id: u128,
            index: u64,
            Tracked(perm): Tracked<&TrustedMetadataPermission>
        ) -> (result: Result<(), KvError<K>>)
            where 
                PM: PersistentMemoryRegion,
            requires 
                old(wrpm_region).inv(),
                // TODO
            ensures 
                wrpm_region.inv(),
                // TODO
        {
            assume(false);

            let main_table_entry_size = (traits_t::size_of::<ListEntryMetadata>() + traits_t::size_of::<u64>() + traits_t::size_of::<u64>() + K::size_of()) as u64;
            let slot_addr = index * main_table_entry_size;
            let cdb_addr = slot_addr + RELATIVE_POS_OF_VALID_CDB;

            wrpm_region.serialize_and_write(cdb_addr, &CDB_FALSE, Tracked(perm));

            Ok(())
        }

        // Updates the list's length and the CRC of the entire entry. The caller must provide the CRC (either by calculating it
        // themselves or by reading it from a log entry).
        pub exec fn update_list_len<PM>(
            &mut self,
            wrpm_region: &mut WriteRestrictedPersistentMemoryRegion<TrustedMetadataPermission, PM>,
            table_id: u128,
            index: u64,
            new_length: u64,
            metadata_crc: u64,
            Tracked(perm): Tracked<&TrustedMetadataPermission>
        ) -> (result: Result<(), KvError<K>>)
            where 
                PM: PersistentMemoryRegion,
            requires 
                old(wrpm_region).inv(),
                // TODO
            ensures 
                wrpm_region.inv(),
                // TODO
        {
            assume(false);

            let main_table_entry_size = (traits_t::size_of::<ListEntryMetadata>() + traits_t::size_of::<u64>() + traits_t::size_of::<u64>() + K::size_of()) as u64;
            let slot_addr = index * main_table_entry_size;
            let crc_addr = slot_addr + RELATIVE_POS_OF_ENTRY_METADATA_CRC;
            let len_addr = slot_addr + RELATIVE_POS_OF_ENTRY_METADATA_LENGTH;

            wrpm_region.serialize_and_write(crc_addr, &metadata_crc, Tracked(perm));
            wrpm_region.serialize_and_write(len_addr, &new_length, Tracked(perm));

            Ok(())
        }

        pub exec fn trim_list<PM>(
            &mut self,
            wrpm_region: &mut WriteRestrictedPersistentMemoryRegion<TrustedMetadataPermission, PM>,
            table_id: u128,
            index: u64,
            new_head: u64,
            new_len: u64,
            new_list_start_index: u64,
            metadata_crc: u64,
            Tracked(perm): Tracked<&TrustedMetadataPermission>
        ) -> (result: Result<(), KvError<K>>) 
            where 
                PM: PersistentMemoryRegion,
            requires 
                old(wrpm_region).inv(),
                // TODO
            ensures 
                wrpm_region.inv(),
                // TODO
        {
            assume(false);

            let main_table_entry_size = (traits_t::size_of::<ListEntryMetadata>() + traits_t::size_of::<u64>() + traits_t::size_of::<u64>() + K::size_of()) as u64;
            let slot_addr = index * main_table_entry_size;
            let crc_addr = slot_addr + RELATIVE_POS_OF_ENTRY_METADATA_CRC;
            let head_addr = slot_addr + RELATIVE_POS_OF_ENTRY_METADATA_HEAD;
            let len_addr = slot_addr + RELATIVE_POS_OF_ENTRY_METADATA_LENGTH;
            let start_index_addr = slot_addr + RELATIVE_POS_OF_ENTRY_METADATA_FIRST_OFFSET;

            wrpm_region.serialize_and_write(crc_addr, &metadata_crc, Tracked(perm));
            wrpm_region.serialize_and_write(head_addr, &new_head, Tracked(perm));
            wrpm_region.serialize_and_write(len_addr, &new_len, Tracked(perm));
            wrpm_region.serialize_and_write(start_index_addr, &new_list_start_index, Tracked(perm));

            Ok(())
        }

        exec fn write_setup_metadata<PM>(
            pm_region: &mut PM, 
            num_keys: u64, 
            list_element_size: u32, 
            list_node_size: u32,
        )
            where 
                PM: PersistentMemoryRegion,
            requires 
                old(pm_region).inv(),
                // TODO
                // region is large enough
            ensures 
                pm_region.inv(),
                // TODO
        {
            assume(false);

            // initialize header and compute crc
            let header = MainTableHeader {
                element_size: list_element_size,
                node_size: list_node_size, 
                num_keys: num_keys,
                version_number: MAIN_TABLE_VERSION_NUMBER,
                _padding: 0,
                program_guid: MAIN_TABLE_PROGRAM_GUID,
            };
            let header_crc = calculate_crc(&header);

            pm_region.serialize_and_write( ABSOLUTE_POS_OF_METADATA_HEADER, &header);
            pm_region.serialize_and_write(ABSOLUTE_POS_OF_HEADER_CRC, &header_crc);
        }

        exec fn read_header<PM>(
            pm_region: &PM,
            table_id: u128
        ) -> (result: Result<Box<MainTableHeader>, KvError<K>>)
            where 
                PM: PersistentMemoryRegion,
            requires 
                pm_region.inv(),
                // TODO
            ensures 
                // TODO
        {
            assume(false);

            let ghost mem = pm_region@.committed();

            let ghost true_header = MainTableHeader::spec_from_bytes(mem.subrange(ABSOLUTE_POS_OF_METADATA_HEADER as int, ABSOLUTE_POS_OF_METADATA_HEADER + MainTableHeader::spec_size_of()));
            let ghost true_crc = u64::spec_from_bytes(mem.subrange(ABSOLUTE_POS_OF_HEADER_CRC as int, ABSOLUTE_POS_OF_HEADER_CRC + u64::spec_size_of()));
            
            let header = pm_region.read_aligned::<MainTableHeader>(ABSOLUTE_POS_OF_METADATA_HEADER).map_err(|e| KvError::PmemErr { pmem_err: e })?;
            let header_crc = pm_region.read_aligned::<u64>(ABSOLUTE_POS_OF_HEADER_CRC).map_err(|e| KvError::PmemErr { pmem_err: e })?;

            let ghost header_addrs = Seq::new(u64::spec_size_of() as nat, |i: int| ABSOLUTE_POS_OF_METADATA_HEADER + i);
            let ghost header_crc_addrs = Seq::new(u64::spec_size_of() as nat, |i: int| ABSOLUTE_POS_OF_HEADER_CRC + i);

            let ghost true_header_bytes = Seq::new(MainTableHeader::spec_size_of() as nat, |i: int| mem[header_addrs[i]]);

            // check the CRC
            if !check_crc(header.as_slice(), header_crc.as_slice(), Ghost(mem),
                    Ghost(pm_region.constants().impervious_to_corruption),
                    Ghost(header_addrs),
                    Ghost(header_crc_addrs)) {
                return Err(KvError::CRCMismatch);
            }   

            let header = header.extract_init_val(
                Ghost(true_header),
                Ghost(true_header_bytes),
                Ghost(pm_region.constants().impervious_to_corruption),
            );

            // check that the contents of the header make sense; since we've already checked for corruption,
            // these checks should never fail
            if {
                ||| header.program_guid != MAIN_TABLE_PROGRAM_GUID 
                ||| header.version_number != MAIN_TABLE_VERSION_NUMBER
            } {
                Err(KvError::InvalidListMetadata)
            } else {
                Ok(header)
            }
        }

        */
    }
        
}
>>>>>>> b2418674
<|MERGE_RESOLUTION|>--- conflicted
+++ resolved
@@ -1,4 +1,3 @@
-<<<<<<< HEAD
 use builtin::*;
 use builtin_macros::*;
 use vstd::arithmetic::div_mod::{lemma_fundamental_div_mod, lemma_fundamental_div_mod_converse};
@@ -12,10 +11,12 @@
 use vstd::bytes::*;
 use crate::kv::durable::commonlayout_v::*;
 use crate::kv::durable::oplog::logentry_v::*;
-use crate::kv::kvimpl_t::*;
 use crate::kv::durable::maintablelayout_v::*;
 use crate::kv::durable::inv_v::*;
+use crate::kv::durable::oplog::oplogimpl_v::*;
+use crate::kv::durable::recovery_v::*;
 use crate::kv::durable::util_v::*;
+use crate::kv::kvimpl_t::*;
 use crate::kv::layout_v::*;
 use crate::kv::setup_v::*;
 use crate::pmem::crc_t::*;
@@ -193,7 +194,6 @@
         pub pending_allocations: Vec<u64>,
         pub pending_deallocations: Vec<u64>,
         pub state: Ghost<MainTableView<K>>,
-        pub outstanding_cdb_writes: Ghost<Seq<Option<bool>>>,
         pub outstanding_entry_writes: Ghost<Seq<Option<MainTableViewEntry<K>>>>,
     }
 
@@ -244,8 +244,7 @@
 
         pub open spec fn no_outstanding_writes_to_index(self, idx: int) -> bool
         {
-            &&& self.outstanding_cdb_writes@[idx] is None
-            &&& self.outstanding_entry_writes@[idx] is None
+            self.outstanding_entry_writes@[idx] is None
         }
 
         pub open spec fn no_outstanding_writes(self) -> bool
@@ -261,37 +260,26 @@
         pub open spec fn free_indices(self) -> Set<u64> {
             Set::new(|i: u64| {
                 &&& 0 <= i < self@.durable_main_table.len() 
-                &&& self.outstanding_cdb_writes@[i as int] is None
                 &&& self.outstanding_entry_writes@[i as int] is None
                 &&& self@.durable_main_table[i as int] is None
             })
         }
 
-        pub open spec fn outstanding_cdb_write_matches_pm_view(self, pm: PersistentMemoryRegionView, i: int,
-                                                               main_table_entry_size: u32) -> bool
-        {
-            let start = index_to_offset(i as nat, main_table_entry_size as nat) as int;
-            match self.outstanding_cdb_writes@[i] {
-                None => pm.no_outstanding_writes_in_range(start as int, start + u64::spec_size_of()),
-                Some(b) => {
-                    let cdb = if b { CDB_TRUE } else { CDB_FALSE };
-                    let cdb_bytes = u64::spec_to_bytes(cdb);
-                    outstanding_bytes_match(pm, start, cdb_bytes)
-                },
-            }
-        }
-
         pub open spec fn outstanding_entry_write_matches_pm_view(self, pm: PersistentMemoryRegionView, i: int,
                                                                  main_table_entry_size: u32) -> bool
         {
             let start = index_to_offset(i as nat, main_table_entry_size as nat) as int;
             match self.outstanding_entry_writes@[i] {
-                None => pm.no_outstanding_writes_in_range(start + u64::spec_size_of(), start + main_table_entry_size),
+                None => pm.no_outstanding_writes_in_range(start, start + main_table_entry_size),
                 Some(e) => {
-                    &&& outstanding_bytes_match(pm, start + u64::spec_size_of() * 2,
-                                              ListEntryMetadata::spec_to_bytes(e.entry))
+                    let entry_bytes = ListEntryMetadata::spec_to_bytes(e.entry);
+                    let key_bytes = K::spec_to_bytes(e.key);
+                    let crc_bytes = spec_crc_bytes(entry_bytes + key_bytes);
+                    &&& pm.no_outstanding_writes_in_range(start as int, start + u64::spec_size_of())
+                    &&& outstanding_bytes_match(pm, start + u64::spec_size_of(), crc_bytes)
+                    &&& outstanding_bytes_match(pm, start + u64::spec_size_of() * 2, entry_bytes)
                     &&& outstanding_bytes_match(pm, start + u64::spec_size_of() * 2 + ListEntryMetadata::spec_size_of(),
-                                              K::spec_to_bytes(e.key))
+                                              key_bytes)
                 },
             }
         }
@@ -319,26 +307,23 @@
             &&& forall |idx: u64| {
                 &&& 0 <= idx < self@.durable_main_table.len()
                 &&& !(#[trigger] self.pending_allocations@.contains(idx))
-            } ==> {
-                &&& self.outstanding_cdb_writes@[idx as int] is None
-                &&& self.outstanding_entry_writes@[idx as int] is None
-            }
+            } ==> self.outstanding_entry_writes@[idx as int] is None
         }
 
         pub open spec fn inv(self, pm: PersistentMemoryRegionView, overall_metadata: OverallMetadata) -> bool
         {
             &&& self.opaquable_inv(overall_metadata)
             &&& overall_metadata.main_table_size >= overall_metadata.num_keys * overall_metadata.main_table_entry_size
+            &&& pm.no_outstanding_writes_in_range(overall_metadata.num_keys * overall_metadata.main_table_entry_size,
+                                                overall_metadata.main_table_size as int)
             &&& pm.len() >= overall_metadata.main_table_size
             &&& self.main_table_entry_size == overall_metadata.main_table_entry_size
             &&& overall_metadata.main_table_entry_size ==
                     ListEntryMetadata::spec_size_of() + u64::spec_size_of() + u64::spec_size_of() + K::spec_size_of()
             &&& forall |s| #[trigger] pm.can_crash_as(s) ==> 
                     parse_main_table::<K>(s, overall_metadata.num_keys, overall_metadata.main_table_entry_size) == Some(self@)
-            &&& self@.durable_main_table.len() == self.outstanding_cdb_writes@.len() ==
-                    self.outstanding_entry_writes@.len() == overall_metadata.num_keys
-            &&& forall |i| 0 <= i < self@.durable_main_table.len() ==>
-                    self.outstanding_cdb_write_matches_pm_view(pm, i, overall_metadata.main_table_entry_size)
+            &&& self@.durable_main_table.len() == self.outstanding_entry_writes@.len() ==
+                   overall_metadata.num_keys
             &&& forall |i| 0 <= i < self@.durable_main_table.len() ==>
                     self.outstanding_entry_write_matches_pm_view(pm, i, overall_metadata.main_table_entry_size)
             &&& self@.inv(overall_metadata)
@@ -408,7 +393,6 @@
         pub open spec fn valid(self, pm: PersistentMemoryRegionView, overall_metadata: OverallMetadata) -> bool
         {
             &&& self.inv(pm, overall_metadata)
-            &&& forall |i| 0 <= i < self.outstanding_cdb_writes@.len() ==> self.outstanding_cdb_writes@[i] is None
             &&& forall |i| 0 <= i < self.outstanding_entry_writes@.len() ==> self.outstanding_entry_writes@[i] is None
         }
 
@@ -803,8 +787,6 @@
                             &&& k != l
                         } ==> *(#[trigger] entry_list@[k]).0 != *(#[trigger] entry_list@[l]).0
                         &&& item_index_view.to_set() == main_table@.valid_item_indices()
-                        &&& forall|idx: u64| 0 <= idx < main_table.outstanding_cdb_writes@.len() ==>
-                            main_table.outstanding_cdb_writes@[idx as int] is None
                         &&& forall|idx: u64| 0 <= idx < main_table.outstanding_entry_writes@.len() ==>
                             main_table.outstanding_entry_writes@[idx as int] is None
                         &&& main_table.pending_alloc_inv(subregion.view(pm_region).committed(), subregion.view(pm_region).committed(), overall_metadata)
@@ -1205,3537 +1187,6 @@
                     overall_metadata.num_keys, 
                     overall_metadata.main_table_entry_size 
                 ).unwrap()),
-                outstanding_cdb_writes: Ghost(Seq::<Option<bool>>::new(num_keys as nat, |i: int| None)),
-                outstanding_entry_writes: Ghost(Seq::<Option<MainTableViewEntry<K>>>::new(num_keys as nat,                                                                            |i: int| None)),
-            };
-            assert(main_table.pending_deallocations_view().is_empty()) by {
-                assert(main_table.pending_deallocations_view() =~= Set::<u64>::empty());
-            }
-
-            proof {
-                let key_entry_list_view = Set::new(
-                    |val: (K, u64, u64)| {
-                        exists |j: u64| {
-                            &&& 0 <= j < table.durable_main_table.len()
-                            &&& #[trigger] table.durable_main_table[j as int] matches Some(entry)
-                            &&& val == (entry.key(), j, entry.item_index())
-                }});
-                let entry_list_view = Seq::new(key_index_pairs@.len(), |i: int| (*key_index_pairs[i].0, key_index_pairs[i].1, key_index_pairs[i].2));
-                let item_index_view = Seq::new(key_index_pairs@.len(), |i: int| key_index_pairs[i].2);
-
-                assert(main_table.free_list() =~= main_table.free_indices());
-                assert(entry_list_view.to_set() == key_entry_list_view);
-                assert(item_index_view.to_set() == main_table@.valid_item_indices());
-
-                metadata_allocator@.unique_seq_to_set();
-
-                let pm_view = subregion.view(pm_region);
-
-                assert forall |i| 0 <= i < main_table.state@.durable_main_table.len() implies {
-                    &&& main_table.outstanding_cdb_write_matches_pm_view(pm_view, i, overall_metadata.main_table_entry_size)
-                    &&& main_table.outstanding_entry_write_matches_pm_view(pm_view, i, overall_metadata.main_table_entry_size)
-                } by {
-                    
-                    let main_table_entry_size = overall_metadata.main_table_entry_size;
-                    lemma_metadata_fits::<K>(i as int, num_keys as int, main_table_entry_size as int);
-                    assert(pm_view.no_outstanding_writes_in_range(i * main_table_entry_size,
-                                                                  i * main_table_entry_size + u64::spec_size_of()));
-                }
-
-                assert(forall |s| #[trigger] pm_view.can_crash_as(s) ==>
-                    parse_main_table::<K>(s, overall_metadata.num_keys, overall_metadata.main_table_entry_size) == Some(main_table@));
-            }
-
-            Ok((main_table, key_index_pairs))
-        }
-
-        pub exec fn get_key_and_metadata_entry_at_index<PM>(
-            &self,
-            subregion: &PersistentMemorySubregion,
-            pm_region: &PM,
-            metadata_index: u64,
-            Ghost(overall_metadata): Ghost<OverallMetadata>,
-        ) -> (result: Result<(Box<K>, Box<ListEntryMetadata>), KvError<K>>)
-            where 
-                PM: PersistentMemoryRegion,
-            requires
-                subregion.inv(pm_region),
-                self.inv(subregion.view(pm_region), overall_metadata),
-                0 <= metadata_index < overall_metadata.num_keys,
-                self@.durable_main_table[metadata_index as int] is Some,
-                self.outstanding_cdb_writes@[metadata_index as int] is None,
-                self.outstanding_entry_writes@[metadata_index as int] is None,
-            ensures
-                ({
-                    match result {
-                        Ok((key, entry)) => {
-                            let meta = self@.durable_main_table[metadata_index as int].unwrap();
-                            &&& meta.key == key
-                            &&& meta.entry == entry
-                        },
-                        Err(KvError::CRCMismatch) => !pm_region.constants().impervious_to_corruption,
-                        _ => false,
-                    }
-                }),
-        {
-            let ghost pm_view = subregion.view(pm_region);
-            let main_table_entry_size = self.main_table_entry_size;
-            proof {
-                lemma_valid_entry_index(metadata_index as nat, overall_metadata.num_keys as nat, main_table_entry_size as nat);
-            }
-
-            let slot_addr = metadata_index * (main_table_entry_size as u64);
-            let cdb_addr = slot_addr;
-            let crc_addr = cdb_addr + traits_t::size_of::<u64>() as u64;
-            let entry_addr = crc_addr + traits_t::size_of::<u64>() as u64;
-            let key_addr = entry_addr + traits_t::size_of::<ListEntryMetadata>() as u64;
-
-            // 1. Read the CDB, metadata entry, key, and CRC at the index
-            let ghost mem = pm_view.committed();
-
-            let ghost true_cdb_bytes = extract_bytes(mem, cdb_addr as nat, u64::spec_size_of());
-            let ghost true_crc_bytes = extract_bytes(mem, crc_addr as nat, u64::spec_size_of());
-            let ghost true_entry_bytes = extract_bytes(mem, entry_addr as nat, ListEntryMetadata::spec_size_of());
-            let ghost true_key_bytes = extract_bytes(mem, key_addr as nat, K::spec_size_of());
-
-            let ghost true_cdb = u64::spec_from_bytes(true_cdb_bytes);
-            let ghost true_crc = u64::spec_from_bytes(true_crc_bytes);
-            let ghost true_entry = ListEntryMetadata::spec_from_bytes(true_entry_bytes);
-            let ghost true_key = K::spec_from_bytes(true_key_bytes);
-
-            let ghost cdb_addrs = Seq::new(u64::spec_size_of() as nat, |i: int| cdb_addr + subregion.start() + i);
-            let ghost entry_addrs = Seq::new(ListEntryMetadata::spec_size_of() as nat,
-                                             |i: int| entry_addr + subregion.start() + i);
-            let ghost crc_addrs = Seq::new(u64::spec_size_of() as nat, |i: int| crc_addr + subregion.start() + i);
-            let ghost key_addrs = Seq::new(K::spec_size_of() as nat, |i: int| key_addr + subregion.start() + i);
-
-            // 2. Check the CDB to determine whether the entry is valid
-            proof {
-                assert(self.outstanding_cdb_write_matches_pm_view(pm_view, metadata_index as int, main_table_entry_size));
-                self.lemma_establish_bytes_parseable_for_valid_entry(pm_view, overall_metadata, metadata_index);
-                assert(extract_bytes(pm_view.committed(), cdb_addr as nat, u64::spec_size_of()) =~=
-                       Seq::new(u64::spec_size_of() as nat, |i: int| pm_region@.committed()[cdb_addrs[i]]));
-            }
-            let cdb = match subregion.read_relative_aligned::<u64, PM>(pm_region, cdb_addr) {
-                Ok(cdb) => cdb,
-                Err(_) => {
-                    assert(false);
-                    return Err(KvError::EntryIsNotValid);
-                }
-            };
-            let cdb_result = check_cdb(cdb, Ghost(pm_region@.committed()),
-                                       Ghost(pm_region.constants().impervious_to_corruption), Ghost(cdb_addrs));
-            match cdb_result {
-                Some(true) => {}, // continue 
-                Some(false) => { assert(false); return Err(KvError::EntryIsNotValid); },
-                None => { return Err(KvError::CRCMismatch); },
-            }
-
-            proof {
-                assert(self.outstanding_entry_write_matches_pm_view(pm_view, metadata_index as int, main_table_entry_size));
-                assert(extract_bytes(pm_view.committed(), crc_addr as nat, u64::spec_size_of()) =~=
-                       Seq::new(u64::spec_size_of() as nat, |i: int| pm_region@.committed()[crc_addrs[i]]));
-                assert(extract_bytes(pm_view.committed(), entry_addr as nat, ListEntryMetadata::spec_size_of()) =~=
-                       Seq::new(ListEntryMetadata::spec_size_of() as nat, |i: int| pm_region@.committed()[entry_addrs[i]]));
-                assert(extract_bytes(pm_view.committed(), key_addr as nat, K::spec_size_of()) =~=
-                       Seq::new(K::spec_size_of() as nat, |i: int| pm_region@.committed()[key_addrs[i]]));
-            }
-            let crc = match subregion.read_relative_aligned::<u64, PM>(pm_region, crc_addr) {
-                Ok(crc) => crc,
-                Err(e) => { assert(false); return Err(KvError::PmemErr { pmem_err: e }); },
-            };
-            let metadata_entry = match subregion.read_relative_aligned::<ListEntryMetadata, PM>(pm_region, entry_addr) {
-                Ok(metadata_entry) => metadata_entry,
-                Err(e) => { assert(false); return Err(KvError::PmemErr { pmem_err: e }); },
-            };
-            let key = match subregion.read_relative_aligned::<K, PM>(pm_region, key_addr) {
-                Ok(key) => key,
-                Err(e) => { assert(false); return Err(KvError::PmemErr {pmem_err: e }); },
-            };
-
-            // 3. Check for corruption
-            if !check_crc_for_two_reads(
-                metadata_entry.as_slice(), key.as_slice(), crc.as_slice(), Ghost(pm_region@.committed()),
-                Ghost(pm_region.constants().impervious_to_corruption), Ghost(entry_addrs), Ghost(key_addrs),
-                Ghost(crc_addrs)) 
-            {
-                return Err(KvError::CRCMismatch);
-            }
-
-            // 4. Return the metadata entry and key
-            let metadata_entry = metadata_entry.extract_init_val(Ghost(true_entry));
-            let key = key.extract_init_val(Ghost(true_key));
-            Ok((key, metadata_entry))
-        }
-
-        proof fn lemma_changing_invalid_entry_doesnt_affect_parse_main_table(
-            self: Self,
-            v1: PersistentMemoryRegionView,
-            v2: PersistentMemoryRegionView,
-            crash_state2: Seq<u8>,
-            overall_metadata: OverallMetadata,
-            which_entry: u64,
-        )
-            requires
-                self.inv(v1, overall_metadata),
-                self.free_list().contains(which_entry),
-                v1.len() == v2.len(),
-                v2.can_crash_as(crash_state2),
-                forall|addr: int| {
-                    let start_addr = which_entry * overall_metadata.main_table_entry_size;
-                    let end_addr = start_addr + overall_metadata.main_table_entry_size;
-                    &&& 0 <= addr < v1.len()
-                    &&& !(start_addr + u64::spec_size_of() <= addr < end_addr)
-                } ==> v2.state[addr] == v1.state[addr],
-            ensures
-                parse_main_table::<K>(crash_state2, overall_metadata.num_keys, overall_metadata.main_table_entry_size)
-                    == Some(self@),
-        {
-            let num_keys = overall_metadata.num_keys;
-            let main_table_entry_size = overall_metadata.main_table_entry_size;
-            let start_addr = which_entry * main_table_entry_size;
-            let end_addr = start_addr + main_table_entry_size;
-            let crc_addr = start_addr + u64::spec_size_of();
-            let can_views_differ_at_addr = |addr: int| crc_addr <= addr < end_addr;
-            assert(which_entry < num_keys);
-            let crash_state1 = lemma_get_crash_state_given_one_for_other_view_differing_only_at_certain_addresses(
-                v2, v1, crash_state2, can_views_differ_at_addr
-            );
-            assert(parse_main_table::<K>(crash_state1, num_keys, main_table_entry_size) == Some(self@));
-            lemma_valid_entry_index(which_entry as nat, num_keys as nat, main_table_entry_size as nat);
-            let entry_bytes = extract_bytes(crash_state1,
-                                            index_to_offset(which_entry as nat, main_table_entry_size as nat),
-                                            main_table_entry_size as nat);
-            assert(validate_main_entry::<K>(entry_bytes, num_keys as nat));
-            lemma_subrange_of_subrange_forall(crash_state1);
-            assert forall|addr: int| crc_addr <= addr < end_addr implies
-                       address_belongs_to_invalid_main_table_entry(addr, crash_state1, num_keys, main_table_entry_size)
-            by {
-                assert(addr / main_table_entry_size as int == which_entry) by {
-                    lemma_fundamental_div_mod_converse(
-                        addr, main_table_entry_size as int, which_entry as int, addr - which_entry * main_table_entry_size
-                    );
-                }
-            }
-            assert forall|addr: int| 0 <= addr < crash_state1.len() && crash_state1[addr] != crash_state2[addr] implies
-                   #[trigger] address_belongs_to_invalid_main_table_entry(addr, crash_state1, num_keys,
-                                                                          main_table_entry_size) by {
-                assert(can_views_differ_at_addr(addr));
-            }
-            lemma_parse_main_table_doesnt_depend_on_fields_of_invalid_entries::<K>(
-                crash_state1, crash_state2, num_keys, main_table_entry_size
-            );
-        }
-
-        // Since main table entries have a valid CDB, we can tentatively write the whole entry and log a commit op for it,
-        // then flip the CDB once the log has been committed
-        pub exec fn tentative_create<Perm, PM>(
-            &mut self,
-            subregion: &WriteRestrictedPersistentMemorySubregion,
-            wrpm_region: &mut WriteRestrictedPersistentMemoryRegion<Perm, PM>,
-            list_node_index: u64,
-            item_table_index: u64,
-            key: &K,
-            Tracked(perm): Tracked<&Perm>,
-            Ghost(overall_metadata): Ghost<OverallMetadata>,
-        ) -> (result: Result<u64, KvError<K>>)
-            where 
-                Perm: CheckPermission<Seq<u8>>,
-                PM: PersistentMemoryRegion,
-            requires 
-                subregion.inv(old::<&mut _>(wrpm_region), perm),
-                old(self).inv(subregion.view(old::<&mut _>(wrpm_region)), overall_metadata),
-                subregion.len() >= overall_metadata.main_table_size,
-                old(self).subregion_grants_access_to_free_slots(*subregion),
-                old(self).allocator_inv(),
-            ensures
-                subregion.inv(wrpm_region, perm),
-                self.inv(subregion.view(wrpm_region), overall_metadata),
-                self.allocator_inv(),
-                subregion.view(wrpm_region).committed() == subregion.view(old::<&mut _>(wrpm_region)).committed(),
-                match result {
-                    Ok(index) => {
-                        &&& old(self).free_list().contains(index)
-                        &&& self.free_list() == old(self).free_list().remove(index)
-                        &&& self@.durable_main_table == old(self)@.durable_main_table
-                        &&& self.outstanding_cdb_writes@ == old(self).outstanding_cdb_writes@
-                        &&& forall |i: int| 0 <= i < overall_metadata.num_keys && i != index ==>
-                            #[trigger] self.outstanding_entry_writes@[i] ==
- old(self).outstanding_entry_writes@[i]
-                        &&& self.outstanding_entry_writes@[index as int] matches Some(e)
-                        &&& e.key == *key
-                        &&& e.entry.head == list_node_index
-                        &&& e.entry.tail == list_node_index
-                        &&& e.entry.length == 0
-                        &&& e.entry.first_entry_offset == 0
-                        &&& e.entry.item_index == item_table_index
-                    },
-                    Err(KvError::OutOfSpace) => {
-                        &&& self@ == old(self)@
-                        &&& self.free_list() == old(self).free_list()
-                        &&& self.pending_allocations_view() == old(self).pending_allocations_view()
-                        &&& self.pending_deallocations_view() == old(self).pending_deallocations_view()
-                        &&& self.free_list().len() == 0
-                        &&& wrpm_region == old(wrpm_region)
-                    },
-                    _ => false,
-                }
-        {
-            let ghost old_pm_view = subregion.view(wrpm_region);
-            assert(self.inv(old_pm_view, overall_metadata));
-
-            // 1. pop an index from the free list
-            // since this index is on the free list, its CDB is already false
-            let free_index = match self.main_table_free_list.pop(){
-                Some(index) => index,
-                None => {
-                    assert(self.main_table_free_list@.to_set().len() == 0) by {
-                        self.main_table_free_list@.lemma_cardinality_of_set();
-                    }
-
-                    assert forall |i| 0 <= i < self@.durable_main_table.len() implies
-                        self.outstanding_cdb_write_matches_pm_view(old_pm_view, i,
-                                                                   overall_metadata.main_table_entry_size) by {
-                        assert(old(self).outstanding_cdb_write_matches_pm_view(old_pm_view, i,
-                                                                             overall_metadata.main_table_entry_size));
-                    }
-
-                    assert forall |i| 0 <= i < self@.durable_main_table.len() implies
-                           self.outstanding_entry_write_matches_pm_view(old_pm_view, i,
-                                                                        overall_metadata.main_table_entry_size) by {
-                        assert(old(self).outstanding_entry_write_matches_pm_view(old_pm_view, i,
-                                                                               overall_metadata.main_table_entry_size));
-                    }
-
-                    assert forall |idx: u64| 0 <= idx < self@.durable_main_table.len() implies 
-                        self.allocator_view().spec_abort_alloc_transaction().pending_alloc_check(idx, self@, self@) 
-                    by {
-                        assert(forall |idx: u64| 0 <= idx < self@.durable_main_table.len() ==> 
-                            old(self).allocator_view().spec_abort_alloc_transaction().pending_alloc_check(idx, self@, self@));
-                        assert(self.allocator_view() == old(self).allocator_view());
-                    }
-                    
-                    return Err(KvError::OutOfSpace);
-                },
-            };
-            self.pending_allocations.push(free_index);
-            assert(self.pending_allocations@.subrange(0, old(self).pending_allocations@.len() as int) == old(self).pending_allocations@);
-            assert(forall |idx: u64| old(self).pending_allocations@.contains(idx) ==> self.pending_allocations@.contains(idx));
-            
-            assert(old(self).free_list().contains(free_index)) by {
-                assert(old(self).main_table_free_list@.last() == free_index);
-            }
-            
-            assert(self.free_list().len() < old(self).free_list().len()) by {
-                assert(self.main_table_free_list@.len() < old(self).main_table_free_list@.len());
-                self.main_table_free_list@.unique_seq_to_set();
-                old(self).main_table_free_list@.unique_seq_to_set();
-            }
-
-            proof {
-                // Prove that the allocator and pending allocations lists maintain their invariants
-                assert(self.pending_allocations@ == old(self).pending_allocations@.push(free_index));
-                assert forall |idx| self.pending_allocations@.contains(idx) implies idx < overall_metadata.num_keys by {
-                    if idx == free_index {
-                        assert(free_index < overall_metadata.num_keys);
-                    } else {
-                        assert(old(self).pending_allocations@.contains(idx));
-                    }
-                }
-                assert forall |idx| self.main_table_free_list@.contains(idx) implies idx < overall_metadata.num_keys by {
-                    assert(old(self).main_table_free_list@.contains(idx));
-                }
-            }
-
-            // 2. construct the entry with list metadata and item index
-            let entry = ListEntryMetadata::new(list_node_index, list_node_index, 0, 0, item_table_index);
-
-            // 3. calculate the CRC of the entry + key 
-            let mut digest = CrcDigest::new();
-            digest.write(&entry);
-            digest.write(key);
-            let crc = digest.sum64();
-
-            broadcast use pmcopy_axioms;
-            
-            // 4. write CRC and entry 
-            let main_table_entry_size = self.main_table_entry_size;
-            proof {
-                lemma_valid_entry_index(free_index as nat, overall_metadata.num_keys as nat, main_table_entry_size as nat);
-                assert(old(self).outstanding_entry_writes@[free_index as int] is None);
-                assert(old(self).outstanding_entry_write_matches_pm_view(old_pm_view, free_index as int,
-                                                                       main_table_entry_size));
-            }
-            let slot_addr = free_index * main_table_entry_size as u64;
-            // CDB is at slot addr -- we aren't setting that one yet
-            let crc_addr = slot_addr + traits_t::size_of::<u64>() as u64;
-            let entry_addr = crc_addr + traits_t::size_of::<u64>() as u64;
-            let key_addr = entry_addr + traits_t::size_of::<ListEntryMetadata>() as u64;
-
-            assert(subregion_grants_access_to_main_table_entry::<K>(*subregion, free_index));
-            subregion.serialize_and_write_relative::<u64, Perm, PM>(wrpm_region, crc_addr, &crc, Tracked(perm));
-            subregion.serialize_and_write_relative::<ListEntryMetadata, Perm, PM>(wrpm_region, entry_addr,
-                                                                                  &entry, Tracked(perm));
-            subregion.serialize_and_write_relative::<K, Perm, PM>(wrpm_region, key_addr, &key, Tracked(perm));
-
-            let ghost main_table_entry = MainTableViewEntry{entry, key: *key };
-            self.outstanding_entry_writes =
-                Ghost(self.outstanding_entry_writes@.update(free_index as int, Some(main_table_entry)));
-
-            let ghost pm_view = subregion.view(wrpm_region);
-            assert forall |idx: int| 0 <= idx < self@.durable_main_table.len() implies {
-                &&& self.outstanding_cdb_write_matches_pm_view(pm_view, idx, main_table_entry_size)
-                &&& self.outstanding_entry_write_matches_pm_view(pm_view, idx, main_table_entry_size)
-            } by {
-                lemma_valid_entry_index(idx as nat, overall_metadata.num_keys as nat, main_table_entry_size as nat);
-                lemma_entries_dont_overlap_unless_same_index(idx as nat, free_index as nat, main_table_entry_size as nat);
-                assert(old(self).outstanding_cdb_write_matches_pm_view(old_pm_view, idx, main_table_entry_size));
-                assert(old(self).outstanding_entry_write_matches_pm_view(old_pm_view, idx, main_table_entry_size));
-            }
-
-            assert forall|idx: u64| self.free_list().contains(idx) implies self.free_indices().contains(idx) by {
-                if idx != free_index {
-                    assert(old(self).free_indices().contains(idx));
-                }
-                else {
-                    let j = choose|j: int| {
-                        &&& 0 <= j < self.main_table_free_list@.len()
-                        &&& self.main_table_free_list@[j] == idx
-                    };
-                    assert(j == old(self).main_table_free_list@.len() - 1);
-                    assert(false);
-                }
-            }
-
-            assert forall|idx: u64| self.free_indices().contains(idx) implies self.free_list().contains(idx) by {
-                assert(old(self).free_indices().contains(idx));
-                assert(old(self).free_list().contains(idx));
-                assert(idx != free_index);
-                let j = choose|j: int| {
-                    &&& 0 <= j < old(self).main_table_free_list@.len()
-                    &&& old(self).main_table_free_list@[j] == idx
-                };
-                assert(j < old(self).main_table_free_list@.len() - 1);
-                assert(self.main_table_free_list@[j] == idx);
-            }
-
-            assert(self.free_list() =~= self.free_indices());
-            assert(pm_view.committed() == old_pm_view.committed());
-
-            assert forall |s| #[trigger] pm_view.can_crash_as(s) implies
-                parse_main_table::<K>(s, overall_metadata.num_keys,
-                                          overall_metadata.main_table_entry_size) == Some(self@) by {
-                old(self).lemma_changing_invalid_entry_doesnt_affect_parse_main_table(
-                    old_pm_view, pm_view, s, overall_metadata, free_index
-                );
-            }
-
-            assert(subregion.view(wrpm_region).committed() =~= subregion.view(old::<&mut _>(wrpm_region)).committed());
-
-            assert forall |idx: u64| {
-                &&& 0 <= idx < self@.durable_main_table.len()
-                &&& self.outstanding_entry_writes@[idx as int] is Some
-            } implies #[trigger] self.pending_allocations@.contains(idx) by {
-                if idx == free_index {
-                    assert(self.pending_allocations@[self.pending_allocations@.len()-1] == free_index);
-                }
-            }
-
-            assert forall |idx: u64| 0 <= idx < self@.durable_main_table.len() implies 
-                self.allocator_view().spec_abort_alloc_transaction().pending_alloc_check(idx, self@, self@) 
-            by {
-                assert(self.allocator_view().spec_abort_alloc_transaction().free_list == old(self).allocator_view().spec_abort_alloc_transaction().free_list);
-            }
-
-            assert(self.free_list() =~= old(self).free_list().remove(free_index));
-
-            Ok(free_index)
-        }
-
-        pub exec fn tentatively_deallocate_entry(
-            &mut self,
-            Ghost(pm_subregion): Ghost<PersistentMemoryRegionView>,
-            index: u64,
-            Ghost(overall_metadata): Ghost<OverallMetadata>,
-            Ghost(current_tentative_state): Ghost<Seq<u8>>, 
-        )
-            requires 
-                0 <= index < overall_metadata.num_keys,
-                // the provided index is not currently free or pending (de)allocation
-                !old(self).free_indices().contains(index),
-                !old(self).pending_deallocations_view().contains(index),
-                !old(self).pending_allocations_view().contains(index),
-                // and it's currently valid in the durable main table state
-                old(self)@.durable_main_table[index as int] is Some,
-                old(self).inv(pm_subregion, overall_metadata),
-                // the pending alloc invariant holds for all indexes except the one we are deallocating
-                ({
-                    let tentative_subregion_state = extract_bytes(current_tentative_state, 
-                        overall_metadata.main_table_addr as nat, overall_metadata.main_table_size as nat);
-                    let durable_main_table_view = parse_main_table::<K>(pm_subregion.committed(),
-                        overall_metadata.num_keys, overall_metadata.main_table_entry_size);
-                    let tentative_main_table_view = parse_main_table::<K>(tentative_subregion_state,
-                        overall_metadata.num_keys, overall_metadata.main_table_entry_size);
-                    &&& durable_main_table_view matches Some(durable_main_table_view)
-                    &&& tentative_main_table_view matches Some(tentative_main_table_view)
-                    &&& old(self)@ == durable_main_table_view
-                    // we should have already logged the deletion of this record, 
-                    // so it should be INVALID in the tentative view
-                    &&& tentative_main_table_view.durable_main_table[index as int] is None
-                    &&& forall |idx: u64| 0 <= idx < durable_main_table_view.durable_main_table.len() && idx != index ==> {
-                            old(self).allocator_view().pending_alloc_check(idx, durable_main_table_view, tentative_main_table_view)
-                        }
-                }),
-                old(self).allocator_inv(),
-            ensures 
-                // we maintain all invariants and move the index into 
-                // the pending deallocations set
-                self.pending_deallocations_view().contains(index),
-                self.inv(pm_subregion, overall_metadata),
-                ({
-                    let tentative_subregion_state = extract_bytes(current_tentative_state, 
-                        overall_metadata.main_table_addr as nat, overall_metadata.main_table_size as nat);
-                    self.pending_alloc_inv(pm_subregion.committed(), tentative_subregion_state, overall_metadata)
-                }),
-                old(self).free_indices() == self.free_indices(),
-                old(self).free_list() == self.free_list(),
-                old(self).pending_allocations_view() == self.pending_allocations_view(),
-                self.pending_deallocations_view() == old(self).pending_deallocations_view().insert(index),
-                old(self).outstanding_cdb_writes@ == self.outstanding_cdb_writes@,
-                old(self).outstanding_entry_writes@ == self.outstanding_entry_writes@,
-                self.allocator_inv(),
-                ({
-                    let tentative_subregion_state = extract_bytes(current_tentative_state, 
-                        overall_metadata.main_table_addr as nat, overall_metadata.main_table_size as nat);
-                    self.pending_alloc_inv(pm_subregion.committed(), tentative_subregion_state, overall_metadata)
-                })
-        {
-            self.pending_deallocations.push(index);
-            assert(self.pending_deallocations_view() =~= old(self).pending_deallocations_view().insert(index)) by {
-                assert(self.pending_deallocations@.drop_last() == old(self).pending_deallocations@);
-                assert(self.pending_deallocations@.last() == index);
-            }
-
-            proof {
-                let durable_subregion_state = pm_subregion.committed();
-                let durable_main_table_view = parse_main_table::<K>(durable_subregion_state,
-                    overall_metadata.num_keys, overall_metadata.main_table_entry_size).unwrap();
-                let tentative_subregion_state = extract_bytes(current_tentative_state, 
-                    overall_metadata.main_table_addr as nat, overall_metadata.main_table_size as nat);
-                let tentative_main_table_view = parse_main_table::<K>(tentative_subregion_state,
-                    overall_metadata.num_keys, overall_metadata.main_table_entry_size).unwrap();
-
-                assert(self.pending_deallocations@.subrange(0, self.pending_deallocations@.len() - 1) == old(self).pending_deallocations@);
-                assert(self.pending_deallocations@[self.pending_deallocations@.len() - 1] == index);
-                assert forall |idx: u64| self.pending_deallocations@.contains(idx) implies idx < overall_metadata.num_keys by {
-                    if idx != index {
-                        assert(old(self).pending_deallocations@.contains(idx));
-                    } else {
-                        assert(index < overall_metadata.num_keys);
-                    }
-                }
-                assert(forall |idx: u64| 0 <= idx < overall_metadata.num_keys && self.pending_deallocations@.contains(idx) ==> {
-                    ||| old(self).pending_deallocations@.contains(idx)
-                    ||| idx == index
-                });
-
-                assert(forall |i| 0 <= i < self@.durable_main_table.len() ==>
-                    old(self).outstanding_cdb_write_matches_pm_view(pm_subregion, i, overall_metadata.main_table_entry_size) ==>
-                        self.outstanding_cdb_write_matches_pm_view(pm_subregion, i, overall_metadata.main_table_entry_size));
-                assert(forall |i| 0 <= i < self@.durable_main_table.len() ==>
-                    old(self).outstanding_entry_write_matches_pm_view(pm_subregion, i, overall_metadata.main_table_entry_size) ==> 
-                        self.outstanding_entry_write_matches_pm_view(pm_subregion, i, overall_metadata.main_table_entry_size));
-                
-                assert forall |idx: u64| 0 <= idx < durable_main_table_view.durable_main_table.len() implies 
-                    self.allocator_view().pending_alloc_check(idx, durable_main_table_view, tentative_main_table_view) 
-                by {
-                    if idx != index {
-                        assert(old(self).allocator_view().pending_alloc_check(idx, durable_main_table_view, tentative_main_table_view));
-                    }
-                }
-
-                assert forall |idx: u64| 0 <= idx < self@.durable_main_table.len() implies 
-                    self.allocator_view().spec_abort_alloc_transaction().pending_alloc_check(idx, self@, self@) 
-                by {
-                    assert(forall |idx: u64| 0 <= idx < self@.durable_main_table.len() ==> 
-                        old(self).allocator_view().spec_abort_alloc_transaction().pending_alloc_check(idx, self@, self@));
-                    assert(self.allocator_view().spec_abort_alloc_transaction() == old(self).allocator_view().spec_abort_alloc_transaction());
-                }
-            }  
-        }
-
-        pub exec fn finalize_pending_alloc_and_dealloc(
-            &mut self,
-            Ghost(pm): Ghost<PersistentMemoryRegionView>,
-            Ghost(overall_metadata): Ghost<OverallMetadata>,
-        )
-            requires
-                old(self).opaquable_inv(overall_metadata),
-                overall_metadata.main_table_size >= overall_metadata.num_keys * overall_metadata.main_table_entry_size,
-                pm.len() >= overall_metadata.main_table_size,
-                old(self).main_table_entry_size == overall_metadata.main_table_entry_size,
-                overall_metadata.main_table_entry_size ==
-                    ListEntryMetadata::spec_size_of() + u64::spec_size_of() + u64::spec_size_of() + K::spec_size_of(),
-                forall |s| #[trigger] pm.can_crash_as(s) ==> 
-                    parse_main_table::<K>(s, overall_metadata.num_keys, overall_metadata.main_table_entry_size) == Some(old(self)@),
-                old(self)@.durable_main_table.len() == old(self).outstanding_cdb_writes@.len() ==
-                    old(self).outstanding_entry_writes@.len() == overall_metadata.num_keys,
-                pm.no_outstanding_writes(),
-                // entries in the pending allocations list have become
-                // valid in durable storage
-                forall |idx: u64| {
-                    &&& 0 <= idx < old(self)@.durable_main_table.len()
-                    &&& #[trigger] old(self).pending_allocations_view().contains(idx) 
-                } ==> old(self)@.durable_main_table[idx as int] is Some,
-                // entries in the pending deallocations list have become
-                // invalid in durable storage
-                forall |idx: u64| {
-                    &&& 0 <= idx < old(self)@.durable_main_table.len()
-                    &&& #[trigger] old(self).pending_deallocations_view().contains(idx) 
-                } ==> old(self)@.durable_main_table[idx as int] is None,
-                parse_main_table::<K>(pm.committed(), 
-                    overall_metadata.num_keys, overall_metadata.main_table_entry_size) == Some(old(self)@),
-                // the pending alloc invariant doesn't hold right now because we have 
-                // not finalized the pending (de)allocs, but we need to use some
-                // information from it that is still true in order to reestablish
-                // the invariant for the postcondition.
-                forall |idx: u64| 0 <= idx < old(self)@.durable_main_table.len() ==> {
-                    let entry = #[trigger] old(self)@.durable_main_table[idx as int];
-                    match entry {
-                        None => {
-                            ||| old(self).free_list().contains(idx)
-                            ||| old(self).pending_deallocations_view().contains(idx)
-                        },
-                        Some(entry) => {
-                            // if the entry is valid, either it was pending allocation
-                            // or it's just valid and not in any of the three lists
-                            ||| old(self).pending_allocations_view().contains(idx)
-                            ||| ({
-                                &&& !old(self).free_list().contains(idx)
-                                &&& !old(self).pending_deallocations_view().contains(idx)
-                                &&& !old(self).pending_allocations_view().contains(idx)
-                            })
-                        },
-                    }
-                },
-                forall |idx: u64| 0 <= idx < old(self)@.durable_main_table.len() ==> 
-                    old(self).outstanding_cdb_writes@[idx as int] is None,
-                forall |idx: u64| 0 <= idx < old(self)@.durable_main_table.len() ==> 
-                    old(self).outstanding_entry_writes@[idx as int] is None,
-                forall |i: int| 0 <= i < old(self)@.durable_main_table.len() ==> 
-                    old(self).outstanding_cdb_write_matches_pm_view(pm, i, overall_metadata.main_table_entry_size),
-                forall |i: int| 0 <= i < old(self)@.durable_main_table.len() ==> 
-                    old(self).outstanding_entry_write_matches_pm_view(pm, i, overall_metadata.main_table_entry_size),
-            ensures 
-                self.inv(pm, overall_metadata),
-                self.pending_alloc_inv(pm.committed(), pm.committed(), overall_metadata),
-                self.pending_allocations_view().is_empty(),
-                self.pending_deallocations_view().is_empty(),
-                self.allocator_inv(),
-                self@.valid_item_indices() == old(self)@.valid_item_indices(),
-                forall |idx: u64| 0 <= idx < self@.durable_main_table.len() ==> 
-                    self.outstanding_cdb_writes@[idx as int] is None,
-                forall |idx: u64| 0 <= idx < self@.durable_main_table.len() ==> 
-                    self.outstanding_entry_writes@[idx as int] is None,
-                forall |i: int| 0 <= i < self@.durable_main_table.len() ==> 
-                    self.outstanding_cdb_write_matches_pm_view(pm, i, overall_metadata.main_table_entry_size),
-                forall |i: int| 0 <= i < self@.durable_main_table.len() ==> 
-                    self.outstanding_entry_write_matches_pm_view(pm, i, overall_metadata.main_table_entry_size),
-        {
-            // add the pending deallocations to the free list 
-            // this also clears self.pending_deallocations
-            self.main_table_free_list.append(&mut self.pending_deallocations);
-
-            // clear the pending allocations list
-            self.pending_allocations = Vec::new();
-
-            proof {
-                assert(self.pending_allocations@.len() == 0);
-                assert(self.pending_deallocations@.len() == 0);
-                self.pending_allocations@.unique_seq_to_set();
-                self.pending_deallocations@.unique_seq_to_set();
-                self.main_table_free_list@.unique_seq_to_set();
-
-                assert(self.main_table_free_list@ == 
-                    old(self).main_table_free_list@ + old(self).pending_deallocations@);
-                assert(self.main_table_free_list@.subrange(0, old(self).main_table_free_list@.len() as int) == 
-                    old(self).main_table_free_list@);
-                assert(self.main_table_free_list@.subrange(old(self).main_table_free_list@.len() as int,
-                    self.main_table_free_list@.len() as int) == old(self).pending_deallocations@);
-
-                let durable_main_table_region = pm.committed();
-                let current_view = parse_main_table::<K>(durable_main_table_region, 
-                    overall_metadata.num_keys, overall_metadata.main_table_entry_size).unwrap();
-                assert(current_view == self@);
-                assert forall |idx: u64| 0 <= idx < current_view.durable_main_table.len() implies
-                    self.allocator_view().pending_alloc_check(idx, current_view, current_view) 
-                by {
-                    let entry = current_view.durable_main_table[idx as int];
-                    match entry {
-                        None => {
-                            // this index was either pending deallocation or it was already free
-                            assert({
-                                ||| old(self).main_table_free_list@.contains(idx)
-                                ||| old(self).pending_deallocations@.contains(idx)
-                            });
-                            
-                            assert(self.main_table_free_list@.contains(idx));
-                            assert(self.free_list().contains(idx));
-                        }
-,
-                        Some(entry) => {
-                            // This index was either pending allocation or already allocated
-                            assert({
-                                ||| old(self).pending_allocations_view().contains(idx)
-                                ||| ({
-                                    &&& !old(self).free_list().contains(idx)
-                                    &&& !old(self).pending_deallocations_view().contains(idx)
-                                    &&& !old(self).pending_allocations_view().contains(idx)
-                                })
-                            });
-                            if old(self).pending_allocations_view().contains(idx) {
-                                assert(!old(self).free_list().contains(idx));
-                                assert(!old(self).pending_deallocations_view().contains(idx));
-                                assert(!self.free_list().contains(idx));
-                            } // else, trivial -- it wasn't in any of the sets before so it isn't now
-                        }
-,
-                    }
-                }
-                assert(self.pending_alloc_inv(durable_main_table_region, durable_main_table_region, overall_metadata));
-
-                assert forall |i: int| 0 <= i < self@.durable_main_table.len() implies {
-                    &&& self.outstanding_cdb_write_matches_pm_view(pm, i, overall_metadata.main_table_entry_size)
-                    &&& self.outstanding_entry_write_matches_pm_view(pm, i, overall_metadata.main_table_entry_size)
-                } by {
-                    assert(old(self).outstanding_cdb_write_matches_pm_view(pm, i, overall_metadata.main_table_entry_size));
-                    assert(old(self).outstanding_entry_write_matches_pm_view(pm, i, overall_metadata.main_table_entry_size));
-                }
-
-                assert(self.main_table_free_list@.subrange(old(self).main_table_free_list@.len() as int, 
-                    self.main_table_free_list@.len() as int) == old(self).pending_deallocations@);
-                assert forall |idx: u64| self.main_table_free_list@.contains(idx) implies idx < overall_metadata.num_keys by {
-                    if !old(self).main_table_free_list@.contains(idx) {
-                        assert(old(self).pending_deallocations@.contains(idx));
-                    } 
-                }
-
-                assert(forall |idx: u64| #[trigger] old(self).main_table_free_list@.contains(idx) ==> 
-                    old(self)@.durable_main_table[idx as int] is None);
-
-
-                assert(forall |idx: u64| {
-                    &&& 0 <= idx < old(self)@.durable_main_table.len()
-                    &&& #[trigger] old(self).pending_deallocations_view().contains(idx) 
-                } ==> old(self)@.durable_main_table[idx as int] is None);
-
-                assert forall |idx: u64| self.main_table_free_list@.contains(idx) implies 
-                    self.free_indices().contains(idx) 
-                by {
-                    if !old(self).main_table_free_list@.contains(idx) {
-                        assert(old(self).pending_deallocations_view().contains(idx));
-                        assert(forall |idx: u64| {
-                            &&& 0 <= idx < old(self)@.durable_main_table.len()
-                            &&& #[trigger] old(self).pending_deallocations_view().contains(idx) 
-                        } ==> old(self)@.durable_main_table[idx as int] is None);
-                        assert(old(self)@.durable_main_table[idx as int] is None);
-                    }
-                    assert(self@.durable_main_table[idx as int] is None);
-                }
-                assert(self.free_list() == self.free_indices());
-            }
-        }
-
-        pub exec fn create_validify_log_entry(
-            &self,
-            Ghost(subregion_view): Ghost<PersistentMemoryRegionView>,
-            index: u64,
-            Ghost(version_metadata): Ghost<VersionMetadata>,
-            overall_metadata: &OverallMetadata,
-            Ghost(current_tentative_state): Ghost<Seq<u8>>, 
-        ) -> (log_entry: PhysicalOpLogEntry)
-            requires 
-                self.inv(subregion_view, *overall_metadata),
-                overall_metadata.main_table_size >= overall_metadata.num_keys * overall_metadata.main_table_entry_size,
-                0 <= index < self@.len(),
-                // the index must refer to a currently-invalid entry in the current durable table
-                self@.durable_main_table[index as int] is None,
-                self.outstanding_entry_writes@[index as int] is Some,
-                parse_main_table::<K>(subregion_view.committed(), overall_metadata.num_keys,
-                                          overall_metadata.main_table_entry_size) == Some(self@),
-                overall_metadata.main_table_entry_size ==
-                    ListEntryMetadata::spec_size_of() + u64::spec_size_of() + u64::spec_size_of() + K::spec_size_of(),
-                overall_metadata.main_table_addr + overall_metadata.main_table_size <= overall_metadata.log_area_addr
-                    <= overall_metadata.region_size <= u64::MAX,
-                ({
-                    let main_table_region = extract_bytes(current_tentative_state, 
-                        overall_metadata.main_table_addr as nat, overall_metadata.main_table_size as nat);
-                    let main_table_view = parse_main_table::<K>(main_table_region,
-                        overall_metadata.num_keys, overall_metadata.main_table_entry_size);
-                    let entry_bytes = extract_bytes(
-                        main_table_region,
-                        index_to_offset(index as nat, overall_metadata.main_table_entry_size as nat),
-                        overall_metadata.main_table_entry_size as nat
-                    );
-                    let crc_bytes = extract_bytes(entry_bytes, u64::spec_size_of(), u64::spec_size_of());
-                    let metadata_bytes = extract_bytes(entry_bytes, u64::spec_size_of() * 2,
-                                                       ListEntryMetadata::spec_size_of());
-                    let key_bytes = extract_bytes(
-                        entry_bytes, u64::spec_size_of() * 2 + ListEntryMetadata::spec_size_of(), K::spec_size_of()
-                    );
-                    let entry = self.outstanding_entry_writes@[index as int].unwrap();
-                    let item_index = entry.entry.item_index;
-                    &&& self.pending_alloc_inv(subregion_view.committed(), main_table_region, *overall_metadata)
-                    &&& main_table_view is Some
-                    &&& main_table_view.unwrap().inv(*overall_metadata)
-                    &&& metadata_bytes == entry.entry.spec_to_bytes()
-                    &&& key_bytes == entry.key.spec_to_bytes()
-                    &&& !main_table_view.unwrap().valid_item_indices().contains(item_index)
-                }),
-                current_tentative_state.len() == overall_metadata.region_size,
-                VersionMetadata::spec_size_of() <= version_metadata.overall_metadata_addr,
-                version_metadata.overall_metadata_addr + OverallMetadata::spec_size_of()
-                    <= overall_metadata.main_table_addr,
-            ensures 
-                log_entry@.inv(version_metadata, *overall_metadata),
-                overall_metadata.main_table_addr <= log_entry.absolute_addr,
-                log_entry.absolute_addr + log_entry.len <=
-                    overall_metadata.main_table_addr + overall_metadata.main_table_size,
-                ({
-                    let new_mem = current_tentative_state.map(|pos: int, pre_byte: u8|
-                        if log_entry.absolute_addr <= pos < log_entry.absolute_addr + log_entry.len {
-                            log_entry.bytes[pos - log_entry.absolute_addr]
-                        } else {
-                            pre_byte
-                        }
-                    );
-                    let current_main_table_region = extract_bytes(current_tentative_state, 
-                        overall_metadata.main_table_addr as nat, overall_metadata.main_table_size as nat);
-                    let current_main_table_view = parse_main_table::<K>(current_main_table_region,
-                        overall_metadata.num_keys, overall_metadata.main_table_entry_size).unwrap();
-                    let new_main_table_region = extract_bytes(new_mem, 
-                        overall_metadata.main_table_addr as nat, overall_metadata.main_table_size as nat);
-                    let new_main_table_view = parse_main_table::<K>(new_main_table_region,
-                        overall_metadata.num_keys, overall_metadata.main_table_entry_size);
-                    let entry = self.outstanding_entry_writes@[index as int].unwrap();
-                    &&& new_main_table_view == Some(current_main_table_view.insert(index as int, entry))
-                    &&& new_main_table_view.unwrap().valid_item_indices() ==
-                        current_main_table_view.valid_item_indices().insert(entry.entry.item_index)
-                }),
-        {
-            let entry_slot_size = overall_metadata.main_table_entry_size;
-            let ghost entry = self.outstanding_entry_writes@[index as int].unwrap();
-            let ghost item_index = entry.entry.item_index;
-            // Proves that index * entry_slot_size will not overflow
-            proof {
-                lemma_valid_entry_index(index as nat, overall_metadata.num_keys as nat, entry_slot_size as nat);
-            }
-            
-            let index_offset = index * entry_slot_size as u64;
-            assert(index_offset == index_to_offset(index as nat, entry_slot_size as nat));
-
-            let log_entry = PhysicalOpLogEntry {
-                absolute_addr: overall_metadata.main_table_addr + index_offset,
-                len: traits_t::size_of::<u64>() as u64,
-                bytes: slice_to_vec(CDB_TRUE.as_byte_slice()),
-            };
-
-            proof {
-                broadcast use pmcopy_axioms;
-
-                let new_mem = current_tentative_state.map(|pos: int, pre_byte: u8|
-                    if log_entry.absolute_addr <= pos < log_entry.absolute_addr + log_entry.len {
-                        log_entry.bytes[pos - log_entry.absolute_addr]
-                    } else {
-                        pre_byte
-                    }
-                );
-                
-                let old_main_table_region = extract_bytes(current_tentative_state, 
-                    overall_metadata.main_table_addr as nat, overall_metadata.main_table_size as nat);
-                let new_main_table_region = extract_bytes(new_mem,
-                    overall_metadata.main_table_addr as nat, overall_metadata.main_table_size as nat);
-                lemma_establish_extract_bytes_equivalence(old_main_table_region, new_main_table_region);
-
-                let committed_main_table_view = parse_main_table::<K>(subregion_view.committed(),
-                    overall_metadata.num_keys, overall_metadata.main_table_entry_size).unwrap();
-                let old_main_table_view = parse_main_table::<K>(old_main_table_region,
-                    overall_metadata.num_keys, overall_metadata.main_table_entry_size).unwrap();
-                let new_main_table_view = parse_main_table::<K>(new_main_table_region,
-                    overall_metadata.num_keys, overall_metadata.main_table_entry_size);
-                assert(self.allocator_view().pending_alloc_check(index, committed_main_table_view, old_main_table_view));
-                
-                assert forall |i: nat| #![trigger extract_bytes(new_main_table_region,
-                                                         index_to_offset(i, entry_slot_size as nat),
-                                                         entry_slot_size as nat)]
-                           i < overall_metadata.num_keys implies {
-                    let offset = index_to_offset(i, entry_slot_size as nat);
-                    let old_entry_bytes = extract_bytes(old_main_table_region, offset,
-                                                        entry_slot_size as nat);
-                    let entry_bytes = extract_bytes(new_main_table_region, offset, entry_slot_size as nat);
-                    &&& validate_main_entry::<K>(entry_bytes, overall_metadata.num_keys as nat)
-                    &&& i == index ==>
-                           parse_main_entry::<K>(entry_bytes, overall_metadata.num_keys as nat) ==
-                           Some(entry)
-                    &&& i != index ==> parse_main_entry::<K>(entry_bytes, overall_metadata.num_keys as nat) == 
-                           parse_main_entry::<K>(old_entry_bytes, overall_metadata.num_keys as nat)
-                } by {
-                    let offset = index_to_offset(i, entry_slot_size as nat);
-                    lemma_valid_entry_index(i, overall_metadata.num_keys as nat, entry_slot_size as nat);
-                    lemma_entries_dont_overlap_unless_same_index(i, index as nat, entry_slot_size as nat);
-                    assert(new_main_table_region.len() >= offset + entry_slot_size);
-                    // Handle the case where i != index separately from i == index.
-                    if i != index {
-                        assert(extract_bytes(new_main_table_region, offset, entry_slot_size as nat) =~=
-                               extract_bytes(old_main_table_region, offset, entry_slot_size as nat));
-                    } else {
-                        // When `i == index`, the entry is valid because we just set its CDB to true,
-                        // which makes its CDB a valid, parseable value. This also proves that this
-                        // entry parses to an Valid entry, since we know that
-                        // `log_entry.bytes@ == CDB_TRUE.spec_to_bytes()`
-                        let entry_bytes = extract_bytes(new_main_table_region, offset, entry_slot_size as nat);
-                        let cdb_bytes = extract_bytes(entry_bytes, 0, u64::spec_size_of());
-                        assert(cdb_bytes =~= log_entry.bytes@);
-                    }
-                }
-
-                assert(validate_main_entries::<K>(new_main_table_region, overall_metadata.num_keys as nat,
-                    overall_metadata.main_table_entry_size as nat));
-                let entries = parse_main_entries::<K>(new_main_table_region, overall_metadata.num_keys as nat,
-                    overall_metadata.main_table_entry_size as nat);
-                assert(new_main_table_region.len() >= overall_metadata.num_keys * overall_metadata.main_table_entry_size);
-                
-                let old_entries =
-                    parse_main_entries::<K>(old_main_table_region, overall_metadata.num_keys as nat,
-                                                overall_metadata.main_table_entry_size as nat);
-                assert(old_entries[index as int] is None);
-
-                assert(no_duplicate_item_indexes(entries)) by {
-                    assert forall|i, j| {
-                        &&& 0 <= i < entries.len()
-                        &&& 0 <= j < entries.len()
-                        &&& i != j
-                        &&& #[trigger] entries[i] is Some
-                        &&& #[trigger] entries[j] is Some
-                    } implies entries[i].unwrap().item_index() != entries[j].unwrap().item_index() by {
-                        assert(i == index ==> old_entries[j].unwrap().item_index() != item_index);
-                        assert(j == index ==> old_entries[i].unwrap().item_index() != item_index);
-                    }
-                }
-
-                let updated_table = old_main_table_view.durable_main_table.update(
-                    index as int,
-                    Some(entry)
-                );
-                assert(updated_table.len() == old_main_table_view.durable_main_table.len());
-                assert(updated_table.len() == overall_metadata.num_keys);
-                assert forall |i: nat| i < overall_metadata.num_keys && i != index implies 
-                    #[trigger] updated_table[i as int] == new_main_table_view.unwrap().durable_main_table[i as int]
-                by {
-                    lemma_valid_entry_index(i, overall_metadata.num_keys as nat, entry_slot_size as nat);
-                    let offset = index_to_offset(i, entry_slot_size as nat);
-                    let entry_bytes = extract_bytes(new_main_table_region, offset, entry_slot_size as nat);
-                    let new_entry = parse_main_entry::<K>(entry_bytes, overall_metadata.num_keys as nat);
-                    assert(new_main_table_view.unwrap().durable_main_table[i as int] =~= new_entry);
-                }
-                let new_main_table_view = new_main_table_view.unwrap();
-
-                assert(new_main_table_view =~= old_main_table_view.insert(index as int, entry));
-
-                // In addition to proving that this log entry makes the entry at this index in valid, we also have to 
-                // prove that it makes the corresponding item table index valid.
-                
-                assert(new_main_table_view.valid_item_indices() =~=
-                       old_main_table_view.valid_item_indices().insert(item_index));
-            }
-
-            log_entry
-        }
-
-        pub exec fn create_delete_log_entry(
-            &self,
-            Ghost(subregion_view): Ghost<PersistentMemoryRegionView>,
-            Ghost(region_view): Ghost<PersistentMemoryRegionView>,
-            index: u64,
-            Ghost(version_metadata): Ghost<VersionMetadata>,
-            overall_metadata: &OverallMetadata,
-            Ghost(current_tentative_state): Ghost<Seq<u8>>, 
-        ) -> (log_entry: PhysicalOpLogEntry)
-            requires 
-                self.inv(subregion_view, *overall_metadata),
-                overall_metadata.main_table_size >= overall_metadata.num_keys * overall_metadata.main_table_entry_size,
-                0 <= index < self@.len(),
-                // the index must refer to a currently-valid entry in the current durable table
-                self@.durable_main_table[index as int] is Some,
-                !self.pending_deallocations_view().contains(index),
-                parse_main_table::<K>(subregion_view.committed(), overall_metadata.num_keys,
-                                          overall_metadata.main_table_entry_size) == Some(self@),
-                overall_metadata.main_table_entry_size ==
-                    ListEntryMetadata::spec_size_of() + u64::spec_size_of() + u64::spec_size_of() + K::spec_size_of(),
-                region_view.len() == overall_metadata.region_size,
-                overall_metadata.main_table_addr + overall_metadata.main_table_size <= overall_metadata.log_area_addr
-                    <= overall_metadata.region_size <= region_view.len() <= u64::MAX,
-                ({
-                    let main_table_region = extract_bytes(current_tentative_state, 
-                        overall_metadata.main_table_addr as nat, overall_metadata.main_table_size as nat);
-                    let main_table_view = parse_main_table::<K>(main_table_region,
-                        overall_metadata.num_keys, overall_metadata.main_table_entry_size);
-                    &&& self.pending_alloc_inv(subregion_view.committed(), main_table_region, *overall_metadata)
-                    &&& main_table_view matches Some(main_table_view)
-                    &&& main_table_view.inv(*overall_metadata)
-                }),
-                current_tentative_state.len() == overall_metadata.region_size,
-                VersionMetadata::spec_size_of() <= version_metadata.overall_metadata_addr,
-                version_metadata.overall_metadata_addr + OverallMetadata::spec_size_of() + u64::spec_size_of()
-                    <= overall_metadata.main_table_addr,
-            ensures 
-                log_entry@.inv(version_metadata, *overall_metadata),
-                overall_metadata.main_table_addr <= log_entry.absolute_addr,
-                log_entry.absolute_addr + log_entry.len <=
-                    overall_metadata.main_table_addr + overall_metadata.main_table_size,
-                ({
-                    let new_mem = current_tentative_state.map(|pos: int, pre_byte: u8|
-                        if log_entry.absolute_addr <= pos < log_entry.absolute_addr + log_entry.len {
-                            log_entry.bytes[pos - log_entry.absolute_addr]
-                        } else {
-                            pre_byte
-                        }
-                    );
-                    let current_main_table_region = extract_bytes(current_tentative_state, 
-                        overall_metadata.main_table_addr as nat, overall_metadata.main_table_size as nat);
-                    let current_main_table_view = parse_main_table::<K>(current_main_table_region,
-                        overall_metadata.num_keys, overall_metadata.main_table_entry_size).unwrap();
-                    let new_main_table_region = extract_bytes(new_mem, 
-                        overall_metadata.main_table_addr as nat, overall_metadata.main_table_size as nat);
-                    let new_main_table_view = parse_main_table::<K>(new_main_table_region,
-                        overall_metadata.num_keys, overall_metadata.main_table_entry_size);
-                    let item_index = self@.durable_main_table[index as int].unwrap().item_index();
-                    &&& new_main_table_view is Some
-                    &&& new_main_table_view == current_main_table_view.delete(index as int)
-                    &&& new_main_table_view.unwrap().valid_item_indices() == current_main_table_view.valid_item_indices().remove(item_index)
-                }),
-        {
-            let entry_slot_size = overall_metadata.main_table_entry_size;
-            let ghost item_index = self@.durable_main_table[index as int].unwrap().item_index();
-            // Proves that index * entry_slot_size will not overflow
-            proof {
-                lemma_valid_entry_index(index as nat, overall_metadata.num_keys as nat, entry_slot_size as nat);
-            }
-            
-            let index_offset = index * entry_slot_size as u64;
-            assert(index_offset == index_to_offset(index as nat, entry_slot_size as nat));
-
-            let log_entry = PhysicalOpLogEntry {
-                absolute_addr: overall_metadata.main_table_addr + index_offset,
-                len: traits_t::size_of::<u64>() as u64,
-                bytes: slice_to_vec(CDB_FALSE.as_byte_slice()),
-            };
-
-            proof {
-                broadcast use pmcopy_axioms;
-
-                let new_mem = current_tentative_state.map(|pos: int, pre_byte: u8|
-                    if log_entry.absolute_addr <= pos < log_entry.absolute_addr + log_entry.len {
-                        log_entry.bytes[pos - log_entry.absolute_addr]
-                    } else {
-                        pre_byte
-                    }
-                );
-                
-                let old_main_table_region = extract_bytes(current_tentative_state, 
-                    overall_metadata.main_table_addr as nat, overall_metadata.main_table_size as nat);
-                let new_main_table_region = extract_bytes(new_mem, 
-                    overall_metadata.main_table_addr as nat, overall_metadata.main_table_size as nat);
-                lemma_establish_extract_bytes_equivalence(old_main_table_region, new_main_table_region);
-
-                let committed_main_table_view = parse_main_table::<K>(subregion_view.committed(),
-                    overall_metadata.num_keys, overall_metadata.main_table_entry_size).unwrap();
-                let old_main_table_view = parse_main_table::<K>(old_main_table_region,
-                    overall_metadata.num_keys, overall_metadata.main_table_entry_size).unwrap();
-                let new_main_table_view = parse_main_table::<K>(new_main_table_region,
-                    overall_metadata.num_keys, overall_metadata.main_table_entry_size);
-                assert(self.allocator_view().pending_alloc_check(index, committed_main_table_view, old_main_table_view));
-                
-                assert forall |i: nat| #![trigger extract_bytes(new_main_table_region,
-                                                         index_to_offset(i, entry_slot_size as nat),
-                                                         entry_slot_size as nat)]
-                           i < overall_metadata.num_keys implies {
-                    let offset = index_to_offset(i, entry_slot_size as nat);
-                    let old_entry_bytes = extract_bytes(old_main_table_region, offset,
-                                                        entry_slot_size as nat);
-                    let entry_bytes = extract_bytes(new_main_table_region, offset, entry_slot_size as nat);
-                    &&& validate_main_entry::<K>(entry_bytes, overall_metadata.num_keys as nat)
-                    &&& i == index ==>
-                           parse_main_entry::<K>(entry_bytes, overall_metadata.num_keys as nat) is None
-                    &&& i != index ==> parse_main_entry::<K>(entry_bytes, overall_metadata.num_keys as nat) == 
-                           parse_main_entry::<K>(old_entry_bytes, overall_metadata.num_keys as nat)
-                } by {
-                    let offset = index_to_offset(i, entry_slot_size as nat);
-                    lemma_valid_entry_index(i, overall_metadata.num_keys as nat, entry_slot_size as nat);
-                    lemma_entries_dont_overlap_unless_same_index(i, index as nat, entry_slot_size as nat);
-                    assert(new_main_table_region.len() >= offset + entry_slot_size);
-                    // Handle the case where i != index separately from i == index.
-                    if i != index {
-                        assert(extract_bytes(new_main_table_region, offset, entry_slot_size as nat) =~=
-                               extract_bytes(old_main_table_region, offset, entry_slot_size as nat));
-                        } else {
-                        // When `i == index`, the entry is valid because we just set its CDB to false,
-                        // which makes its CDB a valid, parseable value. This also proves that this
-                        // entry parses to an Invalid entry, since we know that
-                        // `log_entry.bytes@ == CDB_FALSE.spec_to_bytes()`
-                        let entry_bytes = extract_bytes(new_main_table_region, offset, entry_slot_size as nat);
-                        let cdb_bytes = extract_bytes(entry_bytes, 0, u64::spec_size_of());
-                        assert(cdb_bytes =~= log_entry.bytes@);
-                    }
-                }
-
-                assert(validate_main_entries::<K>(new_main_table_region, overall_metadata.num_keys as nat,
-                    overall_metadata.main_table_entry_size as nat));
-                let entries = parse_main_entries::<K>(new_main_table_region, overall_metadata.num_keys as nat,
-                    overall_metadata.main_table_entry_size as nat);
-                assert(new_main_table_region.len() >= overall_metadata.num_keys * overall_metadata.main_table_entry_size);
-                
-                let old_entries =
-                    parse_main_entries::<K>(old_main_table_region, overall_metadata.num_keys as nat,
-                                                overall_metadata.main_table_entry_size as nat);
-                assert(!self.pending_deallocations_view().contains(index));
-                assert(old_entries[index as int] is Some);
-                assert(old_entries[index as int].unwrap().item_index() == item_index);
-
-                assert(no_duplicate_item_indexes(entries) && no_duplicate_keys(entries)) by {
-                    assert forall|i, j| {
-                        &&& 0 <= i < entries.len()
-                        &&& 0 <= j < entries.len()
-                        &&& i != j
-                        &&& #[trigger] entries[i] is Some
-                        &&& #[trigger] entries[j] is Some
-                    } implies {
-                        &&& entries[i].unwrap().item_index() != entries[j].unwrap().item_index() 
-                        &&& entries[i].unwrap().key() != entries[j].unwrap().key() 
-                    } by {
-                        assert(i == index ==> old_entries[j].unwrap().item_index() != item_index);
-                        assert(j == index ==> old_entries[i].unwrap().item_index() != item_index);
-                        assert(entries[i].unwrap().key() == old_entries[i].unwrap().key());
-                        assert(entries[j].unwrap().key() == old_entries[j].unwrap().key());
-                    }
-                }
-
-                let updated_table = old_main_table_view.durable_main_table.update(index as int, None);
-                assert(updated_table.len() == old_main_table_view.durable_main_table.len());
-                assert(updated_table.len() == overall_metadata.num_keys);
-                assert forall |i: nat| i < overall_metadata.num_keys && i != index implies 
-                    #[trigger] updated_table[i as int] == new_main_table_view.unwrap().durable_main_table[i as int]
-                by {
-                    lemma_valid_entry_index(i, overall_metadata.num_keys as nat, entry_slot_size as nat);
-                    let offset = index_to_offset(i, entry_slot_size as nat);
-                    let entry_bytes = extract_bytes(new_main_table_region, offset, entry_slot_size as nat);
-                    let new_entry = parse_main_entry::<K>(entry_bytes, overall_metadata.num_keys as nat);
-                    assert(new_main_table_view.unwrap().durable_main_table[i as int] =~= new_entry);
-                }
-
-                let new_main_table_view = new_main_table_view.unwrap();
-                assert(new_main_table_view =~= old_main_table_view.delete(index as int).unwrap());
-
-                // In addition to proving that this log entry makes the entry at this index in valid, we also have to 
-                // prove that it makes the corresponding item table index invalid.
-                
-                assert(new_main_table_view.valid_item_indices() =~=
-                       old_main_table_view.valid_item_indices().remove(item_index)) by {
-                    assert forall|i: u64| old_main_table_view.valid_item_indices().remove(item_index).contains(i)
-                        implies #[trigger] new_main_table_view.valid_item_indices().contains(i) by {
-                        let j = choose|j: int| {
-                            &&& 0 <= j < old_main_table_view.durable_main_table.len() 
-                            &&& #[trigger] old_main_table_view.durable_main_table[j] matches
-                                Some(entry)
-                            &&& entry.item_index() == i
-                        };
-                        assert(new_main_table_view.durable_main_table[j] ==
-                               old_main_table_view.durable_main_table[j]);
-                    }
-                }
-            }
-            log_entry
-        }
-
-        proof fn lemma_no_duplicate_item_indices_or_keys(
-            old_entries: Seq<Option<MainTableViewEntry<K>>>,
-            new_entries: Seq<Option<MainTableViewEntry<K>>>,
-            index: int,
-            new_item_index: u64,
-        )
-            requires
-                no_duplicate_item_indexes(old_entries),
-                no_duplicate_keys(old_entries),
-                0 <= index < new_entries.len(),
-                new_entries.len() == old_entries.len(),
-                forall |i: int| {
-                    &&& 0 <= i < new_entries.len()
-                    &&& #[trigger] new_entries[i] is Some
-                } ==> {
-                    &&& old_entries[i] is Some
-                    &&& new_entries[i].unwrap().key() == old_entries[i].unwrap().key()
-                },
-                forall |i: int| {
-                    &&& 0 <= i < new_entries.len()
-                    &&& #[trigger] new_entries[i] is Some
-                } ==> {
-                    &&& i != index ==> {
-                            &&& old_entries[i] is Some
-                            &&& new_entries[i].unwrap().item_index() == old_entries[i].unwrap().item_index()
-                            &&& new_entries[i].unwrap().item_index() != new_item_index
-                        }
-                    &&& i == index ==> 
-                            new_entries[i].unwrap().item_index() == new_item_index
-                }
-            ensures 
-                forall |i: int, j: int| {
-                    &&& 0 <= i < new_entries.len()
-                    &&& 0 <= j < new_entries.len()
-                    &&& i != j
-                    &&& #[trigger] new_entries[i] is Some
-                    &&& #[trigger] new_entries[j] is Some
-                } ==> {
-                    &&& new_entries[i].unwrap().item_index() != new_entries[j].unwrap().item_index() 
-                    &&& new_entries[i].unwrap().key() != new_entries[j].unwrap().key()
-                } 
-        {
-            assert forall |i: int, j: int| {
-                &&& 0 <= i < new_entries.len()
-                &&& 0 <= j < new_entries.len()
-                &&& i != j
-                &&& #[trigger] new_entries[i] is Some
-                &&& #[trigger] new_entries[j] is Some
-            } implies {
-                new_entries[i].unwrap().item_index() != new_entries[j].unwrap().item_index() 
-            } by {
-                if i != index && j != index {
-                    assert(new_entries[i].unwrap().item_index() == old_entries[i].unwrap().item_index());
-                    assert(new_entries[j].unwrap().item_index() == old_entries[j].unwrap().item_index());
-                }
-            }
-        }
-
-        // This lemma establishes some useful facts for create_update_item_index_log_entry.
-        // There are some unnecessary preconditions and lines in the body, but removing them 
-        // seems to increase the caller's verif time to the point where it times out. 
-        // TODO: figure out why this is and fix it.
-        proof fn lemma_index_is_not_pending_alloc_or_dealloc<PM>(
-            self,
-            subregion: PersistentMemorySubregion,
-            pm_region: &PM,
-            index: u64,
-            overall_metadata: OverallMetadata,
-            current_tentative_state: Seq<u8>,
-        )
-            where 
-                PM: PersistentMemoryRegion,
-            requires 
-                subregion.inv(pm_region),
-                self.inv(subregion.view(pm_region), overall_metadata),
-                subregion.len() == overall_metadata.main_table_size,
-                subregion.start() == overall_metadata.main_table_addr,
-                overall_metadata.main_table_size >= overall_metadata.num_keys * overall_metadata.main_table_entry_size,
-                0 <= index < self@.len(),
-                pm_region@.len() == overall_metadata.region_size,
-                // the index must refer to a currently-valid entry in the current durable table
-                self@.durable_main_table[index as int] is Some,
-                overall_metadata.main_table_entry_size ==
-                    ListEntryMetadata::spec_size_of() + u64::spec_size_of() + u64::spec_size_of() + K::spec_size_of(),
-                overall_metadata.main_table_addr + overall_metadata.main_table_size <= overall_metadata.log_area_addr
-                    <= overall_metadata.region_size <= u64::MAX,
-                ({
-                    let main_table_region = extract_bytes(current_tentative_state, 
-                        overall_metadata.main_table_addr as nat, overall_metadata.main_table_size as nat);
-                    let main_table_view = parse_main_table::<K>(main_table_region,
-                        overall_metadata.num_keys, overall_metadata.main_table_entry_size);
-                    &&& self.pending_alloc_inv(subregion.view(pm_region).committed(), main_table_region, overall_metadata)
-                    &&& main_table_view matches Some(main_table_view)
-                    &&& main_table_view.inv(overall_metadata)
-
-                    // the index should not be deallocated in the tentative view
-                    &&& main_table_view.durable_main_table[index as int] is Some
-                }),
-                current_tentative_state.len() == overall_metadata.region_size,
-            ensures 
-                ({
-                    let subregion_view = subregion.view(pm_region);
-                    let current_main_table_view = parse_main_table::<K>(subregion_view.committed(),
-                        overall_metadata.num_keys, overall_metadata.main_table_entry_size);
-                    let tentative_main_table_region = extract_bytes(current_tentative_state, 
-                        overall_metadata.main_table_addr as nat, overall_metadata.main_table_size as nat);
-                    let tentative_main_table_view = parse_main_table::<K>(tentative_main_table_region,
-                        overall_metadata.num_keys, overall_metadata.main_table_entry_size).unwrap();
-                    &&& self.allocator_view().pending_alloc_check(index, current_main_table_view.unwrap(), tentative_main_table_view)
-                    &&& subregion_view.committed() == extract_bytes(pm_region@.committed(), 
-                        overall_metadata.main_table_addr as nat, overall_metadata.main_table_size as nat)
-                    &&& current_main_table_view == Some(self@)
-                })
-        {
-            let subregion_view = subregion.view(pm_region);
-            let current_main_table_view = parse_main_table::<K>(subregion_view.committed(),
-                overall_metadata.num_keys, overall_metadata.main_table_entry_size);
-            assert(subregion_view.committed() == extract_bytes(pm_region@.committed(), 
-                overall_metadata.main_table_addr as nat, overall_metadata.main_table_size as nat));
-            assert(subregion_view.can_crash_as(subregion_view.committed()));
-            assert(current_main_table_view == Some(self@));
-            
-            // these are obviously unnecessary but removing them impacts the *caller*'s verif performance.
-            let tentative_main_table_region = extract_bytes(current_tentative_state, 
-                overall_metadata.main_table_addr as nat, overall_metadata.main_table_size as nat);
-            let tentative_main_table_view = parse_main_table::<K>(tentative_main_table_region,
-                overall_metadata.num_keys, overall_metadata.main_table_entry_size).unwrap();
-        }
-
-        proof fn lemma_update_item_replaces_valid_item_index(
-            old_main_table_view: MainTableView<K>,
-            new_main_table_view: MainTableView<K>,
-            index: u64,
-            old_item_index: u64,
-            new_item_index: u64,
-        )
-            requires 
-                old_main_table_view.update_item_index(index as int, new_item_index) == Some(new_main_table_view),
-                old_main_table_view.valid_item_indices().contains(old_item_index),
-                !old_main_table_view.valid_item_indices().contains(new_item_index),
-                old_item_index != new_item_index,
-                0 <= index < new_main_table_view.durable_main_table.len(),
-                old_main_table_view.len() == new_main_table_view.len(),
-                new_main_table_view.durable_main_table.len() == old_main_table_view.durable_main_table.len(),
-                no_duplicate_item_indexes(old_main_table_view.durable_main_table),
-                ({
-                    &&& old_main_table_view.durable_main_table[index as int] matches Some(entry)
-                    &&& entry.item_index() == old_item_index
-                }),
-            ensures 
-                new_main_table_view.valid_item_indices() == 
-                    old_main_table_view.valid_item_indices().insert(new_item_index).remove(old_item_index)
-        {
-            assert(forall |i: int| 0 <= i < new_main_table_view.durable_main_table.len() && i != index ==> 
-                old_main_table_view.durable_main_table[i] == new_main_table_view.durable_main_table[i]);
-
-            assert({
-                &&& #[trigger] new_main_table_view.durable_main_table[index as int] matches Some(entry)
-                &&& entry.item_index() == new_item_index
-            });
-
-            assert(new_main_table_view.valid_item_indices() =~= 
-                old_main_table_view.valid_item_indices().insert(new_item_index).remove(old_item_index));
-        }
-
-
-        pub exec fn create_update_item_index_log_entry<PM>(
-            &self,
-            subregion: &PersistentMemorySubregion,
-            pm_region: &PM,
-            index: u64,
-            item_index: u64,
-            overall_metadata: &OverallMetadata,
-            Ghost(version_metadata): Ghost<VersionMetadata>,
-            Ghost(current_tentative_state): Ghost<Seq<u8>>, 
-        ) -> (result: Result<PhysicalOpLogEntry, KvError<K>>)
-            where 
-                PM: PersistentMemoryRegion,
-            requires 
-                subregion.inv(pm_region),
-                self.inv(subregion.view(pm_region), *overall_metadata),
-                subregion.len() == overall_metadata.main_table_size,
-                subregion.start() == overall_metadata.main_table_addr,
-                overall_metadata.main_table_size >= overall_metadata.num_keys * overall_metadata.main_table_entry_size,
-                0 <= index < self@.len(),
-                item_index < overall_metadata.num_keys,
-                pm_region@.len() == overall_metadata.region_size,
-                !self@.valid_item_indices().contains(item_index),
-                // the index must refer to a currently-valid entry in the current durable table
-                self@.durable_main_table[index as int] is Some,
-                overall_metadata.main_table_entry_size ==
-                    ListEntryMetadata::spec_size_of() + u64::spec_size_of() + u64::spec_size_of() + K::spec_size_of(),
-                overall_metadata.main_table_addr + overall_metadata.main_table_size <= overall_metadata.log_area_addr
-                    <= overall_metadata.region_size <= u64::MAX,
-                ({
-                    let main_table_region = extract_bytes(current_tentative_state, 
-                        overall_metadata.main_table_addr as nat, overall_metadata.main_table_size as nat);
-                    let main_table_view = parse_main_table::<K>(main_table_region,
-                        overall_metadata.num_keys, overall_metadata.main_table_entry_size);
-                    &&& self.pending_alloc_inv(subregion.view(pm_region).committed(), main_table_region, *overall_metadata)
-                    &&& main_table_view matches Some(main_table_view)
-                    &&& main_table_view.inv(*overall_metadata)
-                    &&& !main_table_view.valid_item_indices().contains(item_index)
-
-                    // the index should not be deallocated in the tentative view
-                    &&& main_table_view.durable_main_table[index as int] is Some
-                }),
-                current_tentative_state.len() == overall_metadata.region_size,
-                VersionMetadata::spec_size_of() <= version_metadata.overall_metadata_addr,
-                version_metadata.overall_metadata_addr + OverallMetadata::spec_size_of()
-                    <= overall_metadata.main_table_addr,
-            ensures 
-                match result {
-                    Ok(log_entry) => {
-                        let new_mem = current_tentative_state.map(|pos: int, pre_byte: u8|
-                            if log_entry.absolute_addr <= pos < log_entry.absolute_addr + log_entry.len {
-                                log_entry.bytes[pos - log_entry.absolute_addr]
-                            } else {
-                                pre_byte
-                            }
-                        );
-                        let current_main_table_region = extract_bytes(current_tentative_state, 
-                            overall_metadata.main_table_addr as nat, overall_metadata.main_table_size as nat);
-                        let current_main_table_view = parse_main_table::<K>(current_main_table_region,
-                            overall_metadata.num_keys, overall_metadata.main_table_entry_size).unwrap();
-                        let new_main_table_region = extract_bytes(new_mem, 
-                            overall_metadata.main_table_addr as nat, overall_metadata.main_table_size as nat);
-                        let new_main_table_view = parse_main_table::<K>(new_main_table_region,
-                            overall_metadata.num_keys, overall_metadata.main_table_entry_size);
-                        let old_item_index = current_main_table_view.durable_main_table[index as int].unwrap().item_index();
-                        
-                        &&& overall_metadata.main_table_addr <= log_entry.absolute_addr
-                        &&& log_entry.absolute_addr + log_entry.len <=
-                                overall_metadata.main_table_addr + overall_metadata.main_table_size
-                        &&& log_entry@.inv(version_metadata, *overall_metadata)
-
-                        // after applying this log entry to the current tentative state,
-                        // this entry's metadata index has been updated
-                        &&& new_main_table_view is Some
-                        &&& new_main_table_view == current_main_table_view.update_item_index(index as int, item_index)
-                        &&& new_main_table_view.unwrap().valid_item_indices() == 
-                                current_main_table_view.valid_item_indices().insert(item_index).remove(old_item_index)
-                    }
-                    Err(KvError::CRCMismatch) => !pm_region.constants().impervious_to_corruption,
-                    _ => false,
-                }
-        {
-            proof {
-                // We first have to establish that this index is not pending allocation or deallocation
-                // by triggering the pending alloc check on it.
-                self.lemma_index_is_not_pending_alloc_or_dealloc(*subregion, pm_region, index, *overall_metadata, current_tentative_state);
-            }
-
-            // For this operation, we have to log the whole new metadata table entry
-            // we don't have to log the key, as it hasn't changed, but we do need
-            // to log a CRC that covers both the metadata and the key. The CRC and 
-            // metadata are contiguous, so we only need one log entry
-            // To make things slightly easier on the caller, we'll read the required
-            // metadata table info here; since this can fail, though, this operation
-            // can return an error and require the caller to abort the transaction.
-            let result = self.get_key_and_metadata_entry_at_index(subregion, pm_region, index, Ghost(*overall_metadata));
-            let (key, metadata) = match result {
-                Ok((key, metadata)) => (key, metadata),
-                Err(e) => return Err(e),
-            };
-
-            // Next, construct the new metadata entry and obtain the CRC
-            let new_metadata_entry = ListEntryMetadata {
-                item_index,
-                ..*metadata
-            };
-
-            let mut digest = CrcDigest::new();
-            digest.write(&new_metadata_entry);
-            digest.write(&*key);
-            let crc = digest.sum64();
-
-            proof {
-                // prove that the CRC is in fact the CRC of the new entry and key by invoking some lemmas
-                // about flattening sequences of sequences
-                lemma_seqs_flatten_equal_suffix(digest.bytes_in_digest());
-                digest.bytes_in_digest().subrange(0, 1).lemma_flatten_one_element();
-                assert(crc == spec_crc_u64(new_metadata_entry.spec_to_bytes() + key.spec_to_bytes())); 
-            }
-
-            // Proves that index * entry_slot_size will not overflow
-            proof {
-                lemma_valid_entry_index(index as nat, overall_metadata.num_keys as nat, overall_metadata.main_table_entry_size as nat);
-            }
-
-            // Construct the physical log entry out of the CRC and new metadata entry.
-            let index_offset = index * overall_metadata.main_table_entry_size as u64;
-            assert(index_offset == index_to_offset(index as nat, overall_metadata.main_table_entry_size as nat));
-
-            let mut bytes_vec = slice_to_vec(crc.as_byte_slice());
-            let mut entry_bytes_vec = slice_to_vec(new_metadata_entry.as_byte_slice());
-            bytes_vec.append(&mut entry_bytes_vec);
-
-            let log_entry = PhysicalOpLogEntry {
-                absolute_addr: overall_metadata.main_table_addr + index_offset + traits_t::size_of::<u64>() as u64,
-                len: (traits_t::size_of::<u64>() + traits_t::size_of::<ListEntryMetadata>()) as u64,
-                bytes: bytes_vec,
-            };
-
-            proof {
-                assert(log_entry.inv(version_metadata, *overall_metadata)) by {
-                    broadcast use pmcopy_axioms;
-                }
-                self.lemma_new_update_item_log_entry_is_correct(*subregion, pm_region, index, item_index, 
-                    new_metadata_entry, *key, crc, version_metadata, *overall_metadata, log_entry, current_tentative_state);
-            }
-
-            Ok(log_entry)
-        }
-
-        proof fn lemma_new_update_item_log_entry_is_correct<PM>(
-            self,
-            subregion: PersistentMemorySubregion,
-            pm_region: &PM,
-            index: u64,
-            item_index: u64,
-            new_metadata_entry: ListEntryMetadata,
-            key: K,
-            crc: u64,
-            version_metadata: VersionMetadata,
-            overall_metadata: OverallMetadata,
-            log_entry: PhysicalOpLogEntry,
-            current_tentative_state: Seq<u8>,
-        )
-            where 
-                PM: PersistentMemoryRegion
-            requires 
-                subregion.inv(pm_region),
-                self.inv(subregion.view(pm_region), overall_metadata),
-                0 <= index < overall_metadata.num_keys,
-                0 <= item_index < overall_metadata.num_keys,
-                new_metadata_entry.item_index == item_index,
-                overall_metadata.main_table_size >= overall_metadata.num_keys * overall_metadata.main_table_entry_size,
-                !self@.valid_item_indices().contains(item_index),
-                self@.durable_main_table[index as int] is Some,
-                crc == spec_crc_u64(new_metadata_entry.spec_to_bytes() + key.spec_to_bytes()),
-                VersionMetadata::spec_size_of() <= version_metadata.overall_metadata_addr,
-                version_metadata.overall_metadata_addr + OverallMetadata::spec_size_of()
-                    <= overall_metadata.main_table_addr,
-                overall_metadata.main_table_entry_size ==
-                    ListEntryMetadata::spec_size_of() + u64::spec_size_of() + u64::spec_size_of() + K::spec_size_of(),
-                overall_metadata.main_table_addr + overall_metadata.main_table_size <= overall_metadata.log_area_addr
-                    <= overall_metadata.region_size <= u64::MAX,
-                current_tentative_state.len() == overall_metadata.region_size,
-                pm_region@.len() == overall_metadata.region_size,
-                subregion.start() == overall_metadata.main_table_addr,
-                subregion.len() == overall_metadata.main_table_size,
-                log_entry.inv(version_metadata, overall_metadata),
-                ({
-                    let old_main_table_region = extract_bytes(current_tentative_state, 
-                        overall_metadata.main_table_addr as nat, overall_metadata.main_table_size as nat);
-                    let old_main_table_view = parse_main_table::<K>(old_main_table_region,
-                        overall_metadata.num_keys, overall_metadata.main_table_entry_size);
-                    &&& old_main_table_view matches Some(old_main_table_view)
-                    &&& !old_main_table_view.valid_item_indices().contains(item_index)
-                    &&& no_duplicate_item_indexes(old_main_table_view.durable_main_table)
-                    &&& no_duplicate_keys(old_main_table_view.durable_main_table)
-                    &&& old_main_table_view.durable_main_table[index as int] is Some
-                    &&& old_main_table_view.durable_main_table.len() == overall_metadata.num_keys
-                }),
-                ({
-                    let main_table_region = extract_bytes(current_tentative_state, 
-                        overall_metadata.main_table_addr as nat, overall_metadata.main_table_size as nat);
-                    let main_table_view = parse_main_table::<K>(main_table_region,
-                        overall_metadata.num_keys, overall_metadata.main_table_entry_size);
-                    &&& self.pending_alloc_inv(subregion.view(pm_region).committed(), main_table_region, overall_metadata)
-                    &&& main_table_view matches Some(main_table_view)
-                    &&& main_table_view.inv(overall_metadata)
-                    &&& !main_table_view.valid_item_indices().contains(item_index)
-
-                    // the index should not be deallocated in the tentative view
-                    &&& main_table_view.durable_main_table[index as int] matches Some(entry)
-                    // and it should match the new entry in all fields but the item index
-                    &&& entry.key == key
-                    &&& entry.entry.head == new_metadata_entry.head
-                    &&& entry.entry.tail == new_metadata_entry.tail
-                    &&& entry.entry.length == new_metadata_entry.length
-                    &&& entry.entry.first_entry_offset == new_metadata_entry.first_entry_offset
-                }),
-                ({
-                    let crc_bytes = crc.spec_to_bytes();
-                    let entry_bytes = new_metadata_entry.spec_to_bytes();
-                    log_entry.bytes@ == crc_bytes + entry_bytes
-                }),
-                log_entry.absolute_addr == overall_metadata.main_table_addr + (index * overall_metadata.main_table_entry_size) + u64::spec_size_of(),
-            ensures 
-                ({
-                    let new_mem = current_tentative_state.map(|pos: int, pre_byte: u8|
-                        if log_entry.absolute_addr <= pos < log_entry.absolute_addr + log_entry.len {
-                            log_entry.bytes[pos - log_entry.absolute_addr]
-                        } else {
-                            pre_byte
-                        }
-                    );
-                    let old_main_table_region = extract_bytes(current_tentative_state, 
-                        overall_metadata.main_table_addr as nat, overall_metadata.main_table_size as nat);
-                    let old_main_table_view = parse_main_table::<K>(old_main_table_region,
-                        overall_metadata.num_keys, overall_metadata.main_table_entry_size).unwrap();
-                    let old_item_index = old_main_table_view.durable_main_table[index as int].unwrap().item_index();
-                    let new_main_table_region = extract_bytes(new_mem, 
-                        overall_metadata.main_table_addr as nat, overall_metadata.main_table_size as nat);
-                    let new_main_table_view = parse_main_table::<K>(new_main_table_region,
-                        overall_metadata.num_keys, overall_metadata.main_table_entry_size);
-                    &&& new_main_table_view matches Some(new_main_table_view)
-                    &&& old_main_table_view.update_item_index(index as int, item_index) matches Some(updated_old_table)
-                    &&& new_main_table_view == updated_old_table
-                    &&& new_main_table_view.valid_item_indices() == 
-                            old_main_table_view.valid_item_indices().insert(item_index).remove(old_item_index)
-                })
-        {
-            lemma_valid_entry_index(index as nat, overall_metadata.num_keys as nat, overall_metadata.main_table_entry_size as nat);
-            assert(log_entry.absolute_addr == overall_metadata.main_table_addr + index_to_offset(index as nat, overall_metadata.main_table_entry_size as nat) + u64::spec_size_of());
-
-            let new_mem = current_tentative_state.map(|pos: int, pre_byte: u8|
-                if log_entry.absolute_addr <= pos < log_entry.absolute_addr + log_entry.len {
-                    log_entry.bytes[pos - log_entry.absolute_addr]
-                } else {
-                    pre_byte
-                }
-            );
-            let subregion_view = subregion.view(pm_region);
-
-            let old_main_table_region = extract_bytes(current_tentative_state, 
-                overall_metadata.main_table_addr as nat, overall_metadata.main_table_size as nat);
-            let new_main_table_region = extract_bytes(new_mem, 
-                overall_metadata.main_table_addr as nat, overall_metadata.main_table_size as nat);
-            lemma_establish_extract_bytes_equivalence(old_main_table_region, new_main_table_region);
-
-            let old_main_table_view = parse_main_table::<K>(old_main_table_region,
-                overall_metadata.num_keys, overall_metadata.main_table_entry_size).unwrap();
-            let new_main_table_view = parse_main_table::<K>(new_main_table_region,
-                overall_metadata.num_keys, overall_metadata.main_table_entry_size);
-            let old_item_index = old_main_table_view.durable_main_table[index as int].unwrap().item_index();
-            
-            let new_entry_view = MainTableViewEntry {
-                entry: new_metadata_entry,
-                key: key,
-            };
-
-            // Prove that parsing each entry individually gives the expected entries.
-            // This helps prove that parsing the entire table suceeds and also that we 
-            // get the expected table contents.
-            assert forall |i: nat| i < overall_metadata.num_keys implies {
-                let new_bytes = extract_bytes(new_main_table_region,
-                    #[trigger] index_to_offset(i, overall_metadata.main_table_entry_size as nat),
-                    overall_metadata.main_table_entry_size as nat
-                );
-                let old_bytes = extract_bytes(old_main_table_region,
-                    index_to_offset(i, overall_metadata.main_table_entry_size as nat),
-                    overall_metadata.main_table_entry_size as nat
-                );
-                &&& validate_main_entry::<K>(new_bytes, overall_metadata.num_keys as nat)
-                &&& i == index ==> parse_main_entry::<K>(new_bytes, overall_metadata.num_keys as nat) == 
-                        Some(new_entry_view)
-                &&& i != index ==> parse_main_entry::<K>(new_bytes, overall_metadata.num_keys as nat) == 
-                        parse_main_entry::<K>(old_bytes, overall_metadata.num_keys as nat)
-            } by {
-                lemma_valid_entry_index(i, overall_metadata.num_keys as nat, overall_metadata.main_table_entry_size as nat);
-                lemma_entries_dont_overlap_unless_same_index(i, index as nat, overall_metadata.main_table_entry_size as nat);
-                
-                broadcast use pmcopy_axioms;
-                lemma_auto_from_bytes_equal::<u64>();
-                lemma_auto_from_bytes_equal::<ListEntryMetadata>();
-                lemma_auto_from_bytes_equal::<K>();
-
-                let new_bytes = extract_bytes(new_main_table_region,
-                    index_to_offset(i, overall_metadata.main_table_entry_size as nat),
-                    overall_metadata.main_table_entry_size as nat
-                );
-                let old_bytes = extract_bytes(old_main_table_region,
-                    index_to_offset(i, overall_metadata.main_table_entry_size as nat),
-                    overall_metadata.main_table_entry_size as nat
-                );
-                lemma_establish_extract_bytes_equivalence(new_bytes, old_bytes);
-
-                if i == index {
-                    assert(extract_bytes(new_bytes, u64::spec_size_of(), u64::spec_size_of()) == crc.spec_to_bytes());
-                    assert(extract_bytes(new_bytes, u64::spec_size_of() * 2, ListEntryMetadata::spec_size_of()) == new_metadata_entry.spec_to_bytes());
-                    assert(extract_bytes(new_bytes, u64::spec_size_of() * 2 + ListEntryMetadata::spec_size_of(), K::spec_size_of()) == key.spec_to_bytes());
-                }
-            }
-
-            let old_entries = parse_main_entries::<K>(old_main_table_region, overall_metadata.num_keys as nat,
-                overall_metadata.main_table_entry_size as nat);
-            let new_entries = parse_main_entries::<K>(new_main_table_region, overall_metadata.num_keys as nat,
-                overall_metadata.main_table_entry_size as nat);
-
-            // Prove that there are no duplicate entries or keys. This is required
-            // to prove that the table parses successfully.
-            Self::lemma_no_duplicate_item_indices_or_keys(old_entries, new_entries, index as int, item_index);
-
-            let new_main_table_view = new_main_table_view.unwrap();
-            let updated_table_view = old_main_table_view.update_item_index(index as int, item_index).unwrap();
-
-            // Prove that the new main table view is equivalent to updating the old table with the new item index.
-            assert(forall |idx: int| 0 <= idx < new_main_table_view.durable_main_table.len() ==>
-                new_main_table_view.durable_main_table[idx] == updated_table_view.durable_main_table[idx]);
-            assert(new_main_table_view == updated_table_view);
-            assert(no_duplicate_item_indexes(old_main_table_view.durable_main_table));
-            Self::lemma_update_item_replaces_valid_item_index(old_main_table_view, updated_table_view,
-                index, old_item_index, item_index);
-        }
-
-        pub exec fn abort_transaction(
-            &mut self,
-            Ghost(pm): Ghost<PersistentMemoryRegionView>,
-            Ghost(overall_metadata): Ghost<OverallMetadata>,
-        ) 
-            requires
-                old(self).opaquable_inv(overall_metadata),
-                old(self).allocator_inv(),
-                overall_metadata.main_table_size >= overall_metadata.num_keys * overall_metadata.main_table_entry_size,
-                pm.len() >= overall_metadata.main_table_size,
-                old(self).main_table_entry_size == overall_metadata.main_table_entry_size,
-                overall_metadata.main_table_entry_size ==
-                    ListEntryMetadata::spec_size_of() + u64::spec_size_of() + u64::spec_size_of() + K::spec_size_of(),
-                forall |s| #[trigger] pm.can_crash_as(s) ==> 
-                    parse_main_table::<K>(s, overall_metadata.num_keys, overall_metadata.main_table_entry_size) == Some(old(self)@),
-                old(self)@.durable_main_table.len() == old(self).outstanding_cdb_writes@.len() ==
-                    old(self).outstanding_entry_writes@.len() == overall_metadata.num_keys,
-                old(self)@.inv(overall_metadata),
-                forall |idx: u64| old(self).free_list().contains(idx) ==> idx < overall_metadata.num_keys,
-                forall |idx: u64| old(self).free_indices().contains(idx) ==> idx < overall_metadata.num_keys,
-                forall |i| 0 <= i < old(self)@.durable_main_table.len() ==> 
-                    match #[trigger] old(self)@.durable_main_table[i] {
-                        Some(entry) => entry.entry.item_index < overall_metadata.num_keys,
-                        _ => true
-                    },
-                pm.no_outstanding_writes(),
-                forall |idx: u64| old(self).free_list().contains(idx) ==> old(self).free_indices().contains(idx),
-                // forall |idx: u64| #[trigger] old(self).allocator_view().pending_allocations.contains(idx) ==> {
-                //     &&& !old(self).free_indices().contains(idx)
-                //     &&& old(self)@.durable_main_table[idx as int] is None
-                //     &&& idx < overall_metadata.num_keys
-                // },
-                // forall |idx: u64| #[trigger] old(self).pending_allocations_view().contains(idx) ==> {
-                //     old(self)@.durable_main_table[idx as int] is None
-                // },
-                forall |idx: u64| 0 <= idx < old(self)@.durable_main_table.len() ==>
-                    old(self).allocator_view().spec_abort_alloc_transaction().pending_alloc_check(idx, old(self)@, old(self)@),
-                forall |idx: u64| #[trigger] old(self).free_list().contains(idx) ==> {
-                    old(self)@.durable_main_table[idx as int] is None
-                },
-                parse_main_table::<K>(pm.committed(), overall_metadata.num_keys, 
-                    overall_metadata.main_table_entry_size) is Some,
-            ensures
-                self.valid(pm, overall_metadata),
-                self.allocator_inv(),
-                self.outstanding_cdb_writes@ == Seq::new(
-                    old(self).outstanding_cdb_writes@.len(),
-                    |i: int| None::<bool>
-                ),
-                self.outstanding_entry_writes@ == Seq::new(
-                    old(self).outstanding_entry_writes@.len(),
-                    |i: int| None::<MainTableViewEntry<K>>
-                ),
-                self@.valid_item_indices() == old(self)@.valid_item_indices(),
-                self@ == old(self)@,
-                self.pending_alloc_inv(pm.committed(), pm.committed(), overall_metadata),
-                self.pending_allocations_view().is_empty(),
-                self.pending_deallocations_view().is_empty(),
-    {
-            // Move all pending allocations from the pending list back into the free list
-            self.main_table_free_list.append(&mut self.pending_allocations);
-            
-            self.pending_deallocations = Vec::new();
-
-            proof { 
-                self.main_table_free_list@.unique_seq_to_set(); 
-                self.pending_allocations@.unique_seq_to_set(); 
-                self.pending_deallocations@.unique_seq_to_set(); 
-                assert(self.pending_allocations_view() =~= Set::<u64>::empty());
-
-                assert forall |idx: u64| self.main_table_free_list@.contains(idx) implies
-                    idx < overall_metadata.num_keys 
-                by {
-                    if !old(self).main_table_free_list@.contains(idx) {
-                        assert(old(self).pending_allocations@.contains(idx));
-                    } else {
-                        assert(old(self).main_table_free_list@.contains(idx));
-                    }
-                }
-            }
-
-            // Drop all outstanding updates from the view
-            self.outstanding_cdb_writes = Ghost(Seq::new(
-                old(self)@.durable_main_table.len(),
-                |i: int| None::<bool>
-            ));
-            self.outstanding_entry_writes = Ghost(Seq::new(
-                old(self)@.durable_main_table.len(),
-                |i: int| None::<MainTableViewEntry<K>>
-            ));
-
-            proof {
-                // We now prove that aborting the transaction reestablishes invariants that 
-                // were broken.
-
-                assert forall |i| 0 <= i < self@.durable_main_table.len() implies {
-                    &&& self.outstanding_cdb_write_matches_pm_view(pm, i, overall_metadata.main_table_entry_size)
-                    &&& self.outstanding_entry_write_matches_pm_view(pm, i, overall_metadata.main_table_entry_size)
-                } by {
-                    let start = index_to_offset(i as nat, overall_metadata.main_table_entry_size as nat) as int;
-                    assert(i < overall_metadata.num_keys);
-                    assert(i * overall_metadata.main_table_entry_size <= overall_metadata.num_keys * overall_metadata.main_table_entry_size) by {
-                        lemma_mul_inequality(i as int, overall_metadata.num_keys as int, overall_metadata.main_table_entry_size as int);
-                    }
-                    assert(i * overall_metadata.main_table_entry_size + overall_metadata.main_table_entry_size <= overall_metadata.num_keys * overall_metadata.main_table_entry_size) by {
-                        lemma_mul_inequality((i + 1) as int, overall_metadata.num_keys as int, overall_metadata.main_table_entry_size as int);
-                        lemma_mul_is_distributive_add_other_way(overall_metadata.main_table_entry_size as int, 1int, i as int);
-                    }
-                }
-
-                assert(forall |i: int| 0 <= i < self@.durable_main_table.len() ==> {
-                    ||| #[trigger] self.state@.durable_main_table[i] is None 
-                    ||| self.state@.durable_main_table[i] is Some
-                });
-
-                // need this assertion for triggers
-                assert(forall |s| #[trigger] pm.can_crash_as(s) ==> 
-                    parse_main_table::<K>(s, overall_metadata.num_keys, overall_metadata.main_table_entry_size) == Some(self@));
-
-                assert forall |idx: u64| self.free_indices().contains(idx) implies 
-                    self.free_list().contains(idx) 
-                by {
-                    assert(self@.durable_main_table[idx as int] is None);
-                    if old(self).free_indices().contains(idx) {
-                        // index was free before the abort, so it's still free and in the allocator list now.
-                        assert(old(self).free_list().contains(idx));
-                        assert(forall |i: int| 0 <= i < old(self).main_table_free_list@.len() ==> 
-                            old(self).main_table_free_list@[i] == self.main_table_free_list@[i]);
-                        assert(self.main_table_free_list@.contains(idx));
-                        assert(self.free_list().contains(idx));
-                    } else {
-                        // We need to hit the necessary triggers to prove that the index is pending 
-                        // if it has outstanding writes.
-                        if old(self).outstanding_cdb_writes@[idx as int] is Some {
-                            assert(old(self).pending_allocations@.contains(idx));
-                        } else if old(self).outstanding_entry_writes@[idx as int] is Some {
-                            assert(old(self).pending_allocations@.contains(idx));
-                        }
-                        // Prove that this index would have been added to the allocator.
-                        assert(self.main_table_free_list@.len() == old(self).main_table_free_list@.len() + old(self).pending_allocations@.len());
-                        assert(forall |i: int| 0 <= i < old(self).pending_allocations@.len() ==> 
-                            old(self).pending_allocations@[i] == self.main_table_free_list@[i + old(self).main_table_free_list@.len()]);
-                    }
-                }
-
-                assert forall |idx: u64| self.free_list().contains(idx) implies 
-                    self.free_indices().contains(idx) 
-                by {
-                    if old(self).free_list().contains(idx) {
-                        assert(old(self).free_list().contains(idx) ==> old(self).free_indices().contains(idx));
-                    } else {
-                        assert(old(self).pending_allocations@.contains(idx));
-                        assert(old(self).allocator_view().pending_allocations.contains(idx));
-                        assert(old(self).allocator_view().spec_abort_alloc_transaction().pending_alloc_check(idx, old(self)@, old(self)@));
-                        assert(old(self)@.durable_main_table[idx as int] is None);
-                    }
-                }
-                assert(self.free_list() == self.free_indices());
-
-                assert_sets_equal!(self@.valid_item_indices() == old(self)@.valid_item_indices(), elem => {
-                    assert(forall |i: int| {
-                        &&& 0 <= i < self@.durable_main_table.len() 
-                        &&& self@.durable_main_table[i] is Some
-                    } ==> self@.durable_main_table[i] == old(self)@.durable_main_table[i]);
-                });
-
-                let current_table_view = parse_main_table::<K>(pm.committed(), overall_metadata.num_keys, overall_metadata.main_table_entry_size);
-                assert(current_table_view is Some);
-                let current_table_view = current_table_view.unwrap();
-                assert(pm.can_crash_as(pm.committed()));
-                assert(current_table_view == self@);
-            }
-        }
-
-        pub exec fn update_ghost_state_to_current_bytes(
-            &mut self,
-            Ghost(pm): Ghost<PersistentMemoryRegionView>,
-            Ghost(overall_metadata): Ghost<OverallMetadata>,
-        )
-            requires
-                pm.no_outstanding_writes(),
-                old(self).opaquable_inv(overall_metadata),
-                ({
-                    let subregion_view = get_subregion_view(pm, overall_metadata.main_table_addr as nat,
-                        overall_metadata.main_table_size as nat);
-                    parse_main_table::<K>(subregion_view.committed(), overall_metadata.num_keys, overall_metadata.main_table_entry_size) is Some
-                }),
-                old(self)@.durable_main_table.len() == old(self).outstanding_cdb_writes@.len() ==
-                    old(self).outstanding_entry_writes@.len() == overall_metadata.num_keys,
-                pm.len() >= overall_metadata.main_table_addr + overall_metadata.main_table_size,
-                overall_metadata.main_table_size >= overall_metadata.num_keys * overall_metadata.main_table_entry_size,
-                overall_metadata.main_table_entry_size ==
-                    ListEntryMetadata::spec_size_of() + u64::spec_size_of() + u64::spec_size_of() + K::spec_size_of(),
-            ensures 
-                self.opaquable_inv(overall_metadata),
-                ({
-                    let subregion_view = get_subregion_view(pm, overall_metadata.main_table_addr as nat,
-                        overall_metadata.main_table_size as nat);
-                    &&& Some(self@) == parse_main_table::<K>(subregion_view.committed(), 
-                        overall_metadata.num_keys, overall_metadata.main_table_entry_size)
-                    &&& forall |i| 0 <= i < self@.durable_main_table.len() ==>
-                            self.outstanding_cdb_write_matches_pm_view(subregion_view, i, overall_metadata.main_table_entry_size)
-                    &&& forall |i| 0 <= i < self@.durable_main_table.len() ==>
-                            self.outstanding_entry_write_matches_pm_view(subregion_view, i, overall_metadata.main_table_entry_size)
-                }),
-                self.free_list() == old(self).free_list(),
-                self.pending_allocations_view() == old(self).pending_allocations_view(),
-                self.pending_deallocations_view() == old(self).pending_deallocations_view(),
-                self.outstanding_cdb_writes@ == Seq::new(old(self).outstanding_cdb_writes@.len(),
-                    |i: int| None::<bool>),
-                self.outstanding_entry_writes@ == Seq::new(old(self).outstanding_entry_writes@.len(),
-                    |i: int| None::<MainTableViewEntry<K>>),
-                self.main_table_entry_size == old(self).main_table_entry_size,
-
-        {
-            let ghost subregion_view = get_subregion_view(pm, overall_metadata.main_table_addr as nat,
-                overall_metadata.main_table_size as nat);
-            self.state = Ghost(parse_main_table::<K>(subregion_view.committed(), overall_metadata.num_keys, overall_metadata.main_table_entry_size).unwrap());
-            self.outstanding_cdb_writes = Ghost(Seq::new(old(self).outstanding_cdb_writes@.len(),
-                |i: int| None::<bool>));
-            self.outstanding_entry_writes = Ghost(Seq::new(old(self).outstanding_entry_writes@.len(),
-                |i: int| None));
-
-            proof {
-                assert forall |i| 0 <= i < self@.durable_main_table.len() implies
-                    self.outstanding_cdb_write_matches_pm_view(subregion_view, i, overall_metadata.main_table_entry_size)
-                by { lemma_valid_entry_index(i as nat, overall_metadata.num_keys as nat, overall_metadata.main_table_entry_size as nat); }
-                
-                assert forall |i| 0 <= i < self@.durable_main_table.len() implies
-                    self.outstanding_entry_write_matches_pm_view(subregion_view, i, overall_metadata.main_table_entry_size)
-                by { lemma_valid_entry_index(i as nat, overall_metadata.num_keys as nat, overall_metadata.main_table_entry_size as nat); }
-            }
-        }
-
-        pub exec fn finalize_main_table(
-            &mut self,
-            Ghost(old_self): Ghost<Self>,
-            Ghost(old_pm): Ghost<PersistentMemoryRegionView>,
-            Ghost(pm): Ghost<PersistentMemoryRegionView>,
-            Ghost(overall_metadata): Ghost<OverallMetadata>,
-        )
-            requires
-                pm.no_outstanding_writes(),
-                old(self).opaquable_inv(overall_metadata),
-                ({
-                    let subregion_view = get_subregion_view(pm, overall_metadata.main_table_addr as nat,
-                        overall_metadata.main_table_size as nat);
-                    let old_subregion_view = get_subregion_view(old_pm, overall_metadata.main_table_addr as nat,
-                        overall_metadata.main_table_size as nat);
-                    &&& parse_main_table::<K>(subregion_view.committed(), overall_metadata.num_keys, overall_metadata.main_table_entry_size) is Some
-                    &&& old_self.inv(old_subregion_view, overall_metadata)
-                    &&& parse_main_table::<K>(old_subregion_view.committed(), overall_metadata.num_keys, overall_metadata.main_table_entry_size) is Some
-                    &&& old_self.pending_alloc_inv(old_subregion_view.committed(), subregion_view.committed(), overall_metadata)
-                }),
-                old(self)@.durable_main_table.len() == old(self).outstanding_cdb_writes@.len() ==
-                    old(self).outstanding_entry_writes@.len() == overall_metadata.num_keys,
-                pm.len() >= overall_metadata.main_table_addr + overall_metadata.main_table_size,
-                overall_metadata.main_table_size >= overall_metadata.num_keys * overall_metadata.main_table_entry_size,
-                overall_metadata.main_table_entry_size ==
-                    ListEntryMetadata::spec_size_of() + u64::spec_size_of() + u64::spec_size_of() + K::spec_size_of(),
-                old(self).main_table_entry_size == overall_metadata.main_table_entry_size,
-                old_self.free_list() == old(self).free_list(),
-                old_self.pending_allocations_view() == old(self).pending_allocations_view(),
-                old_self.pending_deallocations_view() == old(self).pending_deallocations_view(),
-                old_self.main_table_entry_size == overall_metadata.main_table_entry_size,
-            ensures 
-                ({
-                    let subregion_view = get_subregion_view(pm, overall_metadata.main_table_addr as nat,
-                        overall_metadata.main_table_size as nat);
-                    &&& self.inv(subregion_view, overall_metadata)
-                    &&& self.pending_alloc_inv(subregion_view.committed(), subregion_view.committed(), overall_metadata)
-                    &&& forall |i: int| 0 <= i < self@.durable_main_table.len() ==> 
-                            self.outstanding_cdb_write_matches_pm_view(subregion_view, i, overall_metadata.main_table_entry_size)
-                    &&& forall |i: int| 0 <= i < self@.durable_main_table.len() ==> 
-                            self.outstanding_entry_write_matches_pm_view(subregion_view, i, overall_metadata.main_table_entry_size)
-                }),
-                self.pending_allocations_view().is_empty(),
-                self.pending_deallocations_view().is_empty(),
-                self.allocator_inv(),
-                forall |idx: u64| 0 <= idx < self@.durable_main_table.len() ==> 
-                    self.outstanding_cdb_writes@[idx as int] is None,
-                forall |idx: u64| 0 <= idx < self@.durable_main_table.len() ==> 
-                    self.outstanding_entry_writes@[idx as int] is None,
-                
-        {
-            let ghost old_subregion_view = get_subregion_view(old_pm, overall_metadata.main_table_addr as nat,
-                overall_metadata.main_table_size as nat);
-            let ghost old_main_table_view = parse_main_table::<K>(old_subregion_view.committed(), overall_metadata.num_keys, overall_metadata.main_table_entry_size).unwrap();
-            let ghost subregion_view = get_subregion_view(pm, overall_metadata.main_table_addr as nat,
-                overall_metadata.main_table_size as nat);
-            let ghost main_table_view = parse_main_table::<K>(subregion_view.committed(), overall_metadata.num_keys, overall_metadata.main_table_entry_size).unwrap();
-
-            self.update_ghost_state_to_current_bytes(Ghost(pm), Ghost(overall_metadata));
-            
-            proof {
-                assert(Some(self@) == parse_main_table::<K>(subregion_view.committed(), 
-                    overall_metadata.num_keys, overall_metadata.main_table_entry_size));
-                lemma_if_no_outstanding_writes_then_persistent_memory_view_can_only_crash_as_committed(subregion_view);
-            
-                // TODO: combine these w/ proper triggers
-                assert forall |idx: u64| 0 <= idx < self@.durable_main_table.len() implies {
-                     #[trigger] self.pending_allocations_view().contains(idx) ==> 
-                            self@.durable_main_table[idx as int] is Some
-                } by {
-                    // trigger the pending alloc check
-                    assert(old_self.allocator_view().pending_alloc_check(idx, old_main_table_view, main_table_view));
-                }
-                assert forall |idx: u64| 0 <= idx < self@.durable_main_table.len() implies {
-                    &&& #[trigger] self.pending_deallocations_view().contains(idx) ==> 
-                            {self@.durable_main_table[idx as int] is None}
-                } by {
-                    // trigger the pending alloc check
-                    assert(old_self.allocator_view().pending_alloc_check(idx, old_main_table_view, main_table_view));
-                }
-
-                assert forall |idx: u64| 0 <= idx < self@.durable_main_table.len() implies {
-                    let entry = #[trigger] self@.durable_main_table[idx as int];
-                    match entry {
-                        None => {
-                            ||| self.free_list().contains(idx)
-                            ||| self.pending_deallocations_view().contains(idx)
-                        },
-                        Some(entry) => {
-                            // if the entry is valid, either it was pending allocation
-                            // or it's just valid and not in any of the three lists
-                            ||| self.pending_allocations_view().contains(idx)
-                            ||| ({
-                                &&& !self.free_list().contains(idx)
-                                &&& !self.pending_deallocations_view().contains(idx)
-                                &&& !self.pending_allocations_view().contains(idx)
-                            })
-                        },
-                    }
-                } by {
-                    assert(old_self.allocator_view().pending_alloc_check(idx, old_main_table_view, main_table_view));
-                }
-            }
-
-            self.finalize_pending_alloc_and_dealloc(Ghost(subregion_view), Ghost(overall_metadata));
-        }
-/* Temporarily commented out for subregion work
-
-        pub exec fn play_metadata_log<PM, L>(
-            &mut self,
-            wrpm_region: &mut WriteRestrictedPersistentMemoryRegion<TrustedMetadataPermission, PM>,
-            table_id: u128,
-            log_entries: &Vec<OpLogEntryType<L>>,
-            Tracked(perm): Tracked<&TrustedMetadataPermission>,
-            Ghost(state): Ghost<MainTableView<K>>,
-        ) -> Result<(), KvError<K>>
-        where 
-            PM: PersistentMemoryRegion,
-            L: PmCopy,
-        {
-            Self::replay_log_main_table(wrpm_region, table_id, log_entries, Tracked(perm), Ghost(state))?;
-            // replay_log_main_table cannot add newly-invalidated entries back into the allocator,
-            // because it doesn't (and can't) take &mut self, so as a quick fix we'll just iterate over the log again.
-            // TODO: refactor so this happens in the same pass as is used in replay_log_main_table
-            for i in 0..log_entries.len() 
-            {
-                assume(false);
-                let log_entry = &log_entries[i];
-                if let OpLogEntryType::InvalidateMetadataEntry { metadata_index } = log_entry {
-                    self.main_table_free_list.push(*metadata_index);
-                }
-            }
-            Ok(())
-        }
-
-        exec fn replay_log_main_table<PM, L>(
-            wrpm_region: &mut WriteRestrictedPersistentMemoryRegion<TrustedMetadataPermission, PM>,
-            table_id: u128,
-            log_entries: &Vec<OpLogEntryType<L>>,
-            Tracked(perm): Tracked<&TrustedMetadataPermission>,
-            Ghost(state): Ghost<MainTableView<K>>,
-        ) -> Result<(), KvError<K>>
-            where 
-                PM: PersistentMemoryRegion,
-                L: PmCopy,
-        {
-            for i in 0..log_entries.len()
-                invariant 
-                    // TODO
-            {
-                assume(false);
-                // CDB + CDC + metadata + key
-                let main_table_entry_size = (traits_t::size_of::<u64>() + traits_t::size_of::<u64>() + 
-                    traits_t::size_of::<ListEntryMetadata>() + K::size_of()) as u64;
-
-                let log_entry = &log_entries[i];
-                match log_entry {
-                    OpLogEntryType::CommitMetadataEntry { metadata_index } => {
-                        // commit metadata just sets the CDB -- the metadata fields have already been filled in.
-                        // We also have to commit the item, but we'll do that in item table recovery
-                        let cdb_addr = metadata_index * main_table_entry_size;
-                        
-                        wrpm_region.serialize_and_write(cdb_addr, &CDB_TRUE, Tracked(perm));
-                    }
-                    OpLogEntryType::InvalidateMetadataEntry { metadata_index } => {
-                        // invalidate metadata just writes CDB_FALSE to the entry's CDB
-                        let cdb_addr = metadata_index * main_table_entry_size;
-                        
-                        wrpm_region.serialize_and_write(cdb_addr, &CDB_FALSE, Tracked(perm));
-                    }
-                    OpLogEntryType::UpdateMetadataEntry { metadata_index, new_metadata, new_crc } => {
-                        let cdb_addr = metadata_index * main_table_entry_size;
-                        let entry_addr = cdb_addr + traits_t::size_of::<u64>() as u64;
-                        let crc_addr = entry_addr + traits_t::size_of::<ListEntryMetadata>() as u64;
-
-                        wrpm_region.serialize_and_write(crc_addr, new_crc, Tracked(perm));
-                        wrpm_region.serialize_and_write(entry_addr, new_metadata, Tracked(perm));
-                    }
-                    _ => {} // the other operations do not modify the main table
-                }
-                
-            }
-            Ok(())
-        }
-
-        // Overwrite an existing main table entry with a new one. The function does NOT overwrite the key,
-        // but we need to use the key to calculate the new CRC and reading it from PM here would require an extra
-        // CRC check. This is a committing operation, so the overwrite must have already been logged. 
-        pub exec fn overwrite_entry<PM>(
-            &mut self,
-            wrpm_region: &mut WriteRestrictedPersistentMemoryRegion<TrustedMetadataPermission, PM>,
-            metadata_index: u64,
-            new_metadata: &ListEntryMetadata,
-            key: &K,
-            Ghost(table_id): Ghost<u128>,
-            Tracked(perm): Tracked<&TrustedMetadataPermission>
-        ) -> (result: Result<(), KvError<K>>)
-            where 
-                PM: PersistentMemoryRegion,
-            requires 
-                old(wrpm_region).inv(),
-                // TODO
-                // the key that is passed in is the same as the one already with the entry on PM
-            ensures 
-                wrpm_region.inv(),
-                // TODO
-        {
-            assume(false);
-
-            // 1. calculate the CRC of the entry + key 
-            let mut digest = CrcDigest::new();
-            digest.write(new_metadata);
-            digest.write(key);
-            let crc = digest.sum64();
-
-            // 2. Write the CRC and entry (but not the key)
-            let main_table_entry_size = (traits_t::size_of::<ListEntryMetadata>() + traits_t::size_of::<u64>() + traits_t::size_of::<u64>() + K::size_of()) as u64;
-            let slot_addr = metadata_index * main_table_entry_size;
-            let entry_addr = slot_addr + traits_t::size_of::<u64>() as u64;
-            let crc_addr = entry_addr + traits_t::size_of::<ListEntryMetadata>() as u64;
-
-            wrpm_region.serialize_and_write(crc_addr, &crc, Tracked(perm));
-            wrpm_region.serialize_and_write(entry_addr, new_metadata, Tracked(perm));
-
-            Ok(())
-        }
-
-        // Makes a slot valid by setting its valid CDB.
-        // Must log the commit operation before calling this function.
-        pub exec fn commit_entry<PM>(
-            &mut self,
-            wrpm_region: &mut WriteRestrictedPersistentMemoryRegion<TrustedMetadataPermission, PM>,
-            table_id: u128,
-            index: u64,
-            Tracked(perm): Tracked<&TrustedMetadataPermission>
-        ) -> (result: Result<(), KvError<K>>)
-            where 
-                PM: PersistentMemoryRegion,
-            requires 
-                old(wrpm_region).inv(),
-                // TODO
-            ensures 
-                wrpm_region.inv(),
-                // TODO
-        {
-            assume(false);
-
-            let main_table_entry_size = (traits_t::size_of::<ListEntryMetadata>() + traits_t::size_of::<u64>() + traits_t::size_of::<u64>() + K::size_of()) as u64;
-            let slot_addr = index * main_table_entry_size;
-            let cdb_addr = slot_addr;
-
-            wrpm_region.serialize_and_write(cdb_addr, &CDB_TRUE, Tracked(perm));
-
-            Ok(())
-        }
-        
-
-        pub exec fn invalidate_entry<PM>(
-            &mut self,
-            wrpm_region: &mut WriteRestrictedPersistentMemoryRegion<TrustedMetadataPermission, PM>,
-            table_id: u128,
-            index: u64,
-            Tracked(perm): Tracked<&TrustedMetadataPermission>
-        ) -> (result: Result<(), KvError<K>>)
-            where 
-                PM: PersistentMemoryRegion,
-            requires 
-                old(wrpm_region).inv(),
-                // TODO
-            ensures 
-                wrpm_region.inv(),
-                // TODO
-        {
-            assume(false);
-
-            let main_table_entry_size = (traits_t::size_of::<ListEntryMetadata>() + traits_t::size_of::<u64>() + traits_t::size_of::<u64>() + K::size_of()) as u64;
-            let slot_addr = index * main_table_entry_size;
-            let cdb_addr = slot_addr + RELATIVE_POS_OF_VALID_CDB;
-
-            wrpm_region.serialize_and_write(cdb_addr, &CDB_FALSE, Tracked(perm));
-
-            Ok(())
-        }
-
-        // Updates the list's length and the CRC of the entire entry. The caller must provide the CRC (either by calculating it
-        // themselves or by reading it from a log entry).
-        pub exec fn update_list_len<PM>(
-            &mut self,
-            wrpm_region: &mut WriteRestrictedPersistentMemoryRegion<TrustedMetadataPermission, PM>,
-            table_id: u128,
-            index: u64,
-            new_length: u64,
-            metadata_crc: u64,
-            Tracked(perm): Tracked<&TrustedMetadataPermission>
-        ) -> (result: Result<(), KvError<K>>)
-            where 
-                PM: PersistentMemoryRegion,
-            requires 
-                old(wrpm_region).inv(),
-                // TODO
-            ensures 
-                wrpm_region.inv(),
-                // TODO
-        {
-            assume(false);
-
-            let main_table_entry_size = (traits_t::size_of::<ListEntryMetadata>() + traits_t::size_of::<u64>() + traits_t::size_of::<u64>() + K::size_of()) as u64;
-            let slot_addr = index * main_table_entry_size;
-            let crc_addr = slot_addr + RELATIVE_POS_OF_ENTRY_METADATA_CRC;
-            let len_addr = slot_addr + RELATIVE_POS_OF_ENTRY_METADATA_LENGTH;
-
-            wrpm_region.serialize_and_write(crc_addr, &metadata_crc, Tracked(perm));
-            wrpm_region.serialize_and_write(len_addr, &new_length, Tracked(perm));
-
-            Ok(())
-        }
-
-        pub exec fn trim_list<PM>(
-            &mut self,
-            wrpm_region: &mut WriteRestrictedPersistentMemoryRegion<TrustedMetadataPermission, PM>,
-            table_id: u128,
-            index: u64,
-            new_head: u64,
-            new_len: u64,
-            new_list_start_index: u64,
-            metadata_crc: u64,
-            Tracked(perm): Tracked<&TrustedMetadataPermission>
-        ) -> (result: Result<(), KvError<K>>) 
-            where 
-                PM: PersistentMemoryRegion,
-            requires 
-                old(wrpm_region).inv(),
-                // TODO
-            ensures 
-                wrpm_region.inv(),
-                // TODO
-        {
-            assume(false);
-
-            let main_table_entry_size = (traits_t::size_of::<ListEntryMetadata>() + traits_t::size_of::<u64>() + traits_t::size_of::<u64>() + K::size_of()) as u64;
-            let slot_addr = index * main_table_entry_size;
-            let crc_addr = slot_addr + RELATIVE_POS_OF_ENTRY_METADATA_CRC;
-            let head_addr = slot_addr + RELATIVE_POS_OF_ENTRY_METADATA_HEAD;
-            let len_addr = slot_addr + RELATIVE_POS_OF_ENTRY_METADATA_LENGTH;
-            let start_index_addr = slot_addr + RELATIVE_POS_OF_ENTRY_METADATA_FIRST_OFFSET;
-
-            wrpm_region.serialize_and_write(crc_addr, &metadata_crc, Tracked(perm));
-            wrpm_region.serialize_and_write(head_addr, &new_head, Tracked(perm));
-            wrpm_region.serialize_and_write(len_addr, &new_len, Tracked(perm));
-            wrpm_region.serialize_and_write(start_index_addr, &new_list_start_index, Tracked(perm));
-
-            Ok(())
-        }
-
-        exec fn write_setup_metadata<PM>(
-            pm_region: &mut PM, 
-            num_keys: u64, 
-            list_element_size: u32, 
-            list_node_size: u32,
-        )
-            where 
-                PM: PersistentMemoryRegion,
-            requires 
-                old(pm_region).inv(),
-                // TODO
-                // region is large enough
-            ensures 
-                pm_region.inv(),
-                // TODO
-        {
-            assume(false);
-
-            // initialize header and compute crc
-            let header = MainTableHeader {
-                element_size: list_element_size,
-                node_size: list_node_size, 
-                num_keys: num_keys,
-                version_number: MAIN_TABLE_VERSION_NUMBER,
-                _padding: 0,
-                program_guid: MAIN_TABLE_PROGRAM_GUID,
-            };
-            let header_crc = calculate_crc(&header);
-
-            pm_region.serialize_and_write( ABSOLUTE_POS_OF_METADATA_HEADER, &header);
-            pm_region.serialize_and_write(ABSOLUTE_POS_OF_HEADER_CRC, &header_crc);
-        }
-
-        exec fn read_header<PM>(
-            pm_region: &PM,
-            table_id: u128
-        ) -> (result: Result<Box<MainTableHeader>, KvError<K>>)
-            where 
-                PM: PersistentMemoryRegion,
-            requires 
-                pm_region.inv(),
-                // TODO
-            ensures 
-                // TODO
-        {
-            assume(false);
-
-            let ghost mem = pm_region@.committed();
-
-            let ghost true_header = MainTableHeader::spec_from_bytes(mem.subrange(ABSOLUTE_POS_OF_METADATA_HEADER as int, ABSOLUTE_POS_OF_METADATA_HEADER + MainTableHeader::spec_size_of()));
-            let ghost true_crc = u64::spec_from_bytes(mem.subrange(ABSOLUTE_POS_OF_HEADER_CRC as int, ABSOLUTE_POS_OF_HEADER_CRC + u64::spec_size_of()));
-            
-            let header = pm_region.read_aligned::<MainTableHeader>(ABSOLUTE_POS_OF_METADATA_HEADER).map_err(|e| KvError::PmemErr { pmem_err: e })?;
-            let header_crc = pm_region.read_aligned::<u64>(ABSOLUTE_POS_OF_HEADER_CRC).map_err(|e| KvError::PmemErr { pmem_err: e })?;
-
-            let ghost header_addrs = Seq::new(u64::spec_size_of() as nat, |i: int| ABSOLUTE_POS_OF_METADATA_HEADER + i);
-            let ghost header_crc_addrs = Seq::new(u64::spec_size_of() as nat, |i: int| ABSOLUTE_POS_OF_HEADER_CRC + i);
-
-            let ghost true_header_bytes = Seq::new(MainTableHeader::spec_size_of() as nat, |i: int| mem[header_addrs[i]]);
-
-            // check the CRC
-            if !check_crc(header.as_slice(), header_crc.as_slice(), Ghost(mem),
-                    Ghost(pm_region.constants().impervious_to_corruption),
-                    Ghost(header_addrs),
-                    Ghost(header_crc_addrs)) {
-                return Err(KvError::CRCMismatch);
-            }   
-
-            let header = header.extract_init_val(
-                Ghost(true_header),
-                Ghost(true_header_bytes),
-                Ghost(pm_region.constants().impervious_to_corruption),
-            );
-
-            // check that the contents of the header make sense; since we've already checked for corruption,
-            // these checks should never fail
-            if {
-                ||| header.program_guid != MAIN_TABLE_PROGRAM_GUID 
-                ||| header.version_number != MAIN_TABLE_VERSION_NUMBER
-            } {
-                Err(KvError::InvalidListMetadata)
-            } else {
-                Ok(header)
-            }
-        }
-
-        */
-    }
-        
-}
-=======
-use builtin::*;
-use builtin_macros::*;
-use vstd::arithmetic::div_mod::{lemma_fundamental_div_mod, lemma_fundamental_div_mod_converse};
-use vstd::arithmetic::mul::*;
-use vstd::set_lib::*;
-use vstd::slice::*;
-use vstd::seq_lib::*;
-use std::fs::Metadata;
-use std::hash::Hash;
-use vstd::prelude::*;
-use vstd::bytes::*;
-use crate::kv::durable::commonlayout_v::*;
-use crate::kv::durable::oplog::logentry_v::*;
-use crate::kv::durable::maintablelayout_v::*;
-use crate::kv::durable::inv_v::*;
-use crate::kv::durable::oplog::oplogimpl_v::*;
-use crate::kv::durable::recovery_v::*;
-use crate::kv::durable::util_v::*;
-use crate::kv::kvimpl_t::*;
-use crate::kv::layout_v::*;
-use crate::kv::setup_v::*;
-use crate::pmem::crc_t::*;
-use crate::pmem::subregion_v::*;
-use crate::pmem::pmemspec_t::*;
-use crate::pmem::pmcopy_t::*;
-use crate::pmem::pmemutil_v::*;
-use crate::pmem::subregion_v::*;
-use crate::pmem::traits_t;
-use crate::pmem::wrpm_t::*;
-use crate::util_v::*;
-
-verus! {
-    pub struct MainTableViewEntry<K> {
-        pub entry: ListEntryMetadata,
-        pub key: K,
-    }
-
-    impl<K> MainTableViewEntry<K> {
-        pub open spec fn new(entry: ListEntryMetadata, key: K) -> Self {
-            Self {
-                entry,
-                key,
-            }
-        }
-
-        pub closed spec fn list_head_index(self) -> u64 {
-            self.entry.head
-        }
-
-        pub open spec fn item_index(self) -> u64 {
-            self.entry.item_index
-        }
-
-        pub closed spec fn len(self) -> u64 
-        {
-            self.entry.length
-        }
-
-        pub open spec fn key(self) -> K {
-            self.key
-        }
-    }
-
-    #[verifier::ext_equal]
-    pub struct MainTableView<K> {
-        pub durable_main_table: Seq<Option<MainTableViewEntry<K>>>,
-    }
-
-    impl<K> MainTableView<K>
-        where
-            K: PmCopy,
-    {
-        pub open spec fn init(num_keys: u64) -> Self {
-            Self {
-                durable_main_table: Seq::new(num_keys as nat, |i: int| None),
-            }
-        }
-
-        pub open spec fn inv(self, overall_metadata: OverallMetadata) -> bool
-        {
-            &&& forall |i: nat, j: nat| i < overall_metadata.num_keys && j < overall_metadata.num_keys && i != j ==> {
-                    &&& self.durable_main_table[i as int] is Some
-                    &&& self.durable_main_table[j as int] is Some
-                } ==> #[trigger] self.durable_main_table[i as int].unwrap().item_index() != 
-                    #[trigger] self.durable_main_table[j as int].unwrap().item_index()
-        }
-
-        pub open spec fn len(self) -> nat
-        {
-            self.durable_main_table.len()
-        }
-
-        pub open spec fn new(
-            main_table: Seq<Option<MainTableViewEntry<K>>>
-        ) -> Self {
-            Self {
-                durable_main_table: main_table,
-            }
-        }
-
-        pub open spec fn insert(self, index: int, entry: MainTableViewEntry<K>) -> Self
-        {
-            Self{
-                durable_main_table: self.durable_main_table.update(index, Some(entry))
-            }
-        }
-
-        pub open spec fn delete(self, index: int) -> Option<Self>
-        {
-            if index < 0 || index >= self.durable_main_table.len() {
-                None 
-            } else {
-                Some(Self {
-                    durable_main_table: self.durable_main_table.update(index, None)
-                })
-            }
-        }
-
-        pub open spec fn update_item_index(self, index: int, item_index: u64) -> Option<Self>
-        {
-            if index < 0 || index >= self.durable_main_table.len() {
-                None 
-            } else {
-                let current_entry = self.durable_main_table[index as int].unwrap();
-                let updated_entry = ListEntryMetadata {
-                    item_index,
-                    ..current_entry.entry
-                };
-                let new_durable_entry = Some(MainTableViewEntry {
-                    entry: updated_entry,
-                    key: current_entry.key,
-                });
-                Some(Self {
-                    durable_main_table: self.durable_main_table.update(index, new_durable_entry)
-                })
-            }
-        }
-
-        pub open spec fn valid_item_indices(self) -> Set<u64> {
-            Set::new(|i: u64| exists |j: int| {
-                    &&& 0 <= j < self.durable_main_table.len() 
-                    &&& #[trigger] self.durable_main_table[j] matches Some(entry)
-                    &&& entry.item_index() == i
-                }
-            )
-        }
-    }
-
-    pub struct MainTableAllocatorView {
-        pub free_list: Set<u64>,
-        pub pending_allocations: Set<u64>,
-        pub pending_deallocations: Set<u64>,
-    }
-
-    impl MainTableAllocatorView {
-        pub open spec fn pending_alloc_check<K>(self, idx: u64, current_view: MainTableView<K>,
-                                             tentative_view: MainTableView<K>) -> bool 
-        {
-            // if an index is valid in the current state but invalid in the tentative state,
-            // it is pending deallocation
-            &&& {
-                &&& current_view.durable_main_table[idx as int] is Some
-                &&& tentative_view.durable_main_table[idx as int] is None
-            } <==> self.pending_deallocations.contains(idx)
-            // if an index is invalid in the current state but valid in the tentative state, 
-            // it is pending allocation
-            &&& {
-                &&& current_view.durable_main_table[idx as int] is None
-                &&& tentative_view.durable_main_table[idx as int] is Some
-            } <==> self.pending_allocations.contains(idx)
-            // if an index is invalid in both the current and tentative state,
-            // it is in the free list
-            &&& {
-                &&& current_view.durable_main_table[idx as int] is None
-                &&& tentative_view.durable_main_table[idx as int] is None
-            } <==> self.free_list.contains(idx)
-            // if an index is valid in both the current and tentative state, they match
-            &&& {
-                &&& current_view.durable_main_table[idx as int] is Some
-                &&& tentative_view.durable_main_table[idx as int] is Some
-            } ==> current_view.durable_main_table[idx as int] ==
-                  tentative_view.durable_main_table[idx as int]
-        }
-
-        pub open spec fn spec_abort_alloc_transaction(self) -> Self {
-            Self {
-                free_list: self.free_list + self.pending_allocations,
-                pending_allocations: Set::empty(),
-                pending_deallocations: Set::empty()
-            }
-        }
-    }
-
-    pub struct MainTable<K> {
-        pub main_table_entry_size: u32,
-        pub main_table_free_list: Vec<u64>,
-        pub pending_allocations: Vec<u64>,
-        pub pending_deallocations: Vec<u64>,
-        pub state: Ghost<MainTableView<K>>,
-        pub outstanding_entry_writes: Ghost<Seq<Option<MainTableViewEntry<K>>>>,
-    }
-
-    pub open spec fn subregion_grants_access_to_main_table_entry<K>(
-        subregion: WriteRestrictedPersistentMemorySubregion,
-        idx: u64
-    ) -> bool
-        where 
-            K: PmCopy + Sized,
-    {
-        let entry_size = ListEntryMetadata::spec_size_of() + u64::spec_size_of() + u64::spec_size_of() + K::spec_size_of();
-        forall|addr: u64| idx * entry_size + u64::spec_size_of() <= addr < idx * entry_size + entry_size ==>
-            subregion.is_writable_relative_addr(addr as int)
-    }
-
-    impl<K> MainTable<K>
-        where 
-            K: PmCopy + std::fmt::Debug,
-    {
-        pub open spec fn view(self) -> MainTableView<K> 
-        {
-            self.state@
-        }
-
-        pub open spec fn free_list(self) -> Set<u64>
-        {
-            self.main_table_free_list@.to_set()
-        }
-
-        pub open spec fn pending_allocations_view(self) -> Set<u64>
-        {
-            self.pending_allocations@.to_set()
-        }
-
-        pub open spec fn pending_deallocations_view(self) -> Set<u64>
-        {
-            self.pending_deallocations@.to_set()
-        }
-
-        pub open spec fn allocator_view(self) -> MainTableAllocatorView 
-        {
-            MainTableAllocatorView {
-                free_list: self.free_list(),
-                pending_allocations: self.pending_allocations_view(),
-                pending_deallocations: self.pending_deallocations_view()
-            }
-        }
-
-        pub open spec fn no_outstanding_writes_to_index(self, idx: int) -> bool
-        {
-            self.outstanding_entry_writes@[idx] is None
-        }
-
-        pub open spec fn no_outstanding_writes(self) -> bool
-        {
-            forall|i| 0 <= i < self@.durable_main_table.len() ==> self.no_outstanding_writes_to_index(i)
-        }
-
-        // We return the free indices as a set, not a seq, because the order they are listed in
-        // doesn't actually matter, and then we don't have to worry about matching the order
-        // they are kept in in executable code.
-        // An index is only considered free if it is free in the durable view of the table and
-        // if it has no outstanding writes.
-        pub open spec fn free_indices(self) -> Set<u64> {
-            Set::new(|i: u64| {
-                &&& 0 <= i < self@.durable_main_table.len() 
-                &&& self.outstanding_entry_writes@[i as int] is None
-                &&& self@.durable_main_table[i as int] is None
-            })
-        }
-
-        pub open spec fn outstanding_entry_write_matches_pm_view(self, pm: PersistentMemoryRegionView, i: int,
-                                                                 main_table_entry_size: u32) -> bool
-        {
-            let start = index_to_offset(i as nat, main_table_entry_size as nat) as int;
-            match self.outstanding_entry_writes@[i] {
-                None => pm.no_outstanding_writes_in_range(start, start + main_table_entry_size),
-                Some(e) => {
-                    let entry_bytes = ListEntryMetadata::spec_to_bytes(e.entry);
-                    let key_bytes = K::spec_to_bytes(e.key);
-                    let crc_bytes = spec_crc_bytes(entry_bytes + key_bytes);
-                    &&& pm.no_outstanding_writes_in_range(start as int, start + u64::spec_size_of())
-                    &&& outstanding_bytes_match(pm, start + u64::spec_size_of(), crc_bytes)
-                    &&& outstanding_bytes_match(pm, start + u64::spec_size_of() * 2, entry_bytes)
-                    &&& outstanding_bytes_match(pm, start + u64::spec_size_of() * 2 + ListEntryMetadata::spec_size_of(),
-                                              key_bytes)
-                },
-            }
-        }
-
-        pub open spec fn opaquable_inv(self, overall_metadata: OverallMetadata) -> bool
-        {
-            &&& self.main_table_free_list@.no_duplicates()
-            &&& self.pending_allocations@.no_duplicates()
-            &&& self.pending_deallocations@.no_duplicates()
-            &&& forall |i: int| 0 <= i < self.pending_allocations.len() ==> 
-                !self.main_table_free_list@.contains(#[trigger] self.pending_allocations[i])
-            &&& forall |i: int| 0 <= i < self.pending_deallocations.len() ==> 
-                !self.main_table_free_list@.contains(#[trigger] self.pending_deallocations[i])
-            &&& forall |idx: u64| self.main_table_free_list@.contains(idx) ==> idx < overall_metadata.num_keys
-            &&& forall |idx: u64| self.pending_allocations@.contains(idx) ==> idx < overall_metadata.num_keys
-            &&& forall |idx: u64| self.pending_deallocations@.contains(idx) ==> idx < overall_metadata.num_keys
-            // &&& forall |idx: u64| self.pending_allocations@.contains(idx) ==> {
-            //         ||| self@.durable_main_table[idx as int] is None 
-            //         ||| self@.durable_main_table[idx as int] matches DurableEntry::Tentative(_)
-            //     }
-            // &&& forall |idx: u64| self.main_table_free_list@.contains(idx) ==> 
-            //         { self@.durable_main_table[idx as int] is None }
-            // &&& forall |idx: u64| self.pending_deallocations@.contains(idx) ==> 
-            //         { self@.durable_main_table[idx as int] matches DurableEntry::Valid(_) }
-            &&& forall |idx: u64| {
-                &&& 0 <= idx < self@.durable_main_table.len()
-                &&& !(#[trigger] self.pending_allocations@.contains(idx))
-            } ==> self.outstanding_entry_writes@[idx as int] is None
-        }
-
-        pub open spec fn inv(self, pm: PersistentMemoryRegionView, overall_metadata: OverallMetadata) -> bool
-        {
-            &&& self.opaquable_inv(overall_metadata)
-            &&& overall_metadata.main_table_size >= overall_metadata.num_keys * overall_metadata.main_table_entry_size
-            &&& pm.no_outstanding_writes_in_range(overall_metadata.num_keys * overall_metadata.main_table_entry_size,
-                                                overall_metadata.main_table_size as int)
-            &&& pm.len() >= overall_metadata.main_table_size
-            &&& self.main_table_entry_size == overall_metadata.main_table_entry_size
-            &&& overall_metadata.main_table_entry_size ==
-                    ListEntryMetadata::spec_size_of() + u64::spec_size_of() + u64::spec_size_of() + K::spec_size_of()
-            &&& forall |s| #[trigger] pm.can_crash_as(s) ==> 
-                    parse_main_table::<K>(s, overall_metadata.num_keys, overall_metadata.main_table_entry_size) == Some(self@)
-            &&& self@.durable_main_table.len() == self.outstanding_entry_writes@.len() ==
-                   overall_metadata.num_keys
-            &&& forall |i| 0 <= i < self@.durable_main_table.len() ==>
-                    self.outstanding_entry_write_matches_pm_view(pm, i, overall_metadata.main_table_entry_size)
-            &&& self@.inv(overall_metadata)
-            &&& forall |idx: u64| self.free_list().contains(idx) ==> idx < overall_metadata.num_keys
-            &&& forall |idx: u64| self.free_list().contains(idx) ==> self.free_indices().contains(idx)
-            &&& forall |idx: u64| self.pending_allocations_view().contains(idx) ==> idx < overall_metadata.num_keys
-            &&& self.pending_allocations_view().disjoint(self.free_indices())
-            &&& forall |idx: u64| self.free_indices().contains(idx) ==> idx < overall_metadata.num_keys
-            &&& forall |i| 0 <= i < self@.durable_main_table.len() ==>
-                   (#[trigger] self@.durable_main_table[i] matches Some(entry) ==>
-                    entry.entry.item_index < overall_metadata.num_keys)
-            &&& forall |idx: u64| 0 <= idx < self@.durable_main_table.len() ==> 
-                self.allocator_view().spec_abort_alloc_transaction().pending_alloc_check(idx, self@, self@)
-        }
-
-        pub open spec fn allocator_inv(self) -> bool
-        {
-            &&& self.free_list() == self.free_indices()
-        }
-
-        pub open spec fn pending_alloc_inv(
-            self,
-            current_durable_state: Seq<u8>,
-            tentative_state: Seq<u8>,
-            overall_metadata: OverallMetadata
-        ) -> bool 
-        {
-            let current_view = parse_main_table::<K>(current_durable_state, overall_metadata.num_keys,
-                                                     overall_metadata.main_table_entry_size);
-            let tentative_view = parse_main_table::<K>(tentative_state, overall_metadata.num_keys,
-                                                       overall_metadata.main_table_entry_size);
-            &&& current_view matches Some(current_view)
-            &&& tentative_view matches Some(tentative_view)
-            &&& forall |idx: u64| 0 <= idx < current_view.durable_main_table.len() ==> 
-                    self.allocator_view().pending_alloc_check(idx, current_view, tentative_view)
-        }
-
-        // pub open spec fn pending_alloc_check(self, idx: u64, current_view: MainTableView<K>,
-        //                                      tentative_view: MainTableView<K>) -> bool 
-        // {
-        //     // if an index is valid in the current state but invalid in the tentative state,
-        //     // it is pending deallocation
-        //     &&& {
-        //         &&& current_view.durable_main_table[idx as int] is Some
-        //         &&& tentative_view.durable_main_table[idx as int] is None
-        //     } <==> self.pending_deallocations_view().contains(idx)
-        //     // if an index is invalid in the current state but valid in the tentative state, 
-        //     // it is pending allocation
-        //     &&& {
-        //         &&& current_view.durable_main_table[idx as int] is None
-        //         &&& tentative_view.durable_main_table[idx as int] is Some
-        //     } <==> self.pending_allocations_view().contains(idx)
-        //     // if an index is invalid in both the current and tentative state,
-        //     // it is in the free list
-        //     &&& {
-        //         &&& current_view.durable_main_table[idx as int] is None
-        //         &&& tentative_view.durable_main_table[idx as int] is None
-        //     } <==> self.free_list().contains(idx)
-        //     // if an index is valid in both the current and tentative state, they match
-        //     &&& {
-        //         &&& current_view.durable_main_table[idx as int] is Some
-        //         &&& tentative_view.durable_main_table[idx as int] is Some
-        //     } ==> current_view.durable_main_table[idx as int] ==
-        //           tentative_view.durable_main_table[idx as int]
-        // }
-
-        pub open spec fn valid(self, pm: PersistentMemoryRegionView, overall_metadata: OverallMetadata) -> bool
-        {
-            &&& self.inv(pm, overall_metadata)
-            &&& forall |i| 0 <= i < self.outstanding_entry_writes@.len() ==> self.outstanding_entry_writes@[i] is None
-        }
-
-        pub open spec fn subregion_grants_access_to_free_slots(
-            self,
-            subregion: WriteRestrictedPersistentMemorySubregion
-        ) -> bool
-        {
-            forall|idx: u64| {
-                &&& idx < self@.len()
-                &&& self.free_list().contains(idx)
-            } ==> #[trigger] subregion_grants_access_to_main_table_entry::<K>(subregion, idx)
-        }
-
-        pub proof fn lemma_establish_bytes_parseable_for_valid_entry(
-            self,
-            pm: PersistentMemoryRegionView,
-            overall_metadata: OverallMetadata,
-            index: u64,
-        )
-            requires
-                self.inv(pm, overall_metadata),
-                0 <= index < overall_metadata.num_keys,
-                self@.durable_main_table[index as int] is Some,
-            ensures
-                ({
-                    let cdb_bytes = extract_bytes(
-                        pm.committed(),
-                        index_to_offset(index as nat, overall_metadata.main_table_entry_size as nat),
-                        u64::spec_size_of() as nat,
-                    );
-                    let cdb = u64::spec_from_bytes(cdb_bytes);
-                    let crc_bytes = extract_bytes(
-                        pm.committed(),
-                        index_to_offset(index as nat, overall_metadata.main_table_entry_size as nat) + u64::spec_size_of(),
-                        u64::spec_size_of() as nat,
-                    );
-                    let crc = u64::spec_from_bytes(crc_bytes);
-                    let entry_bytes = extract_bytes(
-                        pm.committed(),
-                        index_to_offset(index as nat, overall_metadata.main_table_entry_size as nat) + u64::spec_size_of() * 2,
-                        ListEntryMetadata::spec_size_of() as nat,
-                    );
-                    let entry = ListEntryMetadata::spec_from_bytes(entry_bytes);
-                    let key_bytes = extract_bytes(
-                        pm.committed(),
-                        index_to_offset(index as nat, overall_metadata.main_table_entry_size as nat) + u64::spec_size_of() * 2 +
-                            ListEntryMetadata::spec_size_of(),
-                        K::spec_size_of() as nat,
-                    );
-                    let key = K::spec_from_bytes(key_bytes);
-                    let meta = self@.durable_main_table[index as int].unwrap();
-                    &&& u64::bytes_parseable(cdb_bytes)
-                    &&& u64::bytes_parseable(crc_bytes)
-                    &&& ListEntryMetadata::bytes_parseable(entry_bytes)
-                    &&& K::bytes_parseable(key_bytes)
-                    &&& cdb == CDB_TRUE
-                    &&& crc_bytes == spec_crc_bytes(entry_bytes + key_bytes)
-                    &&& entry == meta.entry
-                    &&& key == meta.key
-                }),
-        {
-            assert(pm.can_crash_as(pm.committed()));
-            let main_table_entry_size = overall_metadata.main_table_entry_size;
-            lemma_valid_entry_index(index as nat, overall_metadata.num_keys as nat, main_table_entry_size as nat);
-            let entry_bytes = extract_bytes(pm.committed(), (index * main_table_entry_size) as nat, main_table_entry_size as nat);
-            assert(extract_bytes(entry_bytes, 0, u64::spec_size_of()) =~=
-                   extract_bytes(pm.committed(), index_to_offset(index as nat, overall_metadata.main_table_entry_size as nat),
-                                 u64::spec_size_of()));
-            assert(extract_bytes(entry_bytes, u64::spec_size_of(), u64::spec_size_of()) =~=
-                   extract_bytes(pm.committed(),
-                        index_to_offset(index as nat, overall_metadata.main_table_entry_size as nat) + u64::spec_size_of(),
-                                 u64::spec_size_of()));
-            assert(extract_bytes(entry_bytes, u64::spec_size_of() * 2, ListEntryMetadata::spec_size_of()) =~=
-                   extract_bytes(pm.committed(),
-                                index_to_offset(index as nat, overall_metadata.main_table_entry_size as nat) + u64::spec_size_of() * 2,
-                                 ListEntryMetadata::spec_size_of()));
-            assert(extract_bytes(entry_bytes, u64::spec_size_of() * 2 + ListEntryMetadata::spec_size_of(),
-                                 K::spec_size_of()) =~=
-                   extract_bytes(pm.committed(),
-                                index_to_offset(index as nat, overall_metadata.main_table_entry_size as nat)+ u64::spec_size_of() * 2
-                                 + ListEntryMetadata::spec_size_of(),
-                                 K::spec_size_of()));
-        }
-
-        pub open spec fn spec_replay_log_main_table<L>(mem: Seq<u8>, op_log: Seq<LogicalOpLogEntry<L>>) -> Seq<u8>
-            where 
-                L: PmCopy,
-            decreases op_log.len()
-        {
-            if op_log.len() == 0 {
-                mem 
-            } else {
-                let current_op = op_log[0];
-                let op_log = op_log.drop_first();
-                let mem = Self::apply_log_op_to_main_table_mem(mem, current_op);
-                Self::spec_replay_log_main_table(mem, op_log)
-            }
-        }
-
-        // main table-related log entries store the CRC that the entry *will* have when all updates are written to it.
-        // this ensures that we end up with the correct CRC even if updates to this entry were interrupted by a crash or 
-        // if corruption has occurred. So, we don't check CRCs here, we just overwrite the current CRC with the new one and 
-        // update relevant fields.
-        pub open spec fn apply_log_op_to_main_table_mem<L>(mem: Seq<u8>, op: LogicalOpLogEntry<L>) -> Seq<u8>
-            where 
-                L: PmCopy,
-        {
-            let table_entry_slot_size = ListEntryMetadata::spec_size_of() + u64::spec_size_of() + u64::spec_size_of() + K::spec_size_of();
-            match op {
-                LogicalOpLogEntry::CommitMainTableEntry { index } => {
-                    let entry_offset = index * table_entry_slot_size;
-                    let cdb_bytes = CDB_TRUE.spec_to_bytes();
-                    // Note: the cdb is written at offset 0 in the entry
-                    let mem = mem.map(|pos: int, pre_byte: u8| {
-                        if entry_offset <= pos < entry_offset + u64::spec_size_of() {
-                            cdb_bytes[pos - entry_offset]
-                        } else {
-                            pre_byte
-                        }
-                    });
-                    mem
-                }
-                LogicalOpLogEntry::InvalidateMainTableEntry { index } => {
-                    let entry_offset = index * table_entry_slot_size;
-                    let cdb_bytes = CDB_FALSE.spec_to_bytes();
-                    // Note: the cdb is written at offset 0 in the entry
-                    let mem = mem.map(|pos: int, pre_byte: u8| {
-                        if entry_offset <= pos < entry_offset + u64::spec_size_of() {
-                            cdb_bytes[pos - entry_offset]
-                        } else {
-                            pre_byte
-                        }
-                    });
-                    mem
-                }
-                LogicalOpLogEntry::UpdateMainTableEntry { index, new_crc, new_metadata } => {
-                    let entry_offset = index * table_entry_slot_size;
-                    let crc_addr = entry_offset + u64::spec_size_of();
-                    let metadata_addr = crc_addr + u64::spec_size_of();
-                    let new_crc_bytes = new_crc.spec_to_bytes();
-                    let new_metadata_bytes = new_metadata.spec_to_bytes();
-                    let mem = mem.map(|pos: int, pre_byte: u8| {
-                        if crc_addr <= pos < crc_addr + u64::spec_size_of() {
-                            new_crc_bytes[pos - crc_addr]
-                        } else if metadata_addr <= pos < metadata_addr + ListEntryMetadata::spec_size_of() {
-                            new_metadata_bytes[pos - metadata_addr]
-                        } else {
-                            pre_byte
-                        }
-                    });
-                    mem
-                }
-                _ => mem // all other log ops do not modify the main table
-            }
-        }
-
-        spec fn extract_cdb_for_entry(mem: Seq<u8>, k: nat, main_table_entry_size: u32) -> u64
-        {
-            u64::spec_from_bytes(extract_bytes(mem, index_to_offset(k, main_table_entry_size as nat), u64::spec_size_of()))
-        }
-
-        pub exec fn setup<PM, L>(
-            subregion: &WritablePersistentMemorySubregion,
-            pm_region: &mut PM,
-            num_keys: u64,
-            main_table_entry_size: u32,
-        ) -> (result: Result<(), KvError<K>>)
-            where 
-                PM: PersistentMemoryRegion,
-                L: PmCopy
-            requires
-                subregion.inv(&*old(pm_region)),
-                forall |addr: int| subregion.start() <= addr < subregion.end() ==>
-                     #[trigger] subregion.is_writable_absolute_addr_fn()(addr),
-                subregion.view(&*(old(pm_region))).no_outstanding_writes(),
-                num_keys * main_table_entry_size <= subregion.view(&*(old(pm_region))).len() <= u64::MAX,
-                main_table_entry_size == ListEntryMetadata::spec_size_of() + u64::spec_size_of() + u64::spec_size_of() +
-                                      K::spec_size_of(),
-            ensures
-                subregion.inv(pm_region),
-                pm_region.inv(),
-                pm_region@.len() == old(pm_region)@.len(),
-                match result {
-                    Ok(()) => {
-                        let replayed_bytes = Self::spec_replay_log_main_table(subregion.view(pm_region).flush().committed(), Seq::<LogicalOpLogEntry<L>>::empty());
-                        &&& parse_main_table::<K>(subregion.view(pm_region).flush().committed(), num_keys, main_table_entry_size) matches Some(recovered_view)
-                        &&& recovered_view == MainTableView::<K>::init(num_keys)
-                    }
-                    Err(_) => true // TODO
-                }
-        {
-            assert(main_table_entry_size >= u64::spec_size_of());
-            let ghost original_pm_len = pm_region@.len();
-
-            // invalidate all of the entries
-            let mut entry_offset: u64 = 0;
-            assert(entry_offset == 0 * main_table_entry_size) by {
-                vstd::arithmetic::mul::lemma_mul_basics(main_table_entry_size as int);
-            }
-            for index in 0..num_keys 
-                invariant
-                    subregion.inv(pm_region),
-                    subregion.view(pm_region).no_outstanding_writes_in_range(entry_offset as int,
-                                                                             subregion.view(pm_region).len() as int),
-                    num_keys * main_table_entry_size <= subregion.view(pm_region).len() <= u64::MAX,
-                    // entry_offset == index * main_table_entry_size,
-                    entry_offset == index_to_offset(index as nat, main_table_entry_size as nat),
-                    main_table_entry_size >= u64::spec_size_of(),
-                    forall |addr: int| subregion.start() <= addr < subregion.end() ==>
-                     #[trigger] subregion.is_writable_absolute_addr_fn()(addr),
-                    forall |k: nat| k < index ==> #[trigger] Self::extract_cdb_for_entry(
-                        subregion.view(pm_region).flush().committed(), k, main_table_entry_size
-                    ) == CDB_FALSE,
-                    ({
-                        let mem = subregion.view(pm_region).flush().committed();
-                        forall |k: nat| k < index ==> u64::bytes_parseable(#[trigger] extract_bytes(
-                            mem,
-                            index_to_offset(k, main_table_entry_size as nat),
-                            u64::spec_size_of())
-                        )
-                    }),
-                    pm_region@.len() == original_pm_len,
-            {
-                proof {lemma_valid_entry_index(index as nat, num_keys as nat, main_table_entry_size as nat);}
-                let ghost v1 = subregion.view(pm_region);
-                subregion.serialize_and_write_relative(pm_region, entry_offset, &CDB_FALSE);
-                assert(CDB_FALSE.spec_to_bytes().len() == u64::spec_size_of()) by {
-                    broadcast use pmcopy_axioms;
-                }
-                assert forall |k: nat| k < index + 1 implies #[trigger] Self::extract_cdb_for_entry(
-                        subregion.view(pm_region).flush().committed(), k, main_table_entry_size
-                    ) == CDB_FALSE 
-                by {
-                    let mem = subregion.view(pm_region).flush().committed();
-                    if k < index {
-                        assert(Self::extract_cdb_for_entry(v1.flush().committed(), k, main_table_entry_size) == CDB_FALSE);
-                        assert(index_to_offset(k, main_table_entry_size as nat) + u64::spec_size_of() <= entry_offset) by {
-                            lemma_metadata_fits::<K>(k as int, index as int, main_table_entry_size as int);
-                        }
-                        assert(extract_bytes(mem, index_to_offset(k, main_table_entry_size as nat), u64::spec_size_of()) =~= 
-                               extract_bytes(v1.flush().committed(), index_to_offset(k, main_table_entry_size as nat), u64::spec_size_of()));
-                    }
-                    else {
-                        assert(extract_bytes(mem, index_to_offset(k, main_table_entry_size as nat), u64::spec_size_of()) ==
-                               CDB_FALSE.spec_to_bytes());
-                        broadcast use axiom_to_from_bytes;
-                    }
-                }
-
-                // TODO: refactor this if you can -- the proof is the same as the above assertion, but we can't have
-                // triggers on k in both arithmetic and non arithmetic contexts, so the two conjuncts have to be asserted
-                // separately.
-                assert forall |k: nat| k < index + 1 implies 
-                    #[trigger] u64::bytes_parseable(extract_bytes(subregion.view(pm_region).flush().committed(), k * main_table_entry_size as nat, u64::spec_size_of())) 
-                by {
-                    let mem = subregion.view(pm_region).flush().committed();
-                    if k < index {
-                        assert(Self::extract_cdb_for_entry(v1.flush().committed(), k, main_table_entry_size) == CDB_FALSE);
-                        assert(index_to_offset(k, main_table_entry_size as nat) + u64::spec_size_of() <= entry_offset) by {
-                            lemma_metadata_fits::<K>(k as int, index as int, main_table_entry_size as int);
-                        }
-                        assert(extract_bytes(mem, index_to_offset(k, main_table_entry_size as nat), u64::spec_size_of()) =~= 
-                            extract_bytes(v1.flush().committed(), k * main_table_entry_size as nat, u64::spec_size_of()));
-                    }
-                    else {
-                        assert(extract_bytes(mem, index_to_offset(k, main_table_entry_size as nat), u64::spec_size_of()) ==
-                            CDB_FALSE.spec_to_bytes());
-                        broadcast use axiom_to_from_bytes;
-                    }
-                }
-                
-                entry_offset += main_table_entry_size as u64;
-            }
-
-            let ghost mem = subregion.view(pm_region).flush().committed();
-            let ghost op_log = Seq::<LogicalOpLogEntry<L>>::empty();
-            let ghost replayed_mem = Self::spec_replay_log_main_table(mem, op_log);
-            let ghost recovered_view = parse_main_table::<K>(mem, num_keys, main_table_entry_size);
-            let ghost table_entry_slot_size = ListEntryMetadata::spec_size_of() + u64::spec_size_of() + u64::spec_size_of() + K::spec_size_of();
-
-            // Prove that all of the entries are valid. We need to establish this to prove that the recovery view
-            // of the table is Some so that we can then reason about its contents.
-            assert forall |k: nat| k < num_keys implies {
-                validate_main_entry::<K>(#[trigger] extract_bytes(mem, (k * main_table_entry_size) as nat,
-                        main_table_entry_size as nat), num_keys as nat)
-            } by {
-                assert(u64::bytes_parseable(extract_bytes(mem, index_to_offset(k, main_table_entry_size as nat), u64::spec_size_of())));
-                assert(Self::extract_cdb_for_entry(mem, k, main_table_entry_size) == CDB_FALSE);
-                // Prove that k is a valid index in the table
-                lemma_valid_entry_index(k, num_keys as nat, main_table_entry_size as nat);
-                // Prove that the subranges used by validate_main_entry and extract_cdb_for_entry to check CDB are the same
-                lemma_subrange_of_extract_bytes_equal(mem, index_to_offset(k, main_table_entry_size as nat), 
-                        index_to_offset(k, main_table_entry_size as nat), main_table_entry_size as nat, u64::spec_size_of());
-            }
-
-            proof {
-                let entries = parse_main_entries::<K>(mem, num_keys as nat, main_table_entry_size as nat);
-                assert forall |i: nat| 0 <= i < entries.len() implies #[trigger] entries[i as int] is None by {
-                    lemma_valid_entry_index(i, num_keys as nat, main_table_entry_size as nat);
-                    lemma_subrange_of_extract_bytes_equal(mem, index_to_offset(i, main_table_entry_size as nat), 
-                        index_to_offset(i, main_table_entry_size as nat), main_table_entry_size as nat, u64::spec_size_of());
-                    assert(Self::extract_cdb_for_entry(mem, i, main_table_entry_size) == CDB_FALSE);
-                    assert(Self::extract_cdb_for_entry(mem, i, main_table_entry_size) == CDB_FALSE ==> 
-                           entries[i as int] is None);
-                }
-                assert(no_duplicate_item_indexes(entries));
-            }
-
-            // Prove that entries with CDB of false are None in the recovery view of the table. We already know that all of the entries
-            // have CDB_FALSE, so this proves the postcondition that the recovery view is equivalent to fresh initialized table view
-            // since all entries in both are None
-            let ghost main_table = recovered_view.unwrap().durable_main_table;
-            assert forall |k: nat| k < num_keys implies #[trigger] main_table[k as int] is None by {
-                // Prove that k is a valid index in the table
-                lemma_valid_entry_index(k, num_keys as nat, main_table_entry_size as nat);
-                // Prove that the subranges used by validate_main_entry and extract_cdb_for_entry to check CDB are the same
-                lemma_subrange_of_extract_bytes_equal(mem, (k * main_table_entry_size) as nat, (k * main_table_entry_size) as nat, main_table_entry_size as nat, u64::spec_size_of());
-            
-                assert(Self::extract_cdb_for_entry(mem, k, main_table_entry_size) == CDB_FALSE);
-            }
-            // We need to reveal the opaque lemma at some point to be able to prove that the general PM invariant holds;
-            // it's cleaner to do that here than in the caller
-            proof { subregion.lemma_reveal_opaque_inv(pm_region); }
-            assert({
-                &&& recovered_view matches Some(recovered_view)
-                &&& recovered_view =~= MainTableView::<K>::init(num_keys)
-            });
-            
-            Ok(())
-        }
-
-        pub exec fn start<PM, I, L>(
-            subregion: &PersistentMemorySubregion,
-            pm_region: &PM,
-            overall_metadata: OverallMetadata,
-            version_metadata: VersionMetadata,
-        ) -> (result: Result<(Self, Vec<(Box<K>, u64, u64)>), KvError<K>>)
-            where 
-                PM: PersistentMemoryRegion,
-                I: PmCopy + Sized + std::fmt::Debug,
-                L: PmCopy + std::fmt::Debug,
-            requires
-                subregion.inv(pm_region),
-                pm_region@.no_outstanding_writes(),
-                overall_metadata_valid::<K, I, L>(overall_metadata, version_metadata.overall_metadata_addr, overall_metadata.kvstore_id),
-                parse_main_table::<K>(
-                    subregion.view(pm_region).committed(),
-                    overall_metadata.num_keys, 
-                    overall_metadata.main_table_entry_size 
-                ) is Some,
-                ListEntryMetadata::spec_size_of() + u64::spec_size_of() * 2 + K::spec_size_of() <= u64::MAX,
-                subregion.len() == overall_metadata.main_table_size,
-                subregion.view(pm_region).no_outstanding_writes(),
-                K::spec_size_of() > 0,
-            ensures 
-                match result {
-                    Ok((main_table, entry_list)) => {
-                        let table = parse_main_table::<K>(
-                            subregion.view(pm_region).committed(),
-                            overall_metadata.num_keys, 
-                            overall_metadata.main_table_entry_size
-                        ).unwrap();
-                        let key_entry_list_view = Set::new(
-                            |val: (K, u64, u64)| {
-                                exists |j: u64| {
-                                    &&& 0 <= j < table.durable_main_table.len()
-                                    &&& #[trigger] table.durable_main_table[j as int] matches Some(entry)
-                                    &&& val == (entry.key(), j, entry.item_index())
-                        }});
-                        let entry_list_view = Seq::new(entry_list@.len(), |i: int| (*entry_list[i].0, entry_list[i].1, entry_list[i].2));
-                        let item_index_view = Seq::new(entry_list@.len(), |i: int| entry_list[i].2);
-
-                        &&& main_table.inv(subregion.view(pm_region), overall_metadata)
-                        &&& main_table.allocator_inv()
-                        &&& main_table.no_outstanding_writes()
-                        &&& main_table.pending_allocations_view().is_empty()
-                        &&& main_table.pending_deallocations_view().is_empty()
-                        // main table states match
-                        &&& table == main_table@
-                        // the entry list corresponds to the table
-                        &&& entry_list_view.to_set() == key_entry_list_view
-                        // all indices in the entry list are valid
-                        &&& forall |i: int| 0 <= i < entry_list.len() ==> {
-                            &&& 0 <= (#[trigger] entry_list[i]).1 < overall_metadata.num_keys 
-                            &&& 0 <= entry_list[i].2 < overall_metadata.num_keys
-                        }
-                        // no duplicate keys
-                        &&& forall |k: int, l: int| {
-                            &&& 0 <= k < entry_list.len()
-                            &&& 0 <= l < entry_list.len()
-                            &&& k != l
-                        } ==> *(#[trigger] entry_list@[k]).0 != *(#[trigger] entry_list@[l]).0
-                        &&& item_index_view.to_set() == main_table@.valid_item_indices()
-                        &&& forall|idx: u64| 0 <= idx < main_table.outstanding_entry_writes@.len() ==>
-                            main_table.outstanding_entry_writes@[idx as int] is None
-                        &&& main_table.pending_alloc_inv(subregion.view(pm_region).committed(), subregion.view(pm_region).committed(), overall_metadata)
-                    }
-                    Err(KvError::IndexOutOfRange) => {
-                        let entry_slot_size = (ListEntryMetadata::spec_size_of() + u64::spec_size_of() * 2 + K::spec_size_of()) as u64;
-                        overall_metadata.num_keys > overall_metadata.main_table_size / entry_slot_size
-                    }
-                    Err(KvError::CRCMismatch) => !pm_region.constants().impervious_to_corruption,
-                    Err(KvError::PmemErr{ pmem_err }) => true,
-                    Err(_) => false
-                }
-        {
-            let num_keys = overall_metadata.num_keys;
-            let main_table_entry_size = overall_metadata.main_table_entry_size;
-
-            // Since we've already replayed the log, we just need to construct 
-            // the allocator and determine which item indices are valid. 
-
-            let mut metadata_allocator: Vec<u64> = Vec::with_capacity(num_keys as usize);
-            let mut key_index_pairs: Vec<(Box<K>, u64, u64)> = Vec::new();
-            let max_index = overall_metadata.main_table_size / (main_table_entry_size as u64);
-            let ghost mem = subregion.view(pm_region).committed();
-            let mut index = 0;
-            let ghost table = parse_main_table::<K>(
-                mem,
-                overall_metadata.num_keys, 
-                overall_metadata.main_table_entry_size 
-            ).unwrap();
-            let ghost old_pm_constants = pm_region.constants();
-
-            proof {
-                // proves that max_index * main_table_entry_size <= overall_metadata.main_table_size
-                vstd::arithmetic::div_mod::lemma_fundamental_div_mod(overall_metadata.main_table_size as int, main_table_entry_size as int);
-                // This helps Verus prove that we don't go out of bounds when reading the entry at index * main_table_entry_size
-                assert(main_table_entry_size * max_index == max_index * main_table_entry_size) by {
-                    vstd::arithmetic::mul::lemma_mul_is_commutative(main_table_entry_size as int, max_index as int);
-                }
-
-                // Proves that there is currently only one crash state, and it recovers to the current ghost table state.
-                lemma_wherever_no_outstanding_writes_persistent_memory_view_can_only_crash_as_committed(subregion.view(pm_region));
-                assert(forall |s| subregion.view(pm_region).can_crash_as(s) ==> s == mem);
-                assert(parse_main_table::<K>(
-                    mem,
-                    overall_metadata.num_keys, 
-                    overall_metadata.main_table_entry_size 
-                ) == Some(table));
-            }
-
-            while index < num_keys
-                invariant
-                    subregion.inv(pm_region),
-                    index <= num_keys,
-                    index * main_table_entry_size <= overall_metadata.main_table_size <= u64::MAX,
-                    max_index == overall_metadata.main_table_size / (main_table_entry_size as u64),
-                    max_index * main_table_entry_size <= overall_metadata.main_table_size,
-                    main_table_entry_size * max_index == max_index * main_table_entry_size, 
-                    index <= max_index,
-                    ListEntryMetadata::spec_size_of() + u64::spec_size_of() * 2 + K::spec_size_of() == main_table_entry_size,
-                    num_keys == overall_metadata.num_keys,
-                    subregion.len() == overall_metadata.main_table_size,
-                    subregion.view(pm_region).no_outstanding_writes(),
-                    mem == subregion.view(pm_region).committed(),
-                    old_pm_constants == pm_region.constants(),
-                    subregion.view(pm_region).can_crash_as(subregion.view(pm_region).committed()),
-                    forall |s| #[trigger] subregion.view(pm_region).can_crash_as(s) ==>  
-                        parse_main_table::<K>(
-                            s,
-                            overall_metadata.num_keys, 
-                            overall_metadata.main_table_entry_size 
-                        ) == Some(table),
-                    main_table_entry_size == overall_metadata.main_table_entry_size,
-                    forall |i: u64| 0 <= i < index ==> {
-                        let entry = #[trigger] table.durable_main_table[i as int];
-                        entry is None <==> metadata_allocator@.contains(i)
-                    },
-                    forall |i: int| 0 <= i < metadata_allocator.len() ==> #[trigger] metadata_allocator[i] < index,
-                    forall |i: int, j: int| 0 <= i < metadata_allocator.len() && 0 <= j < metadata_allocator.len() && i != j ==>
-                        metadata_allocator[i] != metadata_allocator[j],
-                    ({
-                        let entry_list_view = Seq::new(key_index_pairs@.len(), |i: int| (*key_index_pairs[i].0, key_index_pairs[i].1, key_index_pairs[i].2));
-                        let item_index_view = Seq::new(key_index_pairs@.len(), |i: int| key_index_pairs[i].2);
-                        &&& forall |i: u64| 0 <= i < index ==> {
-                                let entry = #[trigger] table.durable_main_table[i as int];
-                                entry matches Some(valid_entry) ==> entry_list_view.contains((valid_entry.key(), i, valid_entry.item_index()))
-                            }
-                        &&& forall |i: int| 0 <= i < entry_list_view.len() ==> {
-                                let table_index = entry_list_view[i].1;
-                                let item_index = entry_list_view[i].2;
-                                &&& table.durable_main_table[table_index as int] matches Some(valid_entry)
-                                &&& valid_entry.key() == #[trigger] entry_list_view[i].0
-                                &&& valid_entry.item_index() == item_index
-                                &&& 0 <= table_index < table.durable_main_table.len()
-                                &&& 0 <= table_index < index
-                                &&& table.valid_item_indices().contains(item_index)
-                                &&& item_index_view.contains(item_index)
-                            }
-                        &&& item_index_view.to_set().subset_of(table.valid_item_indices())
-                    }),
-                    forall |i: int| 0 <= i < key_index_pairs.len() ==> {
-                        &&& 0 <= (#[trigger] key_index_pairs[i]).1 < overall_metadata.num_keys 
-                        &&& 0 <= key_index_pairs[i].2 < overall_metadata.num_keys
-                    },
-                    // no duplicate keys
-                    forall |k: int, l: int| {
-                        &&& 0 <= k < key_index_pairs.len()
-                        &&& 0 <= l < key_index_pairs.len()
-                        &&& k != l
-                    } ==> *(#[trigger] key_index_pairs@[k]).0 != *(#[trigger] key_index_pairs@[l]).0,
-                    K::spec_size_of() > 0,
-                    metadata_allocator@.len() <= index,
-                    metadata_allocator@.no_duplicates(),
-                    // no duplicate item indexes in the main table
-                    // TODO: could/should this go in `parse_main_table` instead?
-                    forall |i: nat, j: nat| i < j < index ==> {
-                        &&& #[trigger] table.durable_main_table[i as int] is Some
-                        &&& #[trigger] table.durable_main_table[j as int] is Some
-                    } ==> table.durable_main_table[i as int].unwrap().item_index() != 
-                            table.durable_main_table[j as int].unwrap().item_index()
-            {
-                let ghost old_entry_list_view = Seq::new(key_index_pairs@.len(), |i: int| (*key_index_pairs[i].0, key_index_pairs[i].1, key_index_pairs[i].2));
-
-                if index < max_index {
-                    // This case proves that index * main_table_entry_size will not overflow or go out of bounds (here or at the end
-                    // of the loop) if index < max_index
-                    proof {
-                        lemma_mul_strict_inequality(index as int, max_index as int, main_table_entry_size as int);
-                        if index + 1 < max_index {
-                            lemma_mul_strict_inequality(index + 1, max_index as int, main_table_entry_size as int);
-                        }
-                        // also prove that we can read the next entry at this index without going out of bounds
-                        vstd::arithmetic::mul::lemma_mul_is_distributive_add(main_table_entry_size as int, index as int, 1int);
-                        // asserting these here seems to help stabilize some arithmetic assertions later
-                        assert(main_table_entry_size * (index + 1) == main_table_entry_size * index + main_table_entry_size);
-                        assert(main_table_entry_size * (index + 1) <= main_table_entry_size * max_index);
-                    }
-                } else {
-                    proof { lemma_fundamental_div_mod(overall_metadata.main_table_size as int, main_table_entry_size as int); }
-                    return Err(KvError::IndexOutOfRange);
-                }
-
-                let entry_offset = index * (main_table_entry_size as u64);
-
-                // Read the CDB at this slot. If it's valid, we need to read the rest of the 
-                // entry to get the key and check its CRC
-                let relative_cdb_addr = entry_offset;
-                proof {
-                    lemma_if_table_parseable_then_all_entries_parseable::<K>(
-                        subregion.view(pm_region).committed(),
-                        overall_metadata.num_keys, 
-                        overall_metadata.main_table_entry_size
-                    );
-                    // trigger for CDB bytes parseable
-                    assert(u64::bytes_parseable(extract_bytes(
-                        subregion.view(pm_region).committed(),
-                        index_to_offset(index as nat, main_table_entry_size as nat),
-                        u64::spec_size_of()
-                    )));
-                }
-                let cdb = match subregion.read_relative_aligned::<u64, _>(pm_region, relative_cdb_addr) {
-                    Ok(cdb) => cdb,
-                    Err(e) => return Err(KvError::PmemErr { pmem_err: e })
-                };
-                let ghost relative_cdb_addrs = Seq::new(u64::spec_size_of() as nat, |i: int| relative_cdb_addr + i);
-                let ghost true_cdb_bytes = Seq::new(u64::spec_size_of() as nat, |i: int| mem[relative_cdb_addrs[i]]);
-                let ghost true_cdb = u64::spec_from_bytes(true_cdb_bytes);
-                // Proving that true_cdb_bytes matches various ways of obtaining the CDB subrange from mem is useful later to prove whether 
-                // an entry is valid or invalid based on the value of its CDB
-                assert(true_cdb_bytes == extract_bytes(subregion.view(pm_region).committed(), relative_cdb_addr as nat, u64::spec_size_of()));
-                assert(true_cdb_bytes == extract_bytes(
-                    extract_bytes(mem, (index * overall_metadata.main_table_entry_size) as nat, overall_metadata.main_table_entry_size as nat),
-                    0,
-                    u64::spec_size_of()
-                ));
-
-                match check_cdb_in_subregion(cdb, subregion, pm_region, Ghost(pm_region.constants().impervious_to_corruption), Ghost(relative_cdb_addrs)) {
-                    Some(false) => {
-                        // Slot is free -- we just need to put it in the allocator
-                        let ghost old_metadata_allocator = metadata_allocator@;
-                        metadata_allocator.push(index);
-                        proof {
-                            // these assertions hit triggers needed by the loop invariants
-                            assert(metadata_allocator@.subrange(0, metadata_allocator@.len() - 1) == old_metadata_allocator);
-                            assert(metadata_allocator@[metadata_allocator@.len() - 1] == index);
-                            // Invoking this lemma here proves that the CDB we just read is the same one checked by parse_main_entry
-                            lemma_subrange_of_extract_bytes_equal(mem, relative_cdb_addr as nat, relative_cdb_addr as nat, main_table_entry_size as nat, u64::spec_size_of());
-                        }
-                    }, 
-                    Some(true) => {
-                        // TODO: refactor this into its own function
-                        // We have to read the entry to get its key and item index
-                        // We don't need the metadata here, but we have to read it so we can check the CRC
-                        
-                        let relative_crc_addr = relative_cdb_addr + traits_t::size_of::<u64>() as u64;
-                        let relative_entry_addr = relative_crc_addr + traits_t::size_of::<u64>() as u64;
-                        let relative_key_addr = relative_entry_addr + traits_t::size_of::<ListEntryMetadata>()  as u64;
-
-                        let ghost relative_crc_addrs = Seq::new(u64::spec_size_of() as nat, |i: int| relative_crc_addr + i);
-                        let ghost relative_entry_addrs = Seq::new(ListEntryMetadata::spec_size_of() as nat, |i: int| relative_entry_addr + i);
-                        let ghost relative_key_addrs = Seq::new(K::spec_size_of() as nat, |i: int| relative_key_addr + i);
-
-                        let ghost true_crc_bytes = Seq::new(relative_crc_addrs.len(), |i: int| subregion.view(pm_region).committed()[relative_crc_addrs[i]]);
-                        let ghost true_entry_bytes = Seq::new(relative_entry_addrs.len(), |i: int| subregion.view(pm_region).committed()[relative_entry_addrs[i]]);
-                        let ghost true_key_bytes = Seq::new(relative_key_addrs.len(), |i: int| subregion.view(pm_region).committed()[relative_key_addrs[i]]);
-
-                        let ghost true_crc = u64::spec_from_bytes(true_crc_bytes);
-                        let ghost true_entry = ListEntryMetadata::spec_from_bytes(true_entry_bytes);
-                        let ghost true_key = K::spec_from_bytes(true_key_bytes);
-
-                        proof {
-                            assert(index * main_table_entry_size + u64::spec_size_of() * 2 < subregion.len());
-
-                            assert(true_crc_bytes == extract_bytes(subregion.view(pm_region).committed(), relative_crc_addr as nat, u64::spec_size_of()));
-                            assert(true_entry_bytes == extract_bytes(subregion.view(pm_region).committed(), relative_entry_addr as nat, ListEntryMetadata::spec_size_of()));
-                            assert(true_entry_bytes == extract_bytes(
-                                extract_bytes(mem, (index * main_table_entry_size) as nat, main_table_entry_size as nat),
-                                u64::spec_size_of() * 2,
-                                ListEntryMetadata::spec_size_of()
-                            ));
-                            assert(true_key_bytes == extract_bytes(subregion.view(pm_region).committed(), relative_key_addr as nat, K::spec_size_of()));
-                            assert(true_key_bytes == extract_bytes(
-                                extract_bytes(mem, (index * main_table_entry_size) as nat, main_table_entry_size as nat),
-                                u64::spec_size_of() * 2 + ListEntryMetadata::spec_size_of(),
-                                K::spec_size_of()
-                            ));
-
-                            lemma_if_table_parseable_then_all_entries_parseable::<K>(
-                                subregion.view(pm_region).committed(),
-                                overall_metadata.num_keys, 
-                                overall_metadata.main_table_entry_size
-                            );
-                        }
-                        
-                        let crc = match subregion.read_relative_aligned::<u64, PM>(pm_region, relative_crc_addr) {
-                            Ok(crc) => crc,
-                            Err(e) => return Err(KvError::PmemErr { pmem_err: e })
-                        };
-                        let entry = match subregion.read_relative_aligned::<ListEntryMetadata, PM>(pm_region,
-                                                                                                   relative_entry_addr) {
-                            Ok(entry) => entry,
-                            Err(e) => return Err(KvError::PmemErr { pmem_err: e })
-                        };
-                        let key = match subregion.read_relative_aligned::<K, PM>(pm_region, relative_key_addr) {
-                            Ok(key) => key,
-                            Err(e) => return Err(KvError::PmemErr { pmem_err: e })
-                        };
-                        
-                        if !check_crc_for_two_reads_in_subregion(
-                            entry.as_slice(), key.as_slice(), crc.as_slice(), subregion, pm_region, 
-                            Ghost(pm_region.constants().impervious_to_corruption), Ghost(relative_entry_addrs),
-                            Ghost(relative_key_addrs), Ghost(relative_crc_addrs)) {
-                            assert(!pm_region.constants().impervious_to_corruption);
-                            return Err(KvError::CRCMismatch);
-                        }
-
-                        let ghost pre_entry_list = Seq::new(key_index_pairs@.len(), |i: int| (*key_index_pairs[i].0, key_index_pairs[i].1, key_index_pairs[i].2));
-
-                        let crc = crc.extract_init_val(Ghost(true_crc));
-                        let key = key.extract_init_val(Ghost(true_key));
-                        let metadata = entry.extract_init_val(Ghost(true_entry));
-                        
-                        let ghost old_item_index_view = Seq::new(key_index_pairs@.len(), |i: int| key_index_pairs[i].2);
-                        assert(old_item_index_view.to_set().subset_of(table.valid_item_indices()));
-                        let ghost old_key_index_pairs = key_index_pairs;
-
-                        let ghost old_entry_list_view = Seq::new(key_index_pairs@.len(), |i: int| (*key_index_pairs[i].0, key_index_pairs[i].1, key_index_pairs[i].2));
-                        assert(forall |i: int| 0 <= i < old_entry_list_view.len() ==> {
-                            let entry = #[trigger] old_entry_list_view[i];
-                            let table_index = entry.1;
-                            let item_index = entry.2;
-                            &&& table.durable_main_table[table_index as int] matches Some(valid_entry)
-                            &&& valid_entry.item_index() == item_index
-                            &&& valid_entry.key() == entry.0
-                        });
-
-                        proof {
-                            // Prove that adding this entry will maintain the invariant that there are no duplicate keys
-                            let entries = parse_main_entries::<K>(
-                                subregion.view(pm_region).committed(),
-                                overall_metadata.num_keys as nat, 
-                                overall_metadata.main_table_entry_size as nat 
-                            );
-                            assert(no_duplicate_keys(entries));
-
-                            // all main table indexes we have added to key_index_pairs so far are for indexes less than
-                            // the current one.
-                            let entry_list_view = Seq::new(key_index_pairs@.len(), |i: int| (*key_index_pairs[i].0, key_index_pairs[i].1, key_index_pairs[i].2));
-                            assert forall |i: int| 0 <= i < key_index_pairs.len() implies {
-                                let entry = #[trigger] key_index_pairs[i];
-                                let table_index = entry.1;
-                                0 <= table_index < index
-                            } by {
-                                assert(#[trigger] entry_list_view[i] == (*key_index_pairs@[i].0, key_index_pairs@[i].1, key_index_pairs@[i].2));
-                            }
-    
-                            // all keys in key_index_pairs are different from `key` because `key` is the key of the current
-                            // index in the main table, which we haven't procesed yet and we know has a different 
-                            // key than all other main table entries
-                            assert forall |i: int| 0 <= i < key_index_pairs.len() implies
-                                *(#[trigger] key_index_pairs[i]).0 != key 
-                            by {
-                                let entry = #[trigger] key_index_pairs[i];
-                                assert((*entry.0, entry.1, entry.2) == old_entry_list_view[i]);
-                                let cur_key = *entry.0;
-                                let table_index = entry.1;
-                                assert(table.durable_main_table[table_index as int] is Some);
-                                let valid_entry = table.durable_main_table[table_index as int].unwrap();
-                                assert(valid_entry.key() == cur_key);
-                                assert(key == table.durable_main_table[index as int].unwrap().key());
-                            }
-                        }
-
-                        key_index_pairs.push((key, index, metadata.item_index));
-
-                        assert(key_index_pairs@.subrange(0, key_index_pairs.len() - 1) == old_key_index_pairs@);
-                        assert(key_index_pairs@[key_index_pairs.len() - 1] == (key, index, metadata.item_index));
-                        
-                        proof {
-                            let new_item_index_view = Seq::new(key_index_pairs@.len(), |i: int| key_index_pairs[i].2);
-                            let entry_list_view = Seq::new(key_index_pairs@.len(), |i: int| (*key_index_pairs[i].0, key_index_pairs[i].1, key_index_pairs[i].2));
-                            
-                            assert(entry_list_view.subrange(0, entry_list_view.len() - 1) == old_entry_list_view);
-
-                            assert forall |i: int| 0 <= i < entry_list_view.len() implies {
-                                let entry = #[trigger] entry_list_view[i];
-                                let table_index = entry.1;
-                                let item_index = entry.2;
-                                &&& table.durable_main_table[table_index as int] matches Some(valid_entry)
-                                &&& valid_entry.key() == entry.0
-                                &&& valid_entry.item_index() == item_index
-                                &&& 0 <= table_index < table.durable_main_table.len()
-                                &&& table.valid_item_indices().contains(item_index)
-                                &&& new_item_index_view.contains(item_index)
-                            } by {
-                                let entry = entry_list_view[i];
-                                let table_index = entry.1;
-                                let item_index = entry.2;
-
-                                assert(item_index == new_item_index_view[i]);
-                                if i < entry_list_view.len() - 1 {
-                                    assert(entry == old_entry_list_view[i]);
-                                    assert(table.durable_main_table[table_index as int] matches Some(valid_entry));
-                                }
-
-                                assert(table.durable_main_table[table_index as int] matches Some(valid_entry));
-                            }
-
-                            // This witness and the following few assertions help us maintain the loop invariant that 
-                            // the set of valid item indices we are constructing is a subset of table.valid_item_indices()
-                            let witness = table.durable_main_table[index as int];
-                            assert(witness matches Some(valid_entry));
-                            if let Some(valid_entry) = witness {
-                                assert(valid_entry.item_index() == metadata.item_index);
-                            }
-                            assert(exists |j: int| {
-                                &&& 0 <= j < table.durable_main_table.len() 
-                                &&& #[trigger] table.durable_main_table[j] matches Some(valid_entry) 
-                                &&& valid_entry.item_index() == metadata.item_index
-                            }); 
-                            assert(table.valid_item_indices().contains(metadata.item_index));
-                            assert(new_item_index_view == old_item_index_view.push(metadata.item_index));
-                            assert(new_item_index_view.to_set().subset_of(table.valid_item_indices()));
-                        }
-                    }
-                    None => return Err(KvError::CRCMismatch)
-                }
-
-                proof {
-                    let entry_list_view = Seq::new(key_index_pairs@.len(), |i: int| (*key_index_pairs[i].0, key_index_pairs[i].1, key_index_pairs[i].2));
-                
-                    assert forall |i: u64| 0 <= i <= index implies {
-                        let entry = #[trigger] table.durable_main_table[i as int];
-                        entry matches Some(valid_entry) ==> entry_list_view.contains((valid_entry.key(), i, valid_entry.item_index()))
-                    } by {
-                        // We already know this is true for values less than index from the loop invariant.
-                        // To help Verus prove this, we need to establish that the part of the entry list we are making an assertion about has not
-                        // changed on this iteration.
-                        assert(entry_list_view == old_entry_list_view || entry_list_view.subrange(0, entry_list_view.len() - 1) == old_entry_list_view);
-                        // Prove that the assertion holds when i == index
-                        if i == index {
-                            let entry = table.durable_main_table[i as int];
-                            if let Some(valid_entry) = entry {
-                                assert(entry_list_view[entry_list_view.len() - 1] == (valid_entry.key(), index, valid_entry.item_index()));
-                            }
-                        }
-                    }
-                }
-                index += 1;
-            }
-
-            let main_table = MainTable {
-                main_table_entry_size,
-                main_table_free_list: metadata_allocator,
-                pending_allocations: Vec::new(),
-                pending_deallocations: Vec::new(),
-                state: Ghost(parse_main_table::<K>(
-                    subregion.view(pm_region).committed(),
-                    overall_metadata.num_keys, 
-                    overall_metadata.main_table_entry_size 
-                ).unwrap()),
                 outstanding_entry_writes: Ghost(Seq::<Option<MainTableViewEntry<K>>>::new(num_keys as nat,                                                                            |i: int| None)),
             };
             assert(main_table.pending_deallocations_view().is_empty()) by {
@@ -5472,7 +1923,7 @@
                 self@.durable_main_table[index as int] is None,
                 self.outstanding_entry_writes@[index as int] is Some,
                 parse_main_table::<K>(subregion_view.committed(), overall_metadata.num_keys,
-                                      overall_metadata.main_table_entry_size) == Some(self@),
+                                          overall_metadata.main_table_entry_size) == Some(self@),
                 overall_metadata.main_table_entry_size ==
                     ListEntryMetadata::spec_size_of() + u64::spec_size_of() + u64::spec_size_of() + K::spec_size_of(),
                 mem.len() == overall_metadata.region_size,
@@ -6055,8 +2506,43 @@
                 overall_metadata.num_keys, overall_metadata.main_table_entry_size).unwrap();
         }
 
-        // TODO @hayley
-        #[verifier::rlimit(20)]
+        proof fn lemma_update_item_replaces_valid_item_index(
+            old_main_table_view: MainTableView<K>,
+            new_main_table_view: MainTableView<K>,
+            index: u64,
+            old_item_index: u64,
+            new_item_index: u64,
+        )
+            requires 
+                old_main_table_view.update_item_index(index as int, new_item_index) == Some(new_main_table_view),
+                old_main_table_view.valid_item_indices().contains(old_item_index),
+                !old_main_table_view.valid_item_indices().contains(new_item_index),
+                old_item_index != new_item_index,
+                0 <= index < new_main_table_view.durable_main_table.len(),
+                old_main_table_view.len() == new_main_table_view.len(),
+                new_main_table_view.durable_main_table.len() == old_main_table_view.durable_main_table.len(),
+                no_duplicate_item_indexes(old_main_table_view.durable_main_table),
+                ({
+                    &&& old_main_table_view.durable_main_table[index as int] matches Some(entry)
+                    &&& entry.item_index() == old_item_index
+                }),
+            ensures 
+                new_main_table_view.valid_item_indices() == 
+                    old_main_table_view.valid_item_indices().insert(new_item_index).remove(old_item_index)
+        {
+            assert(forall |i: int| 0 <= i < new_main_table_view.durable_main_table.len() && i != index ==> 
+                old_main_table_view.durable_main_table[i] == new_main_table_view.durable_main_table[i]);
+
+            assert({
+                &&& #[trigger] new_main_table_view.durable_main_table[index as int] matches Some(entry)
+                &&& entry.item_index() == new_item_index
+            });
+
+            assert(new_main_table_view.valid_item_indices() =~= 
+                old_main_table_view.valid_item_indices().insert(new_item_index).remove(old_item_index));
+        }
+
+
         pub exec fn create_update_item_index_log_entry<PM>(
             &self,
             subregion: &PersistentMemorySubregion,
@@ -6198,107 +2684,208 @@
             };
 
             proof {
-                let new_mem = current_tentative_state.map(|pos: int, pre_byte: u8|
-                    if log_entry.absolute_addr <= pos < log_entry.absolute_addr + log_entry.len {
-                        log_entry.bytes[pos - log_entry.absolute_addr]
-                    } else {
-                        pre_byte
-                    }
+                assert(log_entry.inv(version_metadata, *overall_metadata)) by {
+                    broadcast use pmcopy_axioms;
+                }
+                self.lemma_new_update_item_log_entry_is_correct(*subregion, pm_region, index, item_index, 
+                    new_metadata_entry, *key, crc, version_metadata, *overall_metadata, log_entry, current_tentative_state);
+            }
+            assume(false); // TODO @hayley
+
+            Ok(log_entry)
+        }
+
+        proof fn lemma_new_update_item_log_entry_is_correct<PM>(
+            self,
+            subregion: PersistentMemorySubregion,
+            pm_region: &PM,
+            index: u64,
+            item_index: u64,
+            new_metadata_entry: ListEntryMetadata,
+            key: K,
+            crc: u64,
+            version_metadata: VersionMetadata,
+            overall_metadata: OverallMetadata,
+            log_entry: PhysicalOpLogEntry,
+            current_tentative_state: Seq<u8>,
+        )
+            where 
+                PM: PersistentMemoryRegion
+            requires 
+                subregion.inv(pm_region),
+                self.inv(subregion.view(pm_region), overall_metadata),
+                0 <= index < overall_metadata.num_keys,
+                0 <= item_index < overall_metadata.num_keys,
+                new_metadata_entry.item_index == item_index,
+                overall_metadata.main_table_size >= overall_metadata.num_keys * overall_metadata.main_table_entry_size,
+                !self@.valid_item_indices().contains(item_index),
+                self@.durable_main_table[index as int] is Some,
+                crc == spec_crc_u64(new_metadata_entry.spec_to_bytes() + key.spec_to_bytes()),
+                VersionMetadata::spec_size_of() <= version_metadata.overall_metadata_addr,
+                version_metadata.overall_metadata_addr + OverallMetadata::spec_size_of()
+                    <= overall_metadata.main_table_addr,
+                overall_metadata.main_table_entry_size ==
+                    ListEntryMetadata::spec_size_of() + u64::spec_size_of() + u64::spec_size_of() + K::spec_size_of(),
+                overall_metadata.main_table_addr + overall_metadata.main_table_size <= overall_metadata.log_area_addr
+                    <= overall_metadata.region_size <= u64::MAX,
+                current_tentative_state.len() == overall_metadata.region_size,
+                pm_region@.len() == overall_metadata.region_size,
+                subregion.start() == overall_metadata.main_table_addr,
+                subregion.len() == overall_metadata.main_table_size,
+                log_entry.inv(version_metadata, overall_metadata),
+                ({
+                    let old_main_table_region = extract_bytes(current_tentative_state, 
+                        overall_metadata.main_table_addr as nat, overall_metadata.main_table_size as nat);
+                    let old_main_table_view = parse_main_table::<K>(old_main_table_region,
+                        overall_metadata.num_keys, overall_metadata.main_table_entry_size);
+                    &&& old_main_table_view matches Some(old_main_table_view)
+                    &&& !old_main_table_view.valid_item_indices().contains(item_index)
+                    &&& no_duplicate_item_indexes(old_main_table_view.durable_main_table)
+                    &&& no_duplicate_keys(old_main_table_view.durable_main_table)
+                    &&& old_main_table_view.durable_main_table[index as int] is Some
+                    &&& old_main_table_view.durable_main_table.len() == overall_metadata.num_keys
+                }),
+                ({
+                    let main_table_region = extract_bytes(current_tentative_state, 
+                        overall_metadata.main_table_addr as nat, overall_metadata.main_table_size as nat);
+                    let main_table_view = parse_main_table::<K>(main_table_region,
+                        overall_metadata.num_keys, overall_metadata.main_table_entry_size);
+                    &&& self.pending_alloc_inv(subregion.view(pm_region).committed(), main_table_region, overall_metadata)
+                    &&& main_table_view matches Some(main_table_view)
+                    &&& main_table_view.inv(overall_metadata)
+                    &&& !main_table_view.valid_item_indices().contains(item_index)
+
+                    // the index should not be deallocated in the tentative view
+                    &&& main_table_view.durable_main_table[index as int] matches Some(entry)
+                    // and it should match the new entry in all fields but the item index
+                    &&& entry.key == key
+                    &&& entry.entry.head == new_metadata_entry.head
+                    &&& entry.entry.tail == new_metadata_entry.tail
+                    &&& entry.entry.length == new_metadata_entry.length
+                    &&& entry.entry.first_entry_offset == new_metadata_entry.first_entry_offset
+                }),
+                ({
+                    let crc_bytes = crc.spec_to_bytes();
+                    let entry_bytes = new_metadata_entry.spec_to_bytes();
+                    log_entry.bytes@ == crc_bytes + entry_bytes
+                }),
+                log_entry.absolute_addr == overall_metadata.main_table_addr + (index * overall_metadata.main_table_entry_size) + u64::spec_size_of(),
+            ensures 
+                ({
+                    let new_mem = current_tentative_state.map(|pos: int, pre_byte: u8|
+                        if log_entry.absolute_addr <= pos < log_entry.absolute_addr + log_entry.len {
+                            log_entry.bytes[pos - log_entry.absolute_addr]
+                        } else {
+                            pre_byte
+                        }
+                    );
+                    let old_main_table_region = extract_bytes(current_tentative_state, 
+                        overall_metadata.main_table_addr as nat, overall_metadata.main_table_size as nat);
+                    let old_main_table_view = parse_main_table::<K>(old_main_table_region,
+                        overall_metadata.num_keys, overall_metadata.main_table_entry_size).unwrap();
+                    let old_item_index = old_main_table_view.durable_main_table[index as int].unwrap().item_index();
+                    let new_main_table_region = extract_bytes(new_mem, 
+                        overall_metadata.main_table_addr as nat, overall_metadata.main_table_size as nat);
+                    let new_main_table_view = parse_main_table::<K>(new_main_table_region,
+                        overall_metadata.num_keys, overall_metadata.main_table_entry_size);
+                    &&& new_main_table_view matches Some(new_main_table_view)
+                    &&& old_main_table_view.update_item_index(index as int, item_index) matches Some(updated_old_table)
+                    &&& new_main_table_view == updated_old_table
+                    &&& new_main_table_view.valid_item_indices() == 
+                            old_main_table_view.valid_item_indices().insert(item_index).remove(old_item_index)
+                })
+        {
+            lemma_valid_entry_index(index as nat, overall_metadata.num_keys as nat, overall_metadata.main_table_entry_size as nat);
+            assert(log_entry.absolute_addr == overall_metadata.main_table_addr + index_to_offset(index as nat, overall_metadata.main_table_entry_size as nat) + u64::spec_size_of());
+
+            let new_mem = current_tentative_state.map(|pos: int, pre_byte: u8|
+                if log_entry.absolute_addr <= pos < log_entry.absolute_addr + log_entry.len {
+                    log_entry.bytes[pos - log_entry.absolute_addr]
+                } else {
+                    pre_byte
+                }
+            );
+            let subregion_view = subregion.view(pm_region);
+
+            let old_main_table_region = extract_bytes(current_tentative_state, 
+                overall_metadata.main_table_addr as nat, overall_metadata.main_table_size as nat);
+            let new_main_table_region = extract_bytes(new_mem, 
+                overall_metadata.main_table_addr as nat, overall_metadata.main_table_size as nat);
+            lemma_establish_extract_bytes_equivalence(old_main_table_region, new_main_table_region);
+
+            let old_main_table_view = parse_main_table::<K>(old_main_table_region,
+                overall_metadata.num_keys, overall_metadata.main_table_entry_size).unwrap();
+            let new_main_table_view = parse_main_table::<K>(new_main_table_region,
+                overall_metadata.num_keys, overall_metadata.main_table_entry_size);
+            let old_item_index = old_main_table_view.durable_main_table[index as int].unwrap().item_index();
+            
+            let new_entry_view = MainTableViewEntry {
+                entry: new_metadata_entry,
+                key: key,
+            };
+
+            // Prove that parsing each entry individually gives the expected entries.
+            // This helps prove that parsing the entire table suceeds and also that we 
+            // get the expected table contents.
+            assert forall |i: nat| i < overall_metadata.num_keys implies {
+                let new_bytes = extract_bytes(new_main_table_region,
+                    #[trigger] index_to_offset(i, overall_metadata.main_table_entry_size as nat),
+                    overall_metadata.main_table_entry_size as nat
                 );
-                let subregion_view = subregion.view(pm_region);
-
-                let old_main_table_region = extract_bytes(current_tentative_state, 
-                    overall_metadata.main_table_addr as nat, overall_metadata.main_table_size as nat);
-                let new_main_table_region = extract_bytes(new_mem, 
-                    overall_metadata.main_table_addr as nat, overall_metadata.main_table_size as nat);
-                lemma_establish_extract_bytes_equivalence(old_main_table_region, new_main_table_region);
-
-                let old_main_table_view = parse_main_table::<K>(old_main_table_region,
-                    overall_metadata.num_keys, overall_metadata.main_table_entry_size).unwrap();
-                let new_main_table_view = parse_main_table::<K>(new_main_table_region,
-                    overall_metadata.num_keys, overall_metadata.main_table_entry_size);
-                let old_item_index = old_main_table_view.durable_main_table[index as int].unwrap().item_index();
+                let old_bytes = extract_bytes(old_main_table_region,
+                    index_to_offset(i, overall_metadata.main_table_entry_size as nat),
+                    overall_metadata.main_table_entry_size as nat
+                );
+                &&& validate_main_entry::<K>(new_bytes, overall_metadata.num_keys as nat)
+                &&& i == index ==> parse_main_entry::<K>(new_bytes, overall_metadata.num_keys as nat) == 
+                        Some(new_entry_view)
+                &&& i != index ==> parse_main_entry::<K>(new_bytes, overall_metadata.num_keys as nat) == 
+                        parse_main_entry::<K>(old_bytes, overall_metadata.num_keys as nat)
+            } by {
+                lemma_valid_entry_index(i, overall_metadata.num_keys as nat, overall_metadata.main_table_entry_size as nat);
+                lemma_entries_dont_overlap_unless_same_index(i, index as nat, overall_metadata.main_table_entry_size as nat);
                 
-                let new_entry_view = MainTableViewEntry {
-                    entry: new_metadata_entry,
-                    key: *key,
-                };
-
-                // Prove that parsing each entry individually gives the expected entries.
-                // This helps prove that parsing the entire table suceeds and also that we 
-                // get the expected table contents.
-                assert forall |i: nat| i < overall_metadata.num_keys implies {
-                    let new_bytes = extract_bytes(new_main_table_region,
-                        #[trigger] index_to_offset(i, overall_metadata.main_table_entry_size as nat),
-                        overall_metadata.main_table_entry_size as nat
-                    );
-                    let old_bytes = extract_bytes(old_main_table_region,
-                        index_to_offset(i, overall_metadata.main_table_entry_size as nat),
-                        overall_metadata.main_table_entry_size as nat
-                    );
-                    &&& validate_main_entry::<K>(new_bytes, overall_metadata.num_keys as nat)
-                    &&& i == index ==> parse_main_entry::<K>(new_bytes, overall_metadata.num_keys as nat) == 
-                            Some(new_entry_view)
-                    &&& i != index ==> parse_main_entry::<K>(new_bytes, overall_metadata.num_keys as nat) == 
-                            parse_main_entry::<K>(old_bytes, overall_metadata.num_keys as nat)
-                } by {
-                    lemma_valid_entry_index(i, overall_metadata.num_keys as nat, overall_metadata.main_table_entry_size as nat);
-                    lemma_entries_dont_overlap_unless_same_index(i, index as nat, overall_metadata.main_table_entry_size as nat);
-                    
-                    if i == index {
-                        broadcast use pmcopy_axioms;
-                        let new_bytes = extract_bytes(new_main_table_region,
-                            index_to_offset(i, overall_metadata.main_table_entry_size as nat),
-                            overall_metadata.main_table_entry_size as nat
-                        );
-                        let old_bytes = extract_bytes(old_main_table_region,
-                            index_to_offset(i, overall_metadata.main_table_entry_size as nat),
-                            overall_metadata.main_table_entry_size as nat
-                        );
-                        lemma_establish_extract_bytes_equivalence(new_bytes, old_bytes);
-                        assert(extract_bytes(new_bytes, u64::spec_size_of(), u64::spec_size_of()) == crc.spec_to_bytes());
-                        assert(extract_bytes(new_bytes, u64::spec_size_of() * 2, ListEntryMetadata::spec_size_of()) == new_metadata_entry.spec_to_bytes());
-                        assert(extract_bytes(new_bytes, u64::spec_size_of() * 2 + ListEntryMetadata::spec_size_of(), K::spec_size_of()) == key.spec_to_bytes());
-                    } 
-                }
-
-                let old_entries = parse_main_entries::<K>(old_main_table_region, overall_metadata.num_keys as nat,
-                    overall_metadata.main_table_entry_size as nat);
-                let new_entries = parse_main_entries::<K>(new_main_table_region, overall_metadata.num_keys as nat,
-                    overall_metadata.main_table_entry_size as nat);
-
-                // Prove that there are no duplicate entries or keys. This is required
-                // to prove that the table parses successfully.
-                Self::lemma_no_duplicate_item_indices_or_keys(old_entries, new_entries, index as int, item_index);
-
-                let new_main_table_view = new_main_table_view.unwrap();
-                let updated_table_view = old_main_table_view.update_item_index(index as int, item_index).unwrap();
-
-                // Prove that the new main table view is equivalent to updating the old table with the new item index.
-                assert(forall |idx: int| 0 <= idx < new_main_table_view.durable_main_table.len() ==> 
-                    new_main_table_view.durable_main_table[idx] == updated_table_view.durable_main_table[idx]);
-                assert(new_main_table_view == updated_table_view);
-
-                assert(new_main_table_view.valid_item_indices() =~= 
-                    old_main_table_view.valid_item_indices().insert(item_index).remove(old_item_index)) 
-                by {
-                    // all indexes besides the one we are updating are unchanged
-                    assert(forall |i: int| 0 <= i < updated_table_view.durable_main_table.len() && i != index ==> 
-                        old_main_table_view.durable_main_table[i] == updated_table_view.durable_main_table[i]);
-                    // the entry at index now contains the new item index, which means it has replaced the old item index
-                    // in new_main_table_view.valid_item_indices()
-                    assert({
-                        &&& #[trigger] updated_table_view.durable_main_table[index as int] matches Some(entry)
-                        &&& entry.item_index() == item_index
-                    });
-                }
-
-                lemma_log_entry_does_not_modify_free_main_table_entries(
-                    log_entry@, index, self.free_list(), *overall_metadata,
+                broadcast use pmcopy_axioms;
+                lemma_auto_from_bytes_equal::<u64>();
+                lemma_auto_from_bytes_equal::<ListEntryMetadata>();
+                lemma_auto_from_bytes_equal::<K>();
+
+                let new_bytes = extract_bytes(new_main_table_region,
+                    index_to_offset(i, overall_metadata.main_table_entry_size as nat),
+                    overall_metadata.main_table_entry_size as nat
                 );
-            }
-
-            Ok(log_entry)
+                let old_bytes = extract_bytes(old_main_table_region,
+                    index_to_offset(i, overall_metadata.main_table_entry_size as nat),
+                    overall_metadata.main_table_entry_size as nat
+                );
+                lemma_establish_extract_bytes_equivalence(new_bytes, old_bytes);
+
+                if i == index {
+                    assert(extract_bytes(new_bytes, u64::spec_size_of(), u64::spec_size_of()) == crc.spec_to_bytes());
+                    assert(extract_bytes(new_bytes, u64::spec_size_of() * 2, ListEntryMetadata::spec_size_of()) == new_metadata_entry.spec_to_bytes());
+                    assert(extract_bytes(new_bytes, u64::spec_size_of() * 2 + ListEntryMetadata::spec_size_of(), K::spec_size_of()) == key.spec_to_bytes());
+                }
+            }
+
+            let old_entries = parse_main_entries::<K>(old_main_table_region, overall_metadata.num_keys as nat,
+                overall_metadata.main_table_entry_size as nat);
+            let new_entries = parse_main_entries::<K>(new_main_table_region, overall_metadata.num_keys as nat,
+                overall_metadata.main_table_entry_size as nat);
+
+            // Prove that there are no duplicate entries or keys. This is required
+            // to prove that the table parses successfully.
+            Self::lemma_no_duplicate_item_indices_or_keys(old_entries, new_entries, index as int, item_index);
+
+            let new_main_table_view = new_main_table_view.unwrap();
+            let updated_table_view = old_main_table_view.update_item_index(index as int, item_index).unwrap();
+
+            // Prove that the new main table view is equivalent to updating the old table with the new item index.
+            assert(forall |idx: int| 0 <= idx < new_main_table_view.durable_main_table.len() ==>
+                new_main_table_view.durable_main_table[idx] == updated_table_view.durable_main_table[idx]);
+            assert(new_main_table_view == updated_table_view);
+            assert(no_duplicate_item_indexes(old_main_table_view.durable_main_table));
+            Self::lemma_update_item_replaces_valid_item_index(old_main_table_view, updated_table_view,
+                index, old_item_index, item_index);
         }
 
         pub exec fn abort_transaction(
@@ -6355,7 +2942,7 @@
                 self.pending_alloc_inv(pm.committed(), pm.committed(), overall_metadata),
                 self.pending_allocations_view().is_empty(),
                 self.pending_deallocations_view().is_empty(),
-        {
+    {
             // Move all pending allocations from the pending list back into the free list
             self.main_table_free_list.append(&mut self.pending_allocations);
             
@@ -6365,6 +2952,7 @@
                 self.main_table_free_list@.unique_seq_to_set(); 
                 self.pending_allocations@.unique_seq_to_set(); 
                 self.pending_deallocations@.unique_seq_to_set(); 
+                assert(self.pending_allocations_view() =~= Set::<u64>::empty());
 
                 assert forall |idx: u64| self.main_table_free_list@.contains(idx) implies
                     idx < overall_metadata.num_keys 
@@ -7005,5 +3593,4 @@
         */
     }
         
-}
->>>>>>> b2418674
+}