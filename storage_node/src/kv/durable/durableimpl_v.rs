--- conflicted
+++ resolved
@@ -291,7 +291,6 @@
             &&& self.version_metadata == deserialize_version_metadata(mem)
             &&& self.overall_metadata == deserialize_overall_metadata(mem, self.version_metadata.overall_metadata_addr)
             &&& Self::physical_recover(mem, self.version_metadata, self.overall_metadata) == Some(self@)
-//            &&& Self::logical_recover(mem, self.overall_metadata) == Some(self@)
         }
 
         pub closed spec fn inv(self) -> bool 
@@ -1991,7 +1990,7 @@
             ensures
                 condition_sufficient_to_create_wrpm_subregion(
                     self.wrpm@, perm, self.overall_metadata.main_table_addr,
-                    self.overall_metadata.main_table_size as nat,
+                                                                self.overall_metadata.main_table_size as nat,
                     self.get_writable_mask_for_main_table(),
                     self.condition_preserved_by_subregion_masks(),
                 )
@@ -3220,369 +3219,10 @@
             assert(get_subregion_view(pm, start, len).committed() =~= extract_bytes(pm.committed(), start, len));
         }
 
-<<<<<<< HEAD
-        proof fn lemma_update_item_index_log_entry_precondition(
+        proof fn lemma_tentative_view_after_append_includes_new_log_entry(
             self,
             old_self: Self,
             index: u64, 
-            item_index: u64,
-            item_table_subregion: WriteRestrictedPersistentMemorySubregion,
-            tentative_view_bytes: Seq<u8>,
-            perm: &Perm
-        )
-            requires
-                old_self.pending_alloc_inv(),
-                old_self.inv(),
-                self.inv(),
-                item_table_subregion.inv(&self.wrpm, perm),
-                old_self.item_table.allocator_view().contains(item_index),
-                self.item_table.pending_allocations_view().contains(item_index),
-                !old_self.metadata_table@.valid_item_indices().contains(item_index),
-                !self.metadata_table@.valid_item_indices().contains(item_index),
-                ({
-                    let tentative_main_table = parse_metadata_table::<K>(extract_bytes(tentative_view_bytes,
-                        self.overall_metadata.main_table_addr as nat, self.overall_metadata.main_table_size as nat),
-                        self.overall_metadata.num_keys, self.overall_metadata.metadata_node_size).unwrap();
-                    old_self.item_table.pending_alloc_check(item_index, old_self.metadata_table@.valid_item_indices(),
-                        tentative_main_table.valid_item_indices())
-                }),
-                old_self.overall_metadata == self.overall_metadata,
-                old_self.version_metadata == self.version_metadata,
-                old_self.wrpm@.len() == self.wrpm@.len(),
-                forall |s| #[trigger] old_self.wrpm_view().can_crash_as(s) ==> 
-                    Self::physical_recover(s, self.spec_version_metadata(), self.spec_overall_metadata()) == Some(old_self@),
-                    forall |s| #[trigger] old_self.wrpm_view().can_crash_as(s) ==> perm.check_permission(s),
-                Self::physical_recover(self.wrpm@.committed(), self.version_metadata, self.overall_metadata) == Some(self@),
-                Self::apply_physical_log_entries(old_self.wrpm@.flush().committed(), old_self.log@.commit_op_log().physical_op_list) == Some(tentative_view_bytes),
-                forall |s| Self::physical_recover(s, self.spec_version_metadata(), self.spec_overall_metadata()) == Some(old_self@)
-                    ==> #[trigger] perm.check_permission(s),
-                AbstractPhysicalOpLogEntry::log_inv(self.log@.physical_op_list, self.version_metadata, self.overall_metadata),
-                forall |addr: int| {
-                    ||| 0 <= addr < self.overall_metadata.item_table_addr 
-                    ||| self.overall_metadata.item_table_addr + self.overall_metadata.item_table_size <= addr < self.wrpm@.len()
-                } ==> self.wrpm@.state[addr] == old_self.wrpm@.state[addr],
-                ({
-                    let tentative_view = old_self.tentative_view();
-                    &&& tentative_view matches Some(tentative_view)
-                    &&& tentative_view.contains_key(index as int)
-                }),
-                ({
-                    let old_main_table_subregion = get_subregion_view(old_self.wrpm@, 
-                        self.overall_metadata.main_table_addr as nat, self.overall_metadata.main_table_size as nat);
-                    let old_main_table = parse_metadata_table::<K>(old_main_table_subregion.committed(), 
-                        self.overall_metadata.num_keys, self.overall_metadata.metadata_node_size).unwrap();
-                    let old_item_table_subregion = get_subregion_view(old_self.wrpm@, 
-                        self.overall_metadata.item_table_addr as nat, self.overall_metadata.item_table_size as nat);
-                    let old_item_table = parse_item_table::<I, K>(old_item_table_subregion.committed(), 
-                        self.overall_metadata.num_keys as nat, old_main_table.valid_item_indices()).unwrap();
-                    &&& self.metadata_table@ == old_main_table
-                })
-            ensures
-                Self::physical_recover(self.wrpm@.committed(), self.version_metadata, self.overall_metadata) == Some(self@),
-                ({
-                    let tentative_main_table = parse_metadata_table::<K>(extract_bytes(tentative_view_bytes,
-                        self.overall_metadata.main_table_addr as nat, self.overall_metadata.main_table_size as nat),
-                        self.overall_metadata.num_keys, self.overall_metadata.metadata_node_size).unwrap();
-                    !tentative_main_table.valid_item_indices().contains(item_index)                            
-                }),
-
-        {
-            self.log.lemma_reveal_opaque_op_log_inv(self.wrpm, self.version_metadata, self.overall_metadata);
-            item_table_subregion.lemma_reveal_opaque_inv(&self.wrpm, perm);
-            assert(self.wrpm@.can_crash_as(self.wrpm@.committed()));
-
-            // 1. metadata table and list area have not been modified
-            let old_main_table_subregion = get_subregion_view(old_self.wrpm@, 
-                self.overall_metadata.main_table_addr as nat, self.overall_metadata.main_table_size as nat);
-            let current_main_table_subregion = get_subregion_view(self.wrpm@, 
-                self.overall_metadata.main_table_addr as nat, self.overall_metadata.main_table_size as nat);
-            
-            assert(old_main_table_subregion == current_main_table_subregion);
-
-            let old_list_area_subregion = get_subregion_view(old_self.wrpm@, 
-                self.overall_metadata.list_area_addr as nat, self.overall_metadata.list_area_size as nat);
-            let current_list_area_subregion = get_subregion_view(self.wrpm@, 
-                self.overall_metadata.list_area_addr as nat, self.overall_metadata.list_area_size as nat);
-            assert(old_list_area_subregion == current_list_area_subregion);
-
-            // 2. item table view after commit is the same
-            let old_item_table_subregion = get_subregion_view(old_self.wrpm@, 
-                self.overall_metadata.item_table_addr as nat, self.overall_metadata.item_table_size as nat);
-            let current_item_table_subregion = get_subregion_view(self.wrpm@, 
-                self.overall_metadata.item_table_addr as nat, self.overall_metadata.item_table_size as nat);
-
-            // 3. after applying log, all components recover to the same state they did before
-            Self::lemma_apply_phys_log_entries_succeeds_if_log_ops_are_well_formed(self.wrpm@.committed(), 
-                self.version_metadata, self.overall_metadata, self.log@.commit_op_log().physical_op_list);
-
-            let old_main_table = parse_metadata_table::<K>(old_main_table_subregion.committed(), 
-                self.overall_metadata.num_keys, self.overall_metadata.metadata_node_size).unwrap();
-            let tentative_main_table = parse_metadata_table::<K>(extract_bytes(tentative_view_bytes,
-                self.overall_metadata.main_table_addr as nat, self.overall_metadata.main_table_size as nat),
-                self.overall_metadata.num_keys, self.overall_metadata.metadata_node_size).unwrap();
-            assert(self.metadata_table@ == old_main_table);
-            assert(self.metadata_table@.valid_item_indices() == old_main_table.valid_item_indices());
-
-            let old_item_table = parse_item_table::<I, K>(old_item_table_subregion.committed(), 
-                self.overall_metadata.num_keys as nat, old_main_table.valid_item_indices()).unwrap();
-
-            let tentative_item_table = parse_item_table::<I, K>(extract_bytes(tentative_view_bytes,
-                self.overall_metadata.item_table_addr as nat, self.overall_metadata.item_table_size as nat),
-                self.overall_metadata.num_keys as nat, tentative_main_table.valid_item_indices()).unwrap();
-            
-            assert(old_item_table_subregion.can_crash_as(old_item_table_subregion.committed()));
-            assert(old_item_table_subregion.committed() == extract_bytes(old_self.wrpm@.committed(),
-                self.overall_metadata.item_table_addr as nat, self.overall_metadata.item_table_size as nat));
-
-            // the pending alloc check holds for this index, which proves that it is now pending allocation
-            assert(old_self.item_table.pending_alloc_check(item_index, old_main_table.valid_item_indices(),
-                tentative_main_table.valid_item_indices()));
-        }
-
-        proof fn lemma_reestablish_inv_after_logging_tentative_item_update(
-            self,
-            old_self: Self,
-            index: u64,
-            item_index: u64,
-            item: I,
-            item_table_subregion: WriteRestrictedPersistentMemorySubregion,
-            tentative_view_bytes: Seq<u8>,
-            perm: &Perm
-        )
-            requires 
-
-            ensures 
-                self.inv(),
-                old_self.tentative_view().unwrap().len() == self.tentative_view().unwrap().len(),
-                self.tentative_view().unwrap() == old_self.tentative_view().unwrap().update_item(index as int, item).unwrap(),
-        {
-            // TODO @hayley
-            assume(false);
-
-            // assume(recovery_state_with_new_log.unwrap() == old(self).tentative_view().unwrap().update_item(offset as int, *item).unwrap());
-            // assume(self.tentative_view() == recovery_state_with_new_log);
-            // assume(self.tentative_view().unwrap().len() == old(self).tentative_view().unwrap().len());
-            
-            // assume(self.inv());
-        }
-
-        pub fn tentative_update_item(
-            &mut self,
-            offset: u64,
-            item: &I,
-            kvstore_id: u128,
-            Tracked(perm): Tracked<&Perm>,
-        ) -> (result: Result<(), KvError<K>>)
-            requires 
-                old(self).inv(),
-                old(self)@.contains_key(offset as int),
-                !old(self).transaction_committed(),
-                !old(self).pending_deallocations().contains(offset),
-                old(self).pending_alloc_inv(),
-                forall |s| #[trigger] old(self).wrpm_view().can_crash_as(s) ==> perm.check_permission(s),
-                forall |s| #[trigger] old(self).wrpm_view().can_crash_as(s) ==> 
-                    Self::physical_recover(s, old(self).spec_version_metadata(), old(self).spec_overall_metadata()) == Some(old(self)@),
-                forall |s| Self::physical_recover(s, old(self).spec_version_metadata(), old(self).spec_overall_metadata()) == Some(old(self)@)
-                    ==> #[trigger] perm.check_permission(s),
-                no_outstanding_writes_to_version_metadata(old(self).wrpm_view()),
-                no_outstanding_writes_to_overall_metadata(old(self).wrpm_view(), old(self).spec_overall_metadata_addr() as int),
-                old(self).wrpm_view().len() >= VersionMetadata::spec_size_of(),
-                ({
-                    let tentative_view = old(self).tentative_view();
-                    &&& tentative_view matches Some(tentative_view)
-                    &&& tentative_view.contains_key(offset as int)
-                }),
-            ensures 
-                self.inv(),
-                self.constants() == old(self).constants(),
-                !self.transaction_committed(),
-                match result {
-                    Ok(()) => {
-                        let spec_result = old(self).tentative_view().unwrap().update_item(offset as int, *item);
-                        match spec_result {
-                            Ok(spec_result) => {
-                                let v1 = old(self).tentative_view().unwrap();
-                                let v2 = self.tentative_view().unwrap();
-                                &&& v2 == spec_result
-                                &&& v2.len() == v1.len()
-                                &&& v2[offset as int].unwrap().item == item
-                                &&& self.pending_allocations() == old(self).pending_allocations()
-                                &&& self.pending_deallocations() == old(self).pending_deallocations()
-                            }
-                            Err(_) => false
-                        }
-                    }
-                    Err(KvError::OutOfSpace) => {
-                        &&& self@ == old(self)@
-                        &&& self.tentative_view() ==
-                                Self::physical_recover_given_log(self.wrpm_view().flush().committed(),
-                                                                self.spec_overall_metadata(),
-                                                                AbstractOpLogState::initialize())
-                        &&& self.pending_deallocations().is_empty()
-                    }
-                    Err(_) => false,
-                }
-        {
-            // 1. find a free slot in the item table and tentatively write the new item there
-            let ghost is_writable_item_table_addr = self.get_writable_mask_for_item_table();
-            let ghost item_table_subregion_condition =
-                self.get_condition_suitable_for_creating_item_table_subregion(perm);
-            let item_table_subregion = WriteRestrictedPersistentMemorySubregion::new_with_condition::<Perm, PM>(
-                &self.wrpm,
-                Tracked(perm),
-                self.overall_metadata.item_table_addr,
-                Ghost(self.overall_metadata.item_table_size as nat),
-                Ghost(is_writable_item_table_addr),
-                Ghost(item_table_subregion_condition),
-            );
-
-            let metadata_table_subregion = PersistentMemorySubregion::new(
-                self.wrpm.get_pm_region_ref(),
-                self.overall_metadata.main_table_addr,
-                Ghost(self.overall_metadata.main_table_size as nat)
-            );
-
-            proof {
-                // Establish that we can replay the log and that this does not change its size.
-                assert(Self::apply_physical_log_entries(self.wrpm@.flush().committed(),
-                    self.log@.commit_op_log().physical_op_list) is Some);
-                Self::lemma_log_replay_preserves_size(self.wrpm@.flush().committed(), 
-                    self.log@.commit_op_log().physical_op_list);
-            }
-
-            let ghost tentative_view_bytes = Self::apply_physical_log_entries(self.wrpm@.flush().committed(),
-                self.log@.commit_op_log().physical_op_list).unwrap();
-            let ghost tentative_main_table_region = extract_bytes(tentative_view_bytes, self.overall_metadata.main_table_addr as nat, self.overall_metadata.main_table_size as nat);
-            let ghost tentative_main_table_view = parse_metadata_table::<K>(tentative_main_table_region, self.overall_metadata.num_keys,
-                    self.overall_metadata.metadata_node_size).unwrap();
-            let ghost main_table_subregion_view = get_subregion_view(self.wrpm@,
-                self.overall_metadata.main_table_addr as nat, self.overall_metadata.main_table_size as nat);
-            
-            // Establish some facts about the pending allocation invariants. When we tentatively write an item,
-            // we'll break the item table's pending alloc invariant, but the metadata table invariant will 
-            // be maintained.
-            assert(main_table_subregion_view.can_crash_as(main_table_subregion_view.committed()));
-            assert(main_table_subregion_view.committed() == extract_bytes(self.wrpm@.committed(),
-                self.overall_metadata.main_table_addr as nat, self.overall_metadata.main_table_size as nat));
-            assert(self.item_table.pending_alloc_inv(self.item_table.spec_valid_indices(), 
-                tentative_main_table_view.valid_item_indices()));
-            assert(self.metadata_table.pending_alloc_inv(main_table_subregion_view.committed(), 
-                tentative_main_table_region, self.overall_metadata));
-
-            let item_index = match self.item_table.tentatively_write_item(
-                &item_table_subregion,
-                &mut self.wrpm,
-                &item, 
-                Tracked(perm),
-                Ghost(self.overall_metadata),
-                Ghost(tentative_main_table_view.valid_item_indices()),
-            ) {
-                Ok(item_index) => item_index,
-                Err(e) => {
-                    proof {
-                        let main_table_subregion_view = get_subregion_view(self.wrpm@,
-                            self.overall_metadata.main_table_addr as nat, self.overall_metadata.main_table_size as nat);
-                        assert(forall |s| #[trigger] main_table_subregion_view.can_crash_as(s) ==>
-                            parse_metadata_table::<K>(s, self.overall_metadata.num_keys, self.overall_metadata.metadata_node_size) is Some);
-                        assert(main_table_subregion_view.can_crash_as(main_table_subregion_view.flush().committed()));
-                        assert(main_table_subregion_view.flush() == get_subregion_view(self.wrpm@.flush(),
-                            self.overall_metadata.main_table_addr as nat, self.overall_metadata.main_table_size as nat));
-                    }
-                    self.abort_after_failed_item_table_tentatively_write_item(Ghost(*old(self)),
-                                                                              Ghost(item_table_subregion),
-                                                                              Tracked(perm));
-                    return Err(e);
-                }
-            };
-    
-            proof {
-                item_table_subregion.lemma_reveal_opaque_inv(&self.wrpm, perm);
-                self.lemma_reestablish_inv_after_tentatively_write_item(
-                    *old(self), item_table_subregion, item_index, *item, perm
-                );
-            }
-
-            let pm = self.wrpm.get_pm_region_ref();
-            assert(metadata_table_subregion.view(pm) == main_table_subregion_view);
-
-            proof {
-                self.log.lemma_reveal_opaque_op_log_inv(self.wrpm, self.version_metadata, self.overall_metadata);
-                assert(self.wrpm@.can_crash_as(self.wrpm@.committed()));
-                self.lemma_update_item_index_log_entry_precondition(*old(self), offset, item_index, 
-                    item_table_subregion, tentative_view_bytes, perm);
-
-                // TODO @hayley 
-                assume(old(self).tentative_view() == self.tentative_view());
-            }
-            
-            // 2. Create a log entry that will overwrite the metadata table entry
-            // with a new one containing the new item table index
-            let log_entry = match self.metadata_table.create_update_item_index_log_entry(
-                &metadata_table_subregion,
-                pm,
-                offset,
-                item_index,
-                &self.overall_metadata,
-                Ghost(self.version_metadata),
-                Ghost(tentative_view_bytes), 
-            ) {
-                Ok(log_entry) => log_entry,
-                Err(e) => {
-                    // TODO @hayley
-                    // also need to handle abort cases where the failing op didn't 
-                    // change anything but there are outstanding modifications
-                    assume(false);
-                    return Err(e);
-                }
-            };
-
-            // Create a crash predicate for the append operation and prove that it ensures the append
-            // will be crash consistent.
-            let ghost crash_pred = |s: Seq<u8>| {
-                Self::physical_recover(s, self.version_metadata, self.overall_metadata) == Some(self@)
-            };
-            proof { self.lemma_tentative_log_entry_append_is_crash_safe(crash_pred, perm); }
-
-            let ghost committed_log = self.log@.commit_op_log();
-            let ghost log_with_new_entry = self.log@.tentatively_append_log_entry(log_entry@).commit_op_log();
-            let ghost current_flushed_mem = self.wrpm@.flush().committed();
-
-            let ghost recovery_state_with_new_log = Self::physical_recover_given_log(current_flushed_mem, self.overall_metadata, log_with_new_entry);
-
-            // 3. Append the log entry to the operation log.
-            let result = self.log.tentatively_append_log_entry(&mut self.wrpm, &log_entry, self.version_metadata, self.overall_metadata, Ghost(crash_pred), Tracked(perm));
-            match result {
-                Ok(()) => {}
-                Err(e) => {
-                    // TODO @hayley
-                    // this is also different from the abort delete case, because 
-                    // the item table was modified too
-                    assume(false);
-                    return Err(e);
-                }
-            }
-
-            self.pending_updates.push(log_entry);
-            assert(PhysicalOpLogEntry::vec_view(self.pending_updates) == self.log@.physical_op_list);
-
-            proof {
-                // TODO @hayley
-                lemma_if_views_dont_differ_in_metadata_area_then_metadata_unchanged_on_crash(
-                    old(self).wrpm@, self.wrpm@, self.version_metadata, self.overall_metadata
-                );
-
-                self.lemma_reestablish_inv_after_logging_tentative_item_update(*old(self), offset, item_index,
-                    *item, item_table_subregion, tentative_view_bytes, perm);
-            }
-
-            Ok(())
-        }
-
-=======
-        proof fn lemma_tentative_view_after_append_includes_new_log_entry(
-            self,
-            old_self: Self,
-            index: u64,
             item_index: u64,
             log_entry: PhysicalOpLogEntry,
             tentative_view_bytes: Seq<u8>,
@@ -3822,7 +3462,6 @@
         }
 
 
->>>>>>> 349569bb
         pub fn tentative_delete(
             &mut self,
             index: u64,
@@ -3922,26 +3561,6 @@
                 self.log@.commit_op_log().physical_op_list).unwrap();
             proof { 
                 Self::lemma_log_replay_preserves_size(self.wrpm@.flush().committed(), self.log@.commit_op_log().physical_op_list);
-<<<<<<< HEAD
-
-                // To tentatively delete a record, we need to obtain a log entry representing 
-                // its deletion and tentatively append it to the operation log.
-                assert(get_subregion_view(self.wrpm@, metadata_table_subregion.start(),
-                                        metadata_table_subregion.len()).committed() =~=
-                    extract_bytes(self.wrpm@.committed(), self.overall_metadata.main_table_addr as nat,
-                                    self.overall_metadata.main_table_size as nat));
-                assert(parse_metadata_table::<K>(
-                        get_subregion_view(self.wrpm@, metadata_table_subregion.start(),
-                                            metadata_table_subregion.len()).committed(),
-                        self.overall_metadata.num_keys,
-                        self.overall_metadata.metadata_node_size
-                ) == Some(self.metadata_table@)) by {
-                    lemma_persistent_memory_view_can_crash_as_committed(
-                        get_subregion_view(self.wrpm@, metadata_table_subregion.start(),
-                                        metadata_table_subregion.len())
-                    );
-                }
-=======
                 self.lemma_item_index_is_currently_valid(index, item_index);
             }
 
@@ -3952,11 +3571,10 @@
             assert(parse_metadata_table::<K>(get_subregion_view(self.wrpm@, metadata_table_subregion.start(), metadata_table_subregion.len()).committed(),
                 self.overall_metadata.num_keys, self.overall_metadata.metadata_node_size) == Some(self.metadata_table@)) 
             by {
-                lemma_persistent_memory_view_can_crash_as_committed(
-                    get_subregion_view(self.wrpm@, metadata_table_subregion.start(),
-                                       metadata_table_subregion.len())
-                );
->>>>>>> 349569bb
+                    lemma_persistent_memory_view_can_crash_as_committed(
+                        get_subregion_view(self.wrpm@, metadata_table_subregion.start(),
+                                        metadata_table_subregion.len())
+                    );
             }
             let log_entry = self.metadata_table.create_delete_log_entry(
                 Ghost(get_subregion_view(self.wrpm@, metadata_table_subregion.start(),
@@ -4760,522 +4378,5 @@
             assert(forall |s| #[trigger] durable_main_table_subregion_view.can_crash_as(s) ==> parse_metadata_table::<K>(s, 
                 self.overall_metadata.num_keys, self.overall_metadata.metadata_node_size) == Some(self.metadata_table@));
         }
-
-/*
-
-        // Creates a new durable record in the KV store. Note that since the durable KV store 
-        // identifies records by their metadata table index, rather than their key, this 
-        // function does NOT return an error if you attempt to create two records with the same 
-        // key. Returns the metadata index and the location of the list head node.
-        // TODO: Should require caller to prove that the key doesn't already exist in order to create it.
-        // The caller should do this because this can be done quickly with the volatile info.
-        pub fn tentative_create(
-            &mut self,
-            key: &K,
-            item: &I,
-            kvstore_id: u128,
-            Tracked(perm): Tracked<&Perm>,
-        ) -> (result: Result<(u64, u64), KvError<K>>)
-            requires
-                old(self).valid(),
-            ensures
-                self.valid(),
-                self.constants() == old(self).constants(),
-                ({
-                    match result {
-                        Ok((offset, head_node)) => {
-                            let spec_result = old(self)@.create(offset as int, *key, *item);
-                            match spec_result {
-                                Ok(spec_result) => {
-                                    &&& self@.len() == old(self)@.len() + 1
-                                    &&& self@ == spec_result
-                                    &&& 0 <= offset < self@.len()
-                                    &&& self@[offset as int].is_Some()
-                                }
-                                Err(_) => false
-                            }
-                        }
-                        Err(_) => false
-                    }
-                })
-        {
-            assume(false);
-            /*
-
-            // 1. find a free slot in the item table and tentatively write the new item there
-            let tracked fake_item_table_perm = TrustedItemTablePermission::fake_item_perm();
-            let item_index = self.item_table.tentatively_write_item(
-                &mut self.item_table_wrpm, 
-                Ghost(kvstore_id), 
-                &item, 
-                Tracked(&fake_item_table_perm)
-            )?;
-
-            // 2. allocate and initialize a head node for this entry; this is tentative since the node is 
-            // not yet accessible 
-            let tracked fake_list_perm = TrustedListPermission::fake_list_perm();
-            let head_index = self.durable_list.alloc_and_init_list_node(
-                &mut self.list_wrpm, 
-                Ghost(kvstore_id), 
-                Tracked(&fake_list_perm)
-            )?;
-
-            // 3. find a free slot in the metadata table and tentatively write a new entry to it
-            let tracked fake_metadata_perm = TrustedMetadataPermission::fake_metadata_perm();
-            let metadata_index = self.metadata_table.tentative_create(
-                &mut self.metadata_wrpm, 
-                Ghost(kvstore_id), 
-                head_index, 
-                item_index, 
-                key,
-                Tracked(&fake_metadata_perm)
-            )?;
-
-            // 4. tentatively append the new item's commit op to the log. Metadata entry commit 
-            // implies item commit and also makes the list accessible so we can append to it
-            let tracked fake_log_perm = TrustedPermission::fake_log_perm();
-            let tracked fake_item_table_perm = TrustedItemTablePermission::fake_item_perm();
-            let tracked fake_metadata_table_perm = TrustedMetadataPermission::fake_metadata_perm();
-
-            let item_log_entry: OpLogEntryType<L> = OpLogEntryType::ItemTableEntryCommit { item_index };
-            let metadata_log_entry: OpLogEntryType<L> = OpLogEntryType::CommitMetadataEntry { metadata_index };
-
-            self.log.tentatively_append_log_entry(&mut self.log_wrpm, kvstore_id, &item_log_entry, Tracked(&fake_log_perm))?;
-            self.log.tentatively_append_log_entry(&mut self.log_wrpm, kvstore_id, &metadata_log_entry, Tracked(&fake_log_perm))?;
-
-            // 5. Add log entries to pending list
-            self.pending_updates.push(item_log_entry);
-            self.pending_updates.push(metadata_log_entry);
-
-            // 6. Return the index of the metadata entry so it can be used in the volatile index.
-            Ok((metadata_index, head_index))
-            */
-            Ok((0, 0))
-        }
-
-
-
-        // Commits all pending updates by committing the log and applying updates to 
-        // each durable component.
-        pub fn commit(
-            &mut self,
-            kvstore_id: u128,
-            Tracked(perm): Tracked<&TrustedKvPermission<Perm, PM, K, I, L>>
-        ) -> (result: Result<(), KvError<K>>)
-            requires 
-                // TODO 
-            ensures
-                self.constants() == old(self).constants(),
-                // TODO 
-        {
-            // 1. Commit the log
-            let tracked fake_log_perm = TrustedPermission::fake_log_perm();
-            self.log.commit_log(&mut self.log_wrpm, kvstore_id, Tracked(&fake_log_perm))?;
-
-            // 2. Play the log on each durable component
-            let tracked fake_metadata_perm = TrustedMetadataPermission::fake_metadata_perm();
-            let tracked fake_item_perm = TrustedItemTablePermission::fake_item_perm();
-            let tracked fake_list_perm = TrustedListPermission::fake_list_perm();
-            // TODO: handle the ghost states properly here
-            self.metadata_table.play_metadata_log(&mut self.metadata_wrpm, kvstore_id, 
-                &self.pending_updates, Tracked(&fake_metadata_perm), Ghost(self.metadata_table@))?;
-            self.item_table.play_item_log(&mut self.item_table_wrpm, kvstore_id, 
-                &self.pending_updates, Tracked(&fake_item_perm), Ghost(self.item_table@))?;
-            self.durable_list.play_log_list(&mut self.list_wrpm, kvstore_id, &self.pending_updates, 
-                Tracked(&fake_list_perm), Ghost(self.durable_list@))?;
-
-            // 3. Clear the log
-            self.log.clear_log(&mut self.log_wrpm, kvstore_id, Tracked(&fake_log_perm))?;
-
-            // 4. Clear the local pending log updates list
-            self.pending_updates.clear();
-
-            Ok(())
-        }
-
-        pub fn get_list_len(
-            &self,
-            kvstore_id: u128,
-            metadata_index: u64
-        ) -> Result<u64, KvError<K>>
-            requires 
-                // TODO 
-            ensures 
-                // TODO 
-        {
-            assume(false);
-            let (_, metadata) = self.metadata_table.get_key_and_metadata_entry_at_index(
-                self.metadata_wrpm.get_pm_region_ref(), kvstore_id, metadata_index)?;
-            Ok(metadata.length)
-        }
-
-        // TODO: should this require a check to make sure we are reading 
-        // from a valid list node and from the key that we expect?
-        pub fn read_list_entry_at_index(
-            &self,
-            node_location: u64,
-            index_in_node: u64,
-            kvstore_id: u128,
-        ) -> (result: Result<Box<L>, KvError<K>>)
-            requires
-                self.valid(),
-            ensures
-                match (result, self@[node_location as int]) {
-                    (Ok(output_list_entry), Some(spec_entry)) => {
-                        let spec_list_entry = spec_entry.list()[index_in_node as int];
-                        &&& spec_list_entry is Some
-                        &&& spec_list_entry.unwrap() == output_list_entry
-                    }
-                    (Err(KvError::IndexOutOfRange), _) => {
-                        &&& self@[node_location as int] is Some
-                        &&& self@[node_location as int].unwrap().list()[index_in_node as int] is None
-                    }
-                    (Err(_), Some(spec_entry)) => false,
-                    (Ok(output_list_entry), None) => false,
-                    (_, _) => false
-                }
-        {
-            assume(false);
-            self.durable_list.read_element_at_index(self.list_wrpm.get_pm_region_ref(), kvstore_id, node_location, index_in_node)
-        }
-
-        pub fn tentative_update_item(
-            &mut self,
-            metadata_index: u64,
-            kvstore_id: u128,
-            new_item: &I,
-        ) -> (result: Result<(), KvError<K>>)
-            requires
-                old(self).valid()
-            ensures
-                self.valid(),
-                self.constants() == old(self).constants(),
-                match result {
-                    Ok(()) => {
-                        match (old(self)@[metadata_index as int], self@[metadata_index as int]) {
-                            (Some(old_entry), Some(entry)) => {
-                                &&& entry.key() == old_entry.key()
-                                &&& entry.item() == new_item
-                                &&& entry.list() == old_entry.list()
-                            }
-                            (_, _) => false
-                        }
-                    }
-                    Err(KvError::KeyNotFound) => self@[metadata_index as int].is_None(),
-                    Err(_) => true // TODO
-                }
-        {
-            assume(false);
-            // 1. Look up current index of the item via the metadata table
-            let (key, mut metadata) = self.metadata_table.get_key_and_metadata_entry_at_index(
-                self.metadata_wrpm.get_pm_region_ref(), kvstore_id, metadata_index)?;
-
-            let old_item_index = metadata.item_index;
-
-            // 2. Tentatively allocate a new item slot and write the new item to it
-            let tracked fake_item_table_perm = TrustedItemTablePermission::fake_item_perm();
-            let new_item_index = self.item_table.tentatively_write_item(
-                &mut self.item_table_wrpm, 
-                Ghost(kvstore_id), 
-                &new_item, 
-                Tracked(&fake_item_table_perm)
-            )?;
-
-            // 3. Update the metadata structure with the new item index
-            metadata.item_index = new_item_index;
-
-            // 4. Calculate the CRC for the updated metadata together with the key. We cannot 
-            // trust that the CRC, key, or metadata are correct during replay in general, so we 
-            // either need to log the new CRC or the key so that we can make sure to update the 
-            // entry with the correct CRC when we apply the update at commit time. 
-
-            let mut digest = CrcDigest::new();
-            digest.write(&*metadata);
-            digest.write(&*key);
-            let new_crc = digest.sum64();
-
-            // 5. Log the metadata update, the new item commit, and the old item invalidate
-            let metadata_update = OpLogEntryType::UpdateMetadataEntry { metadata_index, new_metadata: *metadata, new_crc };
-            let new_item_commit = OpLogEntryType::ItemTableEntryCommit { item_index: new_item_index };
-            let old_item_invalid = OpLogEntryType::ItemTableEntryInvalidate { item_index: old_item_index };
-
-            let tracked fake_log_perm = TrustedPermission::fake_log_perm();
-            self.log.tentatively_append_log_entry(&mut self.log_wrpm, kvstore_id, &metadata_update, Tracked(&fake_log_perm))?;
-            self.log.tentatively_append_log_entry(&mut self.log_wrpm, kvstore_id, &new_item_commit, Tracked(&fake_log_perm))?;
-            self.log.tentatively_append_log_entry(&mut self.log_wrpm, kvstore_id, &old_item_invalid, Tracked(&fake_log_perm))?;
-
-            // 6. Add pending log entries to list
-            self.pending_updates.push(metadata_update);
-            self.pending_updates.push(new_item_commit);
-            self.pending_updates.push(old_item_invalid);
-
-            Ok(())
-        }
-
-        pub fn tentative_delete(
-            &mut self,
-            metadata_index: u64,
-            kvstore_id: u128,
-            Tracked(perm): Tracked<&TrustedKvPermission<Perm, PM, K, I, L>>,
-        ) -> (result: Result<(), KvError<K>>)
-            requires
-                old(self).valid()
-            ensures
-                self.valid(),
-                self.constants() == old(self).constants(),
-                match result {
-                    Ok(()) => {
-                        self@[metadata_index as int].is_None()
-                    }
-                    Err(_) => true // TODO
-                }
-        {
-            assume(false);
-
-            // TODO: could get rid of item valid/invalid IF we had another way to determine 
-            // if they are allocated (like getting that info from the metadata table)
-
-            // TODO: DEALLOCATE LIST NODES
-
-            // 1. look up the item index so that we can invalidate it 
-            let (key, mut metadata) = self.metadata_table.get_key_and_metadata_entry_at_index(
-                self.metadata_wrpm.get_pm_region_ref(), kvstore_id, metadata_index)?;
-            let item_index = metadata.item_index;
-
-            // 2. Log the item and metadata invalidation
-            let item_invalidate = OpLogEntryType::ItemTableEntryInvalidate { item_index };
-            let metadata_invalidate = OpLogEntryType::InvalidateMetadataEntry { metadata_index };
-
-            let tracked fake_log_perm = TrustedPermission::fake_log_perm();
-            self.log.tentatively_append_log_entry(&mut self.log_wrpm, kvstore_id, &item_invalidate, Tracked(&fake_log_perm))?;
-            self.log.tentatively_append_log_entry(&mut self.log_wrpm, kvstore_id, &metadata_invalidate, Tracked(&fake_log_perm))?;
-
-            // 3. Add pending log entries to list
-            self.pending_updates.push(item_invalidate);
-            self.pending_updates.push(metadata_invalidate);
-
-            Ok(())
-        }
-
-        // This function appends a new list entry *without* allocating a new list node.
-        // It fails if there is no space left in the tail node.
-        // TODO: write a variant of this that allows atomically appending an arbitrary number 
-        // of list elements (potentially with allocation) in a single transaction
-        pub fn tentative_append(
-            &mut self,
-            metadata_index: u64,
-            new_entry: &L,
-            node_location: u64, 
-            index_in_node: u64, 
-            kvstore_id: u128,
-            Tracked(perm): Tracked<&TrustedKvPermission<Perm, PM, K, I, L>>,
-        ) -> (result: Result<(), KvError<K>>)
-            requires
-                old(self).valid(),
-                // should require that there is enough space in the tail node
-                // and that the given node is in fact the tail
-            ensures
-                self.valid(),
-                self.constants() == old(self).constants(),
-                match result {
-                    Ok(()) => {
-                        let old_record = old(self)@.contents[metadata_index as int];
-                        let new_record = self@.contents[metadata_index as int];
-                        &&& new_record.list().list == old_record.list().list.push(*new_entry)
-                    }
-                    Err(_) => false // TODO
-                }
-        {   
-            // TODO: add error handling or use preconditions that prevent errors
-
-            assume(false);
-            // 1. look up list metadata
-            let (key, mut metadata) = self.metadata_table.get_key_and_metadata_entry_at_index(
-                self.metadata_wrpm.get_pm_region_ref(), kvstore_id, metadata_index)?;
-            
-            // 2. append the new list element to the list. This is a tentative write and does not need to be logged.
-            let tracked fake_list_perm = TrustedListPermission::fake_list_perm();
-            self.durable_list.append_element(&mut self.list_wrpm, kvstore_id, node_location, 
-                index_in_node, &new_entry, Tracked(&fake_list_perm))?;
-
-            // 3. Calculate the new CRC
-            metadata.length = metadata.length + 1;
-            let mut digest = CrcDigest::new();
-            digest.write(&*metadata);
-            digest.write(&*key);
-            let new_crc = digest.sum64();
-
-            // 4. Log the length update to the metadata
-            let list_len_update = OpLogEntryType::UpdateMetadataEntry { metadata_index, new_crc, new_metadata: *metadata };
-            let tracked fake_log_perm = TrustedPermission::fake_log_perm();
-            self.log.tentatively_append_log_entry(&mut self.log_wrpm, kvstore_id, &list_len_update, Tracked(&fake_log_perm))?;
-
-            // 5. Add pending log entry to list
-            self.pending_updates.push(list_len_update);
-
-            Ok(())
-        }
-
-        pub fn tentative_alloc_list_node(
-            &mut self,
-            metadata_index: u64,
-            kvstore_id: u128,
-            Tracked(perm): Tracked<&TrustedKvPermission<Perm, PM, K, I, L>>,
-        ) -> (result: Result<u64, KvError<K>>)
-            requires 
-                // TODO 
-            ensures 
-                self.constants() == old(self).constants(),
-                // TODO 
-        {
-            assume(false);
-            // 1. Look up metadata
-            let (key, mut metadata) = self.metadata_table.get_key_and_metadata_entry_at_index(
-                self.metadata_wrpm.get_pm_region_ref(), kvstore_id, metadata_index)?;
-
-            // 2. Tentatively allocate and initialize an unused list node
-            let tracked fake_list_perm = TrustedListPermission::fake_list_perm();
-            let new_list_node_loc = self.durable_list.alloc_and_init_list_node(&mut self.list_wrpm, Ghost(kvstore_id), Tracked(&fake_list_perm))?;
-
-            // 3. Update the metadata with the new tail node and calculate the new crc
-            let old_tail = metadata.tail;
-            metadata.tail = new_list_node_loc;
-            let mut digest = CrcDigest::new();
-            digest.write(&*metadata);
-            digest.write(&*key);
-            let new_crc = digest.sum64();
-
-            // 4. Log metadata update and list node append 
-            let tail_update = OpLogEntryType::UpdateMetadataEntry { metadata_index, new_crc, new_metadata: *metadata };
-            let node_append = OpLogEntryType::AppendListNode { metadata_index, old_tail, new_tail: new_list_node_loc };
-
-            let tracked fake_log_perm = TrustedPermission::fake_log_perm();
-            self.log.tentatively_append_log_entry(&mut self.log_wrpm, kvstore_id, &tail_update, Tracked(&fake_log_perm))?;
-            self.log.tentatively_append_log_entry(&mut self.log_wrpm, kvstore_id, &node_append, Tracked(&fake_log_perm))?;
-
-            // 5. Add pending log entries to list
-            self.pending_updates.push(tail_update);
-            self.pending_updates.push(node_append);
-
-            Ok(new_list_node_loc)
-        }
-
-        pub fn tentative_update_list_entry_at_index(
-            &mut self,
-            node_offset: u64,
-            index_in_node: u64,
-            new_entry: L,
-            kvstore_id: u128,
-            Tracked(perm): Tracked<&TrustedKvPermission<Perm, PM, K, I, L>>,
-        ) -> (result: Result<(), KvError<K>>)
-            requires
-                old(self).valid(),
-            ensures
-                self.valid(),
-                self.constants() == old(self).constants(),
-                // TODO
-                // match result {
-                //     Ok(()) => {
-                //         let old_record = old(self)@.contents[item_offset as int];
-                //         let new_record = self@.contents[item_offset as int];
-                //         let list_index = new_record.list().node_offset_map[entry_offset as int];
-                //         &&& list_index == old_record.list().node_offset_map[entry_offset as int]
-                //         &&& new_record.list()[list_index as int] is Some
-                //         &&& new_record.list()[list_index as int].unwrap() == new_entry
-                //     }
-                //     Err(_) => false // TODO
-                // }
-        {
-            assume(false);
-            
-            // Log entry update involves writing to a live list element, so the actual updates are handled by playing the log forward.
-            // This operation just creates the log entry and puts it in the tentative transaction
-            
-            // 1. Create the log entry
-            let log_entry = OpLogEntryType::InsertListElement { node_offset, index_in_node, list_element: new_entry };
-
-            // 2. Append the log entry to the log
-            let tracked fake_log_perm = TrustedPermission::fake_log_perm();
-            self.log.tentatively_append_log_entry(&mut self.log_wrpm, kvstore_id, &log_entry, Tracked(&fake_log_perm))?;
-
-            // 3. Add the pending log entry to the list
-            self.pending_updates.push(log_entry);
-
-            Ok(())
-        }
-
-        pub fn tentative_trim_list(
-            &mut self,
-            metadata_index: u64,
-            old_head: u64,
-            new_head: u64,
-            new_skip: u64, // TODO: who is in charge of figuring this out?
-            trim_len: u64,
-            kvstore_id: u128,
-            Tracked(perm): Tracked<&TrustedKvPermission<Perm, PM, K, I, L>>,
-        ) -> (result: Result<(), KvError<K>>)
-            requires
-                old(self).valid(),
-                // TODO: caller needs to prove that the provided head will actually be the head
-                // when trimming `trim_len` entries
-            ensures
-                self.valid(),
-                self.constants() == old(self).constants(),
-                match result {
-                    Ok(()) => {
-                        let old_record = old(self)@.contents[metadata_index as int];
-                        let new_record = self@.contents[metadata_index as int];
-                        &&& new_record.list().list == old_record.list().list.subrange(trim_len as int, old_record.list().len() as int)
-                        // offset map entries pointing to trimmed indices should have been removed from the view
-                        &&& forall |i: int| 0 <= old_record.list().node_offset_map[i] < trim_len ==> {
-                            new_record.list().offset_index(i) is None
-                        }
-                    }
-                    Err(_) => false // TODO
-                }
-        {
-            assume(false);
-
-            // 1. Look up list metadata
-            let (key, mut metadata) = self.metadata_table.get_key_and_metadata_entry_at_index(
-                self.metadata_wrpm.get_pm_region_ref(), kvstore_id, metadata_index)?;
-
-            if trim_len > metadata.length {
-                return Err(KvError::IndexOutOfRange);
-            }
-
-            // 2. Update the metadata structure 
-            metadata.head = new_head;
-            metadata.length = metadata.length - trim_len;
-            metadata.first_entry_offset = new_skip;
-            
-            // 3. Calculate the new CRC 
-            let mut digest = CrcDigest::new();
-            digest.write(&*metadata);
-            digest.write(&*key);
-            let new_crc = digest.sum64();
-
-            // 4. Append the update to the log 
-            let metadata_update = OpLogEntryType::UpdateMetadataEntry { metadata_index, new_crc, new_metadata: *metadata };
-            let tracked fake_log_perm = TrustedPermission::fake_log_perm();
-            self.log.tentatively_append_log_entry(&mut self.log_wrpm, kvstore_id, &metadata_update, Tracked(&fake_log_perm))?;
-
-            // 5. Add the pending log entry to the list
-            self.pending_updates.push(metadata_update);
-
-            // We don't deallocate any nodes here, since nodes that will be trimmed off are in use until we commit
-            // the transaction.
-            // We'll use a special in-memory-only log entry enum variant to record the old and new heads and 
-            // deallocate everything between them during log replay in commit. We don't log this information,
-            // but that's ok, because after crash/restart we will replay the log and then rebuild the allocators,
-            // which is equivalent to deallocating from the in-memory entry
-            let node_dealloc = OpLogEntryType::NodeDeallocInMemory { old_head, new_head };
-            self.pending_updates.push(node_dealloc);
-
-            Ok(())
-        }
-        */
-    }
-    
-        
+    }     
 }