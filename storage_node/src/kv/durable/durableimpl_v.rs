--- conflicted
+++ resolved
@@ -77,12 +77,7 @@
             Self::recover_from_component_views(self.log@, self.metadata_table@, self.item_table@, self.durable_list@)
         }
 
-<<<<<<< HEAD
         pub closed spec fn constants(self) -> PersistentMemoryConstants
-=======
-        // This invariant implies that there exists a logical log that corresponds to the physical recovery state
-        pub closed spec fn inv(self, mem: Seq<u8>) -> bool 
->>>>>>> a1a08aa2
         {
             self.wrpm.constants()
         }
