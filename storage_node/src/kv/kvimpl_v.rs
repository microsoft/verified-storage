--- conflicted
+++ resolved
@@ -1,1489 +1,1468 @@
-//! This file contains the verified implementation of the KV store. The methods
-//! defined here are meant to be called by methods in kvimpl_t.rs with `Perm`
-//! arguments that have been audited along with the rest of that file.
-//!
-//! The UntrustedKvStoreImpl is split into two key components: a volatile index
-//! and a durable store. Each of these may be further split into separate components,
-//! but having a high-level split between volatile and durable should make the
-//! distinction between updates that require crash-consistency proofs, and updates
-//! that don't, clear. The view of an UntrustedKvStoreImpl is obtained using the contents
-//! of its current volatile and durable components.
-
-#![allow(unused_imports)]
-use builtin::*;
-use builtin_macros::*;
-use vstd::prelude::*;
-use vstd::seq::*;
-
-use super::durable::durableimpl_v::*;
-use super::durable::listlayout_v::*;
-use super::durable::inv_v::*;
-use super::durable::itemtablelayout_v::*;
-use super::durable::maintablelayout_v::*;
-use super::inv_v::*;
-use super::kvspec_t::*;
-use super::volatile::volatileimpl_v::*;
-use super::volatile::volatilespec_v::*;
-use crate::kv::kvimpl_t::*;
-use crate::kv::layout_v::*;
-use crate::kv::setup_v::*;
-use crate::pmem::pmemspec_t::*;
-use crate::pmem::pmcopy_t::*;
-use crate::pmem::wrpm_t::*;
-use crate::pmem::pmemutil_v::*;
-use crate::log2::logimpl_v::*;
-use crate::util_v::*;
-
-use std::hash::Hash;
-
-verus! {
-
-#[verifier::reject_recursive_types(K)]
-#[verifier::reject_recursive_types(I)]
-pub struct UntrustedKvStoreImpl<PM, K, I, L>
-where
-    PM: PersistentMemoryRegion,
-    K: Hash + Eq + KeyEq + Clone + PmCopy + std::fmt::Debug,
-    I: PmCopy + std::fmt::Debug,
-    L: PmCopy + std::fmt::Debug + Copy,
-    // V: VolatileKvIndex<K>,
-{
-    id: u128,
-    durable_store: DurableKvStore<TrustedKvPermission<PM>, PM, K, I, L>,
-    volatile_index: VolatileKvIndexImpl::<K>,
-}
-
-impl<PM, K, I, L> UntrustedKvStoreImpl<PM, K, I, L>
-where
-    PM: PersistentMemoryRegion,
-    K: Hash + Eq + KeyEq + Clone + PmCopy + Sized + std::fmt::Debug,
-    I: PmCopy + Sized + std::fmt::Debug,
-    L: PmCopy + std::fmt::Debug + Copy,
-    // V: VolatileKvIndex<K>,
-{
-    pub open spec fn recover(mem: Seq<u8>, kv_id: u128) -> Option<AbstractKvStoreState<K, I, L>>
-    {
-        AbstractKvStoreState::<K, I, L>::recover::<TrustedKvPermission<PM>, PM>(mem, kv_id)
-    }
-
-    pub closed spec fn constants(self) -> PersistentMemoryConstants
-    {
-        self.durable_store.constants()
-    }
-
-    pub closed spec fn view(&self) -> AbstractKvStoreState<K, I, L>
-    {
-        AbstractKvStoreState {
-            id: self.id,
-            // obtaining the view only from durable state (rather than using both durable and volatile) makes recovery states
-            // easier to reason about.
-            contents: AbstractKvStoreState::<K, I, L>::construct_view_from_durable_state(self.durable_store@),
-        }
-    }
-
-    pub closed spec fn tentative_view(&self) -> AbstractKvStoreState<K, I, L>
-    {
-        AbstractKvStoreState {
-            id: self.id,
-            contents: AbstractKvStoreState::<K, I, L>::construct_view_from_durable_state(self.durable_store.tentative_view().unwrap()),
-        }
-    }
-
-    pub closed spec fn wrpm_view(self) -> PersistentMemoryRegionView
-    {
-        self.durable_store.wrpm_view()
-    }
-
-
-    pub closed spec fn transaction_committed(self) -> bool 
-    {
-        self.durable_store.transaction_committed()
-    }
-
-    pub closed spec fn spec_num_log_entries_in_current_transaction(self) -> nat 
-    {
-        self.durable_store.spec_num_log_entries_in_current_transaction()
-    }
-
-    pub closed spec fn valid(self) -> bool
-    {
-        &&& self.durable_store_matches_volatile_index()
-        &&& self.tentative_durable_store_matches_tentative_volatile_index()
-        // &&& self.durable_store@.matches_volatile_index(self.volatile_index@)
-        &&& self.durable_store.valid()
-        &&& self.volatile_index.valid()
-
-        &&& Self::recover(self.wrpm_view().committed(), self.id) == Some(self@)
-        &&& !self.durable_store.transaction_committed()
-    }
-
-    pub closed spec fn durable_store_matches_volatile_index(self) -> bool 
-    {
-        // all keys in the volatile index are stored at the indexed offset in the durable store
-        &&& forall |k: K| #[trigger] self.volatile_index@.contains_key(k) ==> {
-                let indexed_offset = self.volatile_index@[k].unwrap().header_addr;
-                &&& self.durable_store@.contains_key(indexed_offset as int)
-                &&& self.durable_store@[indexed_offset as int].unwrap().key == k
-            }
-        // all offsets in the durable store have a corresponding entry in the volatile index
-        &&& forall |i: int| #[trigger] self.durable_store@.contains_key(i) ==> {
-            &&& self.volatile_index@.contains_key(self.durable_store@[i].unwrap().key)
-            &&& self.volatile_index@[self.durable_store@[i].unwrap().key].unwrap().header_addr == i
-        }
-    }
-
-    pub closed spec fn tentative_durable_store_matches_tentative_volatile_index(self) -> bool 
-    {
-        let durable_tentative_view = self.durable_store.tentative_view().unwrap();
-        // all keys in the volatile index are stored at the indexed offset in the durable store
-        &&& forall |k: K| #[trigger] self.volatile_index.tentative_view().contains_key(k) ==> {
-            let indexed_offset = self.volatile_index.tentative_view()[k].unwrap().header_addr;
-            &&& durable_tentative_view.contains_key(indexed_offset as int)
-            &&& durable_tentative_view[indexed_offset as int].unwrap().key == k
-        }
-        // all offsets in the durable store have a corresponding entry in the volatile index
-        &&& forall |i: int| #[trigger] durable_tentative_view.contains_key(i) ==> {
-            &&& self.volatile_index.tentative_view().contains_key(durable_tentative_view[i].unwrap().key)
-            &&& self.volatile_index.tentative_view()[durable_tentative_view[i].unwrap().key].unwrap().header_addr == i
-        }
-    }
-
-    pub exec fn untrusted_setup(
-        pm_region: &mut PM,
-        kvstore_id: u128,
-        num_keys: u64, 
-        num_list_entries_per_node: u32,
-        num_list_nodes: u64,
-    ) -> (result: Result<(), KvError<K>>)
-        requires 
-            old(pm_region).inv(),
-        ensures
-            pm_region.inv(),
-            match result {
-                Ok(()) => {
-                    &&& pm_region@.flush_predicted()
-                    &&& Self::recover(pm_region@.durable_state, kvstore_id) matches Some(recovered_view)
-                    &&& recovered_view == AbstractKvStoreState::<K, I, L>::init(kvstore_id)
-                }
-                Err(_) => true
-            }
-    {
-        // 1. flush the pm to ensure there are no outstanding writes
-        pm_region.flush();
-
-        // 2. Write the version and overall metadata to PM
-        let (version_metadata, overall_metadata) = setup::<PM, K, I, L>(pm_region, kvstore_id, num_keys, 
-            num_list_entries_per_node, num_list_nodes)?;
-
-        // 3. Set up the other durable regions
-        DurableKvStore::<TrustedKvPermission<PM>, PM, K, I, L>::setup(pm_region, version_metadata, overall_metadata, overall_metadata.kvstore_id)?;
-        
-        // 4. Prove that the resulting recovery view is an empty store
-        proof {
-            Self::lemma_recovery_view_is_init_if_durable_recovery_view_is_init(pm_region@.durable_state, version_metadata, overall_metadata);
-        }
-        
-        Ok(())
-    }
-
-    proof fn lemma_recovery_view_is_init_if_durable_recovery_view_is_init(
-        mem: Seq<u8>, 
-        version_metadata: VersionMetadata,
-        overall_metadata: OverallMetadata,
-    )
-        requires
-            memory_correctly_set_up_on_region::<K, I, L>(mem, overall_metadata.kvstore_id),
-            DurableKvStore::<TrustedKvPermission<PM>, PM, K, I, L>::physical_recover(mem, version_metadata, overall_metadata) == Some(DurableKvStoreView::<K, I, L>::init()),
-            ({
-                let read_version_metadata = deserialize_version_metadata(mem);
-                let read_version_crc = deserialize_version_crc(mem);
-                let read_overall_metadata = deserialize_overall_metadata(mem, version_metadata.overall_metadata_addr);
-                let read_overall_crc = deserialize_overall_crc(mem, version_metadata.overall_metadata_addr);
-                &&& read_version_metadata == version_metadata 
-                &&& read_overall_metadata == overall_metadata
-            }),
-        ensures 
-            Self::recover(mem, overall_metadata.kvstore_id) == Some(AbstractKvStoreState::<K, I, L>::init(overall_metadata.kvstore_id))
-    {
-        let read_version_metadata = deserialize_version_metadata(mem);
-        let read_version_crc = deserialize_version_crc(mem);
-        let read_overall_metadata = deserialize_overall_metadata(mem, version_metadata.overall_metadata_addr);
-        let read_overall_crc = deserialize_overall_crc(mem, version_metadata.overall_metadata_addr);
-        assert({
-            &&& read_version_crc == version_metadata.spec_crc()
-            &&& read_overall_crc == overall_metadata.spec_crc()
-            &&& version_metadata_valid(read_version_metadata)
-            &&& overall_metadata_valid::<K, I, L>(read_overall_metadata, read_version_metadata.overall_metadata_addr, read_overall_metadata.kvstore_id)
-            &&& mem.len() >= VersionMetadata::spec_size_of() + u64::spec_size_of()
-        });
-        let recovered_durable_store = DurableKvStore::<TrustedKvPermission<PM>, PM, K, I, L>::physical_recover(mem, version_metadata, overall_metadata).unwrap();
-        assert(recovered_durable_store.contents == Map::<int, DurableKvStoreViewEntry<K, I, L>>::empty());
-        let recovered_view = AbstractKvStoreState::construct_view_from_durable_state(recovered_durable_store);
-        assert(recovered_view == Map::<K, (I, Seq<L>)>::empty());
-    }
-
-    pub fn untrusted_start(
-        mut wrpm_region: WriteRestrictedPersistentMemoryRegion<TrustedKvPermission<PM>, PM>,
-        kvstore_id: u128,
-        Ghost(state): Ghost<AbstractKvStoreState<K, I, L>>,
-        Tracked(perm): Tracked<&TrustedKvPermission<PM>>,
-    ) -> (result: Result<Self, KvError<K>>)
-        requires 
-            wrpm_region.inv(),
-            wrpm_region@.flush_predicted(),
-            Self::recover(wrpm_region@.durable_state, kvstore_id) == Some(state),
-            forall |s| #[trigger] perm.check_permission(s) <==> Self::recover(s, kvstore_id) == Some(state),
-            K::spec_size_of() > 0,
-            I::spec_size_of() + u64::spec_size_of() <= u64::MAX,
-            vstd::std_specs::hash::obeys_key_model::<K>(),
-        ensures 
-            match result {
-                Ok(kv) => {
-                    &&& kv.valid()
-                    &&& kv.wrpm_view().flush_predicted()
-                    &&& Some(kv@) == Self::recover(kv.wrpm_view().durable_state, kvstore_id)
-                }
-                Err(KvError::CRCMismatch) => !wrpm_region.constants().impervious_to_corruption,
-                // TODO: proper handling of other error types
-                Err(KvError::LogErr { log_err }) => true,
-                Err(KvError::InternalError) => true, 
-                Err(KvError::IndexOutOfRange) => true,
-                Err(KvError::PmemErr{ pmem_err }) => true,
-                Err(_) => false 
-            }
-    {        
-        // Prove that all initial crash states are legal
-        assert forall |s| wrpm_region@.can_crash_as(s) implies #[trigger] perm.check_permission(s) by {
-            lemma_wherever_no_outstanding_writes_persistent_memory_view_can_only_crash_as_committed(wrpm_region@);
-            assert(s == wrpm_region@.committed());
-        }
-
-        // 1. Read the version and overall metadata from PM.
-        let pm = wrpm_region.get_pm_region_ref();
-        let version_metadata = read_version_metadata::<PM, K, I, L>(pm, kvstore_id)?;
-        let overall_metadata = read_overall_metadata::<PM, K, I, L>(pm, &version_metadata, kvstore_id)?;
-
-        // 2. Call the durable KV store's start method
-        let ghost durable_kvstore_state = DurableKvStore::<TrustedKvPermission<PM>, PM, K, I, L>::physical_recover(
-            wrpm_region@.durable_state, version_metadata, overall_metadata).unwrap();
-        assert(state.contents == AbstractKvStoreState::<K, I, L>::construct_view_from_durable_state(durable_kvstore_state));
-
-        proof {
-            assert(DurableKvStore::<TrustedKvPermission<PM>, PM, K, I, L>::physical_recover(
-                wrpm_region@.durable_state, version_metadata, overall_metadata) is Some);
-            assert(overall_metadata_valid::<K, I, L>(deserialize_overall_metadata(wrpm_region@.durable_state, version_metadata.overall_metadata_addr), version_metadata.overall_metadata_addr, kvstore_id));
-            assert forall |s| {
-                &&& version_and_overall_metadata_match_deserialized(s, wrpm_region@.durable_state)
-                &&& Some(durable_kvstore_state) == #[trigger] DurableKvStore::<TrustedKvPermission<PM>, PM, K, I, L>::physical_recover(s, version_metadata, overall_metadata)
-            } implies Self::recover(s, kvstore_id) == Some(state) by {
-                broadcast use pmcopy_axioms;
-            }
-            let base_log_state = UntrustedLogImpl::recover(wrpm_region@.durable_state, overall_metadata.log_area_addr as nat, overall_metadata.log_area_size as nat).unwrap();
-            assert(base_log_state.log.len() == 0 || base_log_state.log.len() > u64::spec_size_of());
-
-            if base_log_state.log.len() > u64::spec_size_of() {
-                DurableKvStore::<TrustedKvPermission<PM>, PM, K, I, L>::lemma_log_size_does_not_overflow_u64(wrpm_region@, version_metadata, overall_metadata);
-            } else {
-                assert(base_log_state.log.len() == 0);
-            }
-        }
-    
-        let (kvstore, entry_list) = DurableKvStore::<TrustedKvPermission<PM>, PM, K, I, L>::start(wrpm_region, overall_metadata, 
-            version_metadata, Tracked(perm), Ghost(durable_kvstore_state))?;
-
-        let ghost entry_list_view = Seq::new(entry_list@.len(), |i: int| (*entry_list[i].0, entry_list[i].1, entry_list[i].2));
-        assert(forall |i: int| 0 <= i < entry_list@.len() ==>
-            #[trigger] entry_list_view[i] == (*entry_list@[i].0, entry_list@[i].1, entry_list@[i].2));
-        assert(entry_list_view.to_set() == kvstore.key_index_list_view());
-
-        assert forall |i: int| 0 <= i < entry_list_view.len() implies
-            kvstore@.contains_key((#[trigger] entry_list_view[i].1) as int)
-        by {
-            assert(kvstore.key_index_list_view().contains(entry_list_view[i]));
-        }
-
-        // 3. Set up the volatile index based on the contents of the KV store
-        // entry list contains keys, main table indexes, and item table indexes. We don't use the item indexes
-        // when setting up the volatile side of things, but we use the list that contains them as it would be 
-        // less efficient to create a copy of the list without the item indexes.
-        let mut volatile_index = VolatileKvIndexImpl::<K>::new(kvstore_id, overall_metadata.num_keys as usize, 
-            overall_metadata.num_list_entries_per_node as u64)?;
-        assert(volatile_index@ == volatile_index.tentative_view()) by {
-            assert(volatile_index@.contents == Map::<K, VolatileKvIndexEntry>::empty());
-            assert(volatile_index.tentative_view().contents == Map::<K, VolatileKvIndexEntry>::empty());
-        }
-        proof {
-            // volatile_index.lemma_if_tentative_view_matches_view_then_no_tentative_entries();
-            assert(volatile_index.tentative@.is_empty());
-            assert(volatile_index.tentative@.dom().finite());
-        }
-
-        let ghost old_kvstore = kvstore;
-        let mut i = 0;
-        while i < entry_list.len() 
-            invariant 
-                volatile_index.valid(),
-                forall |k: int, l: int| {
-                    &&& 0 <= k < entry_list.len()
-                    &&& 0 <= l < entry_list.len()
-                    &&& k != l
-                } ==> *(#[trigger] entry_list[k]).0 != *(#[trigger] entry_list[l]).0,
-                forall |index: int| i <= index < entry_list.len() ==> 
-                    volatile_index@[*(#[trigger] entry_list@[index]).0] is None,
-                forall |index: int| 0 <= index < i ==> {
-                    &&& volatile_index@[*(#[trigger] entry_list@[index]).0] matches Some(volatile_entry)
-                    &&& volatile_entry.header_addr == entry_list@[index].1
-                    &&& kvstore@.contains_key(volatile_entry.header_addr as int)
-                },
-                forall |k| volatile_index@.contains_key(k) ==> {
-                    &&& volatile_index@[k] matches Some(volatile_entry)
-                    &&& exists |v| {
-                        &&& #[trigger] entry_list_view.contains(v)
-                        &&& v.0 == k
-                        &&& v.1 == volatile_entry.header_addr
-                    }
-                },
-                forall |j: int| 0 <= j < entry_list@.len() ==>
-                    #[trigger] entry_list_view[j] == (*entry_list@[j].0, entry_list@[j].1, entry_list@[j].2),
-                forall |j: int| 0 <= j < entry_list_view.len() ==>
-                    kvstore@.contains_key((#[trigger] entry_list_view[j].1) as int),
-                kvstore == old_kvstore,
-                0 <= i <= entry_list_view.len(),
-                entry_list_view.len() == entry_list@.len() == entry_list.len(),
-                volatile_index@ == volatile_index.tentative_view(),
-                volatile_index.tentative_keys@.len() == 0,
-                volatile_index@.contents.dom().finite(),
-        {
-            let ghost tentative_at_top = volatile_index.tentative@;
-            if i < entry_list.len() {
-                assert(kvstore@.contains_key(entry_list_view[i as int].1 as int));
-            }
-            let ghost old_volatile_index = volatile_index;
-            let (key, index) = (*entry_list[i].0, entry_list[i].1);
-            volatile_index.insert_key_during_startup(&key, index)?;
-
-            proof {
-                assert forall |k| volatile_index@.contains_key(k) implies {
-                    &&& volatile_index@[k] matches Some(volatile_entry)
-                    &&& exists |v| {
-                        &&& #[trigger] entry_list_view.contains(v)
-                        &&& v.0 == k
-                        &&& v.1 == volatile_entry.header_addr
-                    }
-                } by {
-                    let volatile_entry = volatile_index@[k].unwrap();
-                    if k == key {
-                        let v = entry_list_view[i as int];
-                        assert({
-                            &&& #[trigger] entry_list_view.contains(v)
-                            &&& v.0 == k
-                            &&& v.1 == volatile_entry.header_addr
-                        });
-                    } else {
-                        assert(old_volatile_index@.contains_key(k));
-                    }
-                }
-            }
-
-            i += 1;
-        }
-
-        let kvstore = Self {
-            id: kvstore_id,
-            durable_store: kvstore,
-            volatile_index,
-        };
-
-        // 4. Prove postconditions
-        proof {
-            assert(kvstore.durable_store.key_index_list_view() == entry_list_view.to_set());
-
-            // Each key in the volatile index maps to a main table entry containing that same key
-            assert forall |k: K| #[trigger] kvstore.volatile_index@.contains_key(k) implies {
-                let indexed_offset = (#[trigger] kvstore.volatile_index@[k]).unwrap().header_addr;
-                &&& kvstore.durable_store@.contains_key(indexed_offset as int)
-                &&& kvstore.durable_store@[indexed_offset as int].unwrap().key == k
-            } by {
-                let index = kvstore.volatile_index@[k].unwrap().header_addr;
-                assert(exists |v| {
-                    &&& #[trigger] entry_list_view.contains(v) 
-                    &&& v.0 == k 
-                    &&& v.1 == index
-                });
-                let witness = choose |v| {
-                    &&& #[trigger] entry_list_view.contains(v) 
-                    &&& v.0 == k 
-                    &&& v.1 == index
-                };
-                assert(kvstore.durable_store.key_index_list_view().contains(witness));
-            }
-
-            assert(forall |i: int| 0 <= i < entry_list_view.len() ==> {
-                let k = #[trigger] entry_list_view[i].0;
-                let index = #[trigger] entry_list_view[i].1;
-                &&& kvstore.volatile_index@.contains_key(k)
-                &&& kvstore.durable_store@.contains_key(index as int)
-            });
-            // each key in the durable table corresponds to an entry in the volatile index
-            assert forall |i: int| #[trigger] kvstore.durable_store@.contains_key(i) implies {
-                &&& kvstore.volatile_index@.contains_key(kvstore.durable_store@[i].unwrap().key)
-                &&& kvstore.volatile_index@[kvstore.durable_store@[i].unwrap().key].unwrap().header_addr == i
-            } by {
-                let k = kvstore.durable_store@[i].unwrap().key;
-                assert(kvstore.volatile_index@.contains_key(k));
-            }
-        }
-
-        Ok(kvstore)
-    }
-
-    pub exec fn read_item(
-        &self,
-        key: &K,
-    ) -> (result: Result<Box<I>, KvError<K>>)
-        requires 
-            self.valid(),
-        ensures 
-            match result {
-                Ok(item) => {
-                    match self.tentative_view()[*key] {
-                        Some(i) => i.0 == item,
-                        None => false,
-                    }
-                }
-                Err(KvError::CRCMismatch) => !self.constants().impervious_to_corruption,
-                Err(KvError::KeyNotFound) => !self.tentative_view().contains_key(*key),
-                Err(_) => false,
-            }
-    {
-        proof { 
-            self.durable_store.lemma_valid_implies_inv();
-            self.durable_store.lemma_main_table_index_key_durable(); 
-            self.durable_store.lemma_main_table_index_key_tentative(); 
-        }
-
-        // 1. Look up the table entry in the volatile index.
-        // If the key is not in the volatile index, return an error.
-        let index = match self.volatile_index.get(key) {
-            Some(index) => index,
-            None => {
-                assert(!self.tentative_view().contains_key(*key));
-                return Err(KvError::KeyNotFound);
-            }
-        };
-
-        proof {
-            assert(self.volatile_index.tentative_view().contains_key(*key));
-            assert(self.volatile_index.tentative_view()[*key].unwrap().header_addr == index);
-            assert(self.durable_store.tentative_view().unwrap().contains_key(index as int));
-        }
-
-        // 2. Read the item from the durable store using the index we just obtained
-        let ret = self.durable_store.read_item(index);
-        
-        proof {
-            match &ret {
-                Ok(item) => {
-                    // We have to prove that successful reads from the index and durable store
-                    // imply that `key` is in self@
-                    let index_to_key = Map::new(
-                        |i: int| self.durable_store.tentative_view().unwrap().contents.dom().contains(i),
-                        |i: int| self.durable_store.tentative_view().unwrap().contents[i].key
-                    );
-                    let key_to_index = index_to_key.invert();
-                    assert(index_to_key.contains_key(index as int));
-                    assert(key_to_index.contains_key(*key));
-                }
-                Err(e) => {
-                    assert(e == KvError::<K>::CRCMismatch);
-                }
-            }
-        }
-        ret
-    }
-
-    proof fn lemma_if_key_in_tentative_volatile_index_then_key_in_tentative_view(
-        self, 
-        key: K,
-        index: u64,
-        kvstore_id: u128,
-    )
-        requires
-            self.valid(),
-            self.volatile_index.tentative_view().contains_key(key),
-            self.volatile_index.tentative_view()[key].unwrap().header_addr == index,
-            Self::recover(self.wrpm_view().committed(), kvstore_id) == Some(self@),
-        ensures 
-            self.tentative_view().contains_key(key),
-    {
-        broadcast use vstd::std_specs::hash::group_hash_axioms;
-        self.durable_store.lemma_valid_implies_inv();
-        self.durable_store.lemma_main_table_index_key_durable(); 
-        self.durable_store.lemma_main_table_index_key_tentative(); 
-
-        assert(self.volatile_index.tentative_view().contains_key(key));
-        assert(self.volatile_index.tentative_view()[key].unwrap().header_addr == index);
-        assert(self.durable_store.tentative_view().unwrap().contains_key(index as int));
-        self.durable_store.lemma_reveal_opaque_inv();
-
-        // Prove that the presence of this key in the volatile index implies 
-        // that it is in the current tentative view
-        let durable_store_state = self.durable_store.tentative_view().unwrap();
-        let index_to_key = Map::new(
-            |i| durable_store_state.contents.dom().contains(i),
-            |i| durable_store_state.contents[i].key
-        );
-        let indexed_offset = self.volatile_index.tentative_view()[key].unwrap().header_addr;
-        assert(index_to_key.contains_value(key)) by {
-            assert(index_to_key.dom().contains(indexed_offset as int));
-        }
-        assert(self.tentative_view().contains_key(key));
-    }
-
-    // This function performs a tentative update to the item of the specified key 
-    // as part of an ongoing transaction.
-    pub exec fn untrusted_update_item(
-        &mut self,
-        key: &K,
-        new_item: &I,
-        kvstore_id: u128,
-        Tracked(perm): Tracked<&TrustedKvPermission<PM>>,
-    ) -> (result: Result<(), KvError<K>>)
-        requires 
-            old(self).valid(),
-<<<<<<< HEAD
-            !old(self).transaction_committed(),
-            Self::recover(old(self).wrpm_view().durable_state, kvstore_id) == Some(old(self)@),
-            forall |s| #[trigger] perm.check_permission(s) <==> {
-                &&& {
-                    ||| Self::recover(s, kvstore_id) == Some(old(self)@)
-                    ||| Self::recover(s, kvstore_id) == Some(old(self)@.update_item(*key, *new_item).unwrap())
-                }
-            },
-            old(self)@.update_item(*key, *new_item) is Ok,
-=======
-            old(self)@.id == kvstore_id,
-            forall |s| #[trigger] perm.check_permission(s) <==> Self::recover(s, kvstore_id) == Some(old(self)@),
->>>>>>> 77da541f
-        ensures 
-            self.valid(),
-            match result {
-                Ok(()) => {
-                    Ok::<AbstractKvStoreState<K, I, L>, KvError<K>>(self.tentative_view()) == old(self).tentative_view().update_item(*key, *new_item)
-                }
-                Err(KvError::CRCMismatch) => {
-                    &&& self@ == old(self)@
-                    &&& !self.constants().impervious_to_corruption
-                }, 
-                Err(KvError::KeyNotFound) => {
-                    &&& self@ == old(self)@
-                    &&& !self.tentative_view().contains_key(*key)
-                },
-                Err(KvError::OutOfSpace) => {
-                    &&& self@ == old(self)@
-                    // TODO
-                }
-                Err(_) => false,
-            }
-    {
-        proof { 
-            broadcast use vstd::std_specs::hash::group_hash_axioms;
-            self.durable_store.lemma_valid_implies_inv();
-            self.durable_store.lemma_main_table_index_key_durable(); 
-            self.durable_store.lemma_main_table_index_key_tentative(); 
-            self.durable_store.lemma_reveal_opaque_inv();
-        }
-
-        // 1. Look up the key in the volatile index. If it does not exist,
-        // return error.
-        let index = match self.volatile_index.get(key) {
-            Some(index) => index,
-            None => {
-                assert(!self.tentative_view().contains_key(*key));
-                return Err(KvError::KeyNotFound);
-            }
-        };
-
-        proof {
-            self.lemma_if_key_in_tentative_volatile_index_then_key_in_tentative_view(*key, index, kvstore_id);
-            self.durable_store.lemma_reveal_opaque_inv();
-
-            let version_metadata = self.durable_store.spec_version_metadata();
-            let overall_metadata = self.durable_store.spec_overall_metadata();
-            let durable_kvstore_state = DurableKvStore::<TrustedKvPermission<PM>, PM, K, I, L>::physical_recover(
-                    self.wrpm_view().durable_state, version_metadata, overall_metadata);
-
-            assert forall |s| {
-                &&& version_and_overall_metadata_match_deserialized(s, self.wrpm_view().durable_state)
-                &&& durable_kvstore_state == DurableKvStore::<TrustedKvPermission<PM>, PM, K, I, L>::physical_recover(s, version_metadata, overall_metadata)
-            } implies #[trigger] Self::recover(s, kvstore_id) == Some(self@) by {                
-                assert(memory_correctly_set_up_on_region::<K, I, L>(s, kvstore_id)) by {
-                    broadcast use pmcopy_axioms;
-                }
-            }
-        }
-
-        // 2. Tentatively update the item in the durable store
-        let result = self.durable_store.tentative_update_item(index, new_item, kvstore_id, Tracked(perm));
-        if let Err(e) = result {
-            self.volatile_index.abort_transaction();
-            proof {
-                self.durable_store.lemma_valid_implies_inv();
-                self.durable_store.lemma_reveal_opaque_inv();
-                self.durable_store.lemma_overall_metadata_addr();
-                assert(perm.check_permission(self.wrpm_view().committed()));
-            }
-            return Err(e);
-        }
-
-        proof {
-            let durable_tentative_view = self.durable_store.tentative_view().unwrap();
-            let old_durable_tentative_view = old(self).durable_store.tentative_view().unwrap();
-
-            // The durable store's domain hasn't changed, so it still matches the volatile index
-            assert forall |i: int| #[trigger] durable_tentative_view.contains_key(i) implies {
-                &&& self.volatile_index.tentative_view().contains_key(durable_tentative_view[i].unwrap().key)
-                &&& self.volatile_index.tentative_view()[durable_tentative_view[i].unwrap().key].unwrap().header_addr == i
-            } by {
-                assert(old(self).durable_store.tentative_view().unwrap().contains_key(i));
-            }
-
-            // the tentative view reflects the new update
-            assert(self.tentative_view() == old(self).tentative_view().update_item(*key, *new_item).unwrap()) by {
-                // the tentative views are obtained via index->key mappings in the durable tentative view,
-                // so we have to prove that these mappings have not changed. We already know that the item
-                // associated with the current key has been updated.
-                let index_to_key = Map::new(
-                    |i| durable_tentative_view.contents.dom().contains(i),
-                    |i| durable_tentative_view.contents[i].key
-                );
-                let old_index_to_key = Map::new(
-                    |i| old_durable_tentative_view.contents.dom().contains(i),
-                    |i| old_durable_tentative_view.contents[i].key
-                );
-                assert(index_to_key == old_index_to_key);
-                assert(self.tentative_view().contents == old(self).tentative_view().update_item(*key, *new_item).unwrap().contents);
-               
-            }
-        }
-
-        Ok(())
-    }
-
-    pub exec fn untrusted_commit(
-        &mut self, 
-        kvstore_id: u128,
-        Tracked(perm): Tracked<&TrustedKvPermission<PM>>
-    ) -> (result: Result<(), KvError<K>>)
-        requires 
-            old(self).valid(),
-<<<<<<< HEAD
-            !old(self).transaction_committed(),
-            Self::recover(old(self).wrpm_view().durable_state, kvstore_id) == Some(old(self)@),
-=======
-            old(self)@.id == kvstore_id,
->>>>>>> 77da541f
-            forall |s| #[trigger] perm.check_permission(s) <==> {
-                &&& {
-                    ||| Self::recover(s, kvstore_id) == Some(old(self)@)
-                    ||| Self::recover(s, kvstore_id) == Some(old(self).tentative_view())
-                }
-            },
-            old(self).spec_num_log_entries_in_current_transaction() > 0,
-        ensures 
-            self.valid(),
-            match result {
-                Ok(()) => {
-                    &&& self@ == old(self).tentative_view()
-                }
-                Err(KvError::CRCMismatch) => {
-                    &&& self@ == old(self)@
-                    &&& !self.constants().impervious_to_corruption
-                }, 
-                Err(KvError::OutOfSpace) => {
-                    &&& self@ == old(self)@
-                    // TODO
-                }
-                Err(KvError::LogErr { log_err }) => {
-                    &&& self@ == old(self)@
-                    // TODO
-                }
-                Err(_) => false,
-            }
-    { 
-        proof {
-            broadcast use vstd::std_specs::hash::group_hash_axioms;
-            self.durable_store.lemma_valid_implies_inv();
-            self.durable_store.lemma_reveal_opaque_inv();
-            self.durable_store.lemma_main_table_index_key_durable(); 
-            self.durable_store.lemma_main_table_index_key_tentative(); 
-            self.durable_store.lemma_reveal_opaque_inv_mem();
-
-            assert(perm.check_permission(self.wrpm_view().durable_state)) by {
-                self.durable_store.lemma_overall_metadata_addr();
-//                lemma_establish_extract_bytes_equivalence(s, self.wrpm_view().durable_state);
-//                lemma_wherever_no_outstanding_writes_persistent_memory_view_can_only_crash_as_committed(self.wrpm_view());
-            }
-
-            assert forall |s| {
-                &&& version_and_overall_metadata_match_deserialized(s, self.wrpm_view().durable_state)
-                &&& {
-                    ||| DurableKvStore::<TrustedKvPermission<PM>, PM, K, I, L>::physical_recover(s, self.durable_store.spec_version_metadata(), self.durable_store.spec_overall_metadata()) == Some(self.durable_store@)
-                    ||| DurableKvStore::<TrustedKvPermission<PM>, PM, K, I, L>::physical_recover(s, self.durable_store.spec_version_metadata(), self.durable_store.spec_overall_metadata()) == self.durable_store.tentative_view()
-                }
-            } implies #[trigger] perm.check_permission(s) by {
-                assert(forall |s| #[trigger] perm.check_permission(s) <==> {
-                    ||| Self::recover(s, kvstore_id) == Some(old(self)@)
-                    ||| Self::recover(s, kvstore_id) == Some(old(self).tentative_view())
-                });
-
-                assert(version_and_overall_metadata_match_deserialized(s, self.wrpm_view().durable_state));
-                assert(memory_correctly_set_up_on_region::<K, I, L>(s, kvstore_id)) by {
-                    broadcast use pmcopy_axioms;
-                }
-
-                if DurableKvStore::<TrustedKvPermission<PM>, PM, K, I, L>::physical_recover(s, 
-                    self.durable_store.spec_version_metadata(), self.durable_store.spec_overall_metadata()) == 
-                        Some(self.durable_store@) 
-                {
-                    assert(Self::recover(s, kvstore_id) =~= Some(self@));
-                } else {
-                    assert(DurableKvStore::<TrustedKvPermission<PM>, PM, K, I, L>::physical_recover(s, 
-                        self.durable_store.spec_version_metadata(), self.durable_store.spec_overall_metadata()) == 
-                            self.durable_store.tentative_view());
-                }
-            }
-        }
-
-        let result = self.durable_store.commit(Tracked(perm));
-        if let Err(e) = result {
-            self.volatile_index.abort_transaction();
-            proof {
-                self.durable_store.lemma_valid_implies_inv();
-                self.durable_store.lemma_reveal_opaque_inv();
-                self.durable_store.lemma_overall_metadata_addr();
-                assert(perm.check_permission(self.wrpm_view().committed()));
-            }
-            return Err(e);
-        }
-        assert(perm.check_permission(self.wrpm_view().committed()));
-
-        self.volatile_index.commit_transaction();
-
-        assert(self.volatile_index@ == old(self).volatile_index.tentative_view());
-        assert(Some(self.durable_store@) == old(self).durable_store.tentative_view());
-        assert(self.volatile_index@ == self.volatile_index.tentative_view());
-        assert(Some(self.durable_store@) == self.durable_store.tentative_view());
-        assert(Self::recover(self.wrpm_view().committed(), kvstore_id) == Some(self@)) by {
-            self.durable_store.lemma_valid_implies_inv();
-            self.durable_store.lemma_reveal_opaque_inv();
-            self.durable_store.lemma_reveal_opaque_inv_mem();
-        }
-
-        Ok(())
-    }
-
-    pub exec fn untrusted_create(
-        &mut self,
-        key: &K,
-        item: &I,
-        kvstore_id: u128,
-        Tracked(perm): Tracked<&TrustedKvPermission<PM>>,
-    ) -> (result: Result<(), KvError<K>>)
-        requires 
-            old(self).valid(),
-            old(self)@.id == kvstore_id,
-            forall |s| #[trigger] perm.check_permission(s) <==> Self::recover(s, kvstore_id) == Some(old(self)@),
-        ensures 
-            self.valid(),
-            self@.id == old(self)@.id,
-            match result {
-                Ok(()) => 
-                    Ok::<AbstractKvStoreState<K, I, L>, KvError<K>>(self.tentative_view()) == 
-                        old(self).tentative_view().create(*key, *item),
-                Err(KvError::CRCMismatch) => {
-                    &&& self@ == old(self)@
-                    &&& !self.constants().impervious_to_corruption
-                }, 
-                Err(KvError::KeyAlreadyExists) => {
-                    &&& self@ == old(self)@
-                    &&& old(self).tentative_view().contains_key(*key)
-                },
-                Err(KvError::OutOfSpace) => {
-                    &&& self@ == old(self)@
-                    // TODO
-                }
-                Err(_) => false,
-            }
-    {
-        proof { 
-            broadcast use vstd::std_specs::hash::group_hash_axioms;
-            self.durable_store.lemma_valid_implies_inv();
-            self.durable_store.lemma_main_table_index_key_durable(); 
-            self.durable_store.lemma_main_table_index_key_tentative(); 
-            self.durable_store.lemma_reveal_opaque_inv();
-        }
-
-        // 1. Look up the key in the volatile index. If it already exists,
-        // return error.
-        // TODO: should this abort the transaction?
-        if let Some(index) = self.volatile_index.get(key) {
-            proof {
-                self.lemma_if_key_in_tentative_volatile_index_then_key_in_tentative_view(*key, index, kvstore_id);
-            }
-            return Err(KvError::KeyAlreadyExists);
-        }
-
-        proof {
-            let version_metadata = self.durable_store.spec_version_metadata();
-            let overall_metadata = self.durable_store.spec_overall_metadata();
-            let durable_kvstore_state = DurableKvStore::<TrustedKvPermission<PM>, PM, K, I, L>::physical_recover(
-                    self.wrpm_view().committed(), version_metadata, overall_metadata);
-
-            assert forall |s| {
-                &&& version_and_overall_metadata_match_deserialized(s, self.wrpm_view().committed())
-                &&& durable_kvstore_state == DurableKvStore::<TrustedKvPermission<PM>, PM, K, I, L>::physical_recover(s, version_metadata, overall_metadata)
-            } implies #[trigger] Self::recover(s, kvstore_id) == Some(self@) by {                
-                assert(memory_correctly_set_up_on_region::<K, I, L>(s, kvstore_id)) by {
-                    broadcast use pmcopy_axioms;
-                }
-            }
-
-            assert(!self.volatile_index.tentative_view().contains_key(*key));
-            assert(self.tentative_durable_store_matches_tentative_volatile_index());
-
-            let durable_tentative_view = self.durable_store.tentative_view().unwrap();
-            assert forall|e| #[trigger] durable_tentative_view.contents.contains_value(e) implies 
-                e.key != key
-            by {
-                let witness = choose |i| #[trigger] durable_tentative_view.contents.dom().contains(i) && durable_tentative_view[i] == Some(e);
-                assert(durable_tentative_view.contains_key(witness));
-                assert(self.volatile_index.tentative_view().contains_key(durable_tentative_view[witness].unwrap().key));
-                assert(self.volatile_index.tentative_view().contains_key(e.key));
-            }
-        }
-
-        // 2. Tentatively create the durable record
-        let result = self.durable_store.tentative_create(key, item, kvstore_id, Tracked(perm));
-        let (offset, _head_node) = match result {
-            Ok((offset, _head_node)) => (offset, _head_node),
-            Err(e) => {
-                self.volatile_index.abort_transaction();
-                proof {
-                    self.durable_store.lemma_valid_implies_inv();
-                    self.durable_store.lemma_reveal_opaque_inv();
-                    self.durable_store.lemma_overall_metadata_addr();
-                    assert(perm.check_permission(self.wrpm_view().committed()));
-                }
-                return Err(e);
-            } 
-        };
-
-        assert(perm.check_permission(self.wrpm_view().committed()));
-
-        // 3. Update the volatile index
-        self.volatile_index.insert_key(key, offset)?; 
-
-        proof {
-            assert(old(self).tentative_view().create(*key, *item) is Ok);
-
-            let new_durable_store_state = self.durable_store.tentative_view().unwrap();
-            let new_index_to_key = Map::new(
-                |i| new_durable_store_state.contents.dom().contains(i),
-                |i| new_durable_store_state.contents[i].key
-            );
-            let new_key_to_index = new_index_to_key.invert();
-    
-            let old_durable_store_state = old(self).durable_store.tentative_view().unwrap();
-            let old_index_to_key = Map::new(
-                |i| old_durable_store_state.contents.dom().contains(i),
-                |i| old_durable_store_state.contents[i].key
-            );
-            let old_key_to_index = old_index_to_key.invert();
-
-            assert(self.durable_store.valid());
-            self.durable_store.lemma_valid_implies_inv();
-            self.durable_store.lemma_main_table_index_key_tentative();
-            lemma_injective_map_inverse(new_index_to_key);
-            lemma_injective_map_inverse(old_index_to_key);
-    
-            assert forall |k| self.tentative_view().contents.contains_key(k) implies {
-                &&& #[trigger] old(self).tentative_view().create(*key, *item).unwrap().contents.contains_key(k)
-                &&& old(self).tentative_view().create(*key, *item).unwrap().contents[k] == self.tentative_view().contents[k]
-            } by {    
-                if k == key {
-                    assert(self.tentative_view().contents == Map::new(
-                        |k| new_key_to_index.dom().contains(k),
-                        |k| {
-                            let index = new_key_to_index[k];
-                            let entry = new_durable_store_state.contents[index];
-                            (entry.item, entry.list.list)
-                        }
-                    ));
-                    assert(new_durable_store_state.contents[offset as int].item == item);
-                    assert(new_index_to_key[offset as int] == key);
-                } else {
-                    assert(k != key);
-                    assert(forall |j| new_index_to_key.contains_key(j) && j != offset ==> {
-                        &&& old_index_to_key.contains_key(j)
-                        &&& #[trigger] new_index_to_key[j] == old_index_to_key[j]
-                    });
-                }
-            }
-            assert forall |k| old(self).tentative_view().create(*key, *item).unwrap().contents.contains_key(k) implies {
-                &&& #[trigger] self.tentative_view().contents.contains_key(k)
-                &&& old(self).tentative_view().create(*key, *item).unwrap().contents[k] == self.tentative_view().contents[k]
-            } by {
-                assert(forall |j| #[trigger] new_index_to_key.contains_key(j) ==>
-                    new_key_to_index[new_index_to_key[j]] == j);
-                assert(forall |j| #[trigger] old_index_to_key.contains_key(j) ==>
-                    old_key_to_index[new_index_to_key[j]] == j);
-    
-                assert(self.durable_store.tentative_view() ==
-                    Some(old(self).durable_store.tentative_view().unwrap().create(offset as int, *key, *item).unwrap()));
-    
-                assert(forall |j| old_index_to_key.contains_key(j) && j != offset ==> {
-                    &&& new_index_to_key.contains_key(j)
-                    &&& #[trigger] new_index_to_key[j] == old_index_to_key[j]
-                });
-    
-                assert(self.tentative_view().contents.dom() == new_key_to_index.dom());
-                if k == key {
-                    assert(new_index_to_key.contains_key(offset as int));
-                    assert(new_key_to_index.contains_key(k));
-                } 
-            }
-            assert(self.tentative_view().contents == old(self).tentative_view().create(*key, *item).unwrap().contents);
-            assert(self.tentative_durable_store_matches_tentative_volatile_index()) by {
-                assert(old(self).tentative_durable_store_matches_tentative_volatile_index());
-                let durable_tentative_view = self.durable_store.tentative_view().unwrap();
-
-                assert forall |k: K| #[trigger] self.volatile_index.tentative_view().contains_key(k) implies {
-                    let indexed_offset = self.volatile_index.tentative_view()[k].unwrap().header_addr;
-                    &&& durable_tentative_view.contains_key(indexed_offset as int)
-                    &&& durable_tentative_view[indexed_offset as int].unwrap().key == k
-                } by {
-                    if k != key {
-                        assert(old(self).volatile_index.tentative_view().contains_key(k));
-                    } // else, trivial
-                }
-                assert forall |i: int| #[trigger] durable_tentative_view.contains_key(i) implies {
-                    &&& self.volatile_index.tentative_view().contains_key(durable_tentative_view[i].unwrap().key)
-                    &&& self.volatile_index.tentative_view()[durable_tentative_view[i].unwrap().key].unwrap().header_addr == i
-                } by {
-                    if i != offset {
-                        assert(old(self).durable_store.tentative_view().unwrap().contains_key(i));
-                    } // else, trivial
-                }
-            }
-            
-            assert(self.valid());
-        }
-        Ok(())
-    }
-
-    pub exec fn untrusted_delete(
-        &mut self,
-        key: &K,
-        kvstore_id: u128,
-        Tracked(perm): Tracked<&TrustedKvPermission<PM>>,
-    ) -> (result: Result<(), KvError<K>>)
-        requires 
-            old(self).valid(),
-            old(self)@.id == kvstore_id,
-            forall |s| #[trigger] perm.check_permission(s) <==> {
-                Self::recover(s, kvstore_id) == Some(old(self)@)
-            },
-        ensures 
-            self.valid(),
-            self@.id == old(self)@.id,
-            match result {
-                Ok(()) => 
-                    Ok::<AbstractKvStoreState<K, I, L>, KvError<K>>(self.tentative_view()) == 
-                        old(self).tentative_view().delete(*key),
-                Err(KvError::CRCMismatch) => {
-                    &&& self@ == old(self)@
-                    &&& !self.constants().impervious_to_corruption
-                }, 
-                Err(KvError::KeyNotFound) => {
-                    &&& self@ == old(self)@
-                    &&& !old(self).tentative_view().contains_key(*key)
-                },
-                Err(KvError::OutOfSpace) => {
-                    &&& self@ == old(self)@
-                    // TODO
-                }
-                Err(_) => false,
-            }
-    {
-        proof { 
-            broadcast use vstd::std_specs::hash::group_hash_axioms;
-            self.durable_store.lemma_valid_implies_inv();
-            self.durable_store.lemma_main_table_index_key_durable(); 
-            self.durable_store.lemma_main_table_index_key_tentative(); 
-            self.durable_store.lemma_reveal_opaque_inv();
-        }
-
-        // 1. Look up the key in the volatile index. If it does not exist,
-        // return error.
-        let index = match self.volatile_index.get(key) {
-            Some(index) => index,
-            None => {
-                assert(!self.tentative_view().contains_key(*key));
-                return Err(KvError::KeyNotFound);
-            }
-        };
-
-        proof {
-            self.lemma_if_key_in_tentative_volatile_index_then_key_in_tentative_view(*key, index, kvstore_id);
-            self.durable_store.lemma_reveal_opaque_inv();
-
-            let version_metadata = self.durable_store.spec_version_metadata();
-            let overall_metadata = self.durable_store.spec_overall_metadata();
-            let durable_kvstore_state = DurableKvStore::<TrustedKvPermission<PM>, PM, K, I, L>::physical_recover(
-                    self.wrpm_view().committed(), version_metadata, overall_metadata);
-
-            assert forall |s| {
-                &&& version_and_overall_metadata_match_deserialized(s, self.wrpm_view().committed())
-                &&& durable_kvstore_state == DurableKvStore::<TrustedKvPermission<PM>, PM, K, I, L>::physical_recover(s, version_metadata, overall_metadata)
-            } implies #[trigger] Self::recover(s, kvstore_id) == Some(self@) by {                
-                assert(memory_correctly_set_up_on_region::<K, I, L>(s, kvstore_id)) by {
-                    broadcast use pmcopy_axioms;
-                }
-            }
-        }
-
-        // 2. Tentatively delete the item in the durable store
-        let result = self.durable_store.tentative_delete(index, Tracked(perm));
-        if let Err(e) = result {
-            self.volatile_index.abort_transaction();
-            proof {
-                self.durable_store.lemma_valid_implies_inv();
-                self.durable_store.lemma_reveal_opaque_inv();
-                self.durable_store.lemma_overall_metadata_addr();
-                assert(perm.check_permission(self.wrpm_view().committed()));
-            }
-            return Err(e);
-        }
-
-        // 3. Update the volatile index to reflect the pending deletion
-        self.volatile_index.remove(key)?;
-
-        proof {
-            assert(old(self).tentative_view().delete(*key) is Ok);
-            assert(self.durable_store.tentative_view() is Some);
-            assert(old(self).durable_store.tentative_view().unwrap().delete(index as int).unwrap() == 
-                self.durable_store.tentative_view().unwrap());
-
-            let new_durable_store_state = self.durable_store.tentative_view().unwrap();
-            let new_index_to_key = Map::new(
-                |i| new_durable_store_state.contents.dom().contains(i),
-                |i| new_durable_store_state.contents[i].key
-            );
-            let new_key_to_index = new_index_to_key.invert();
-    
-            let old_durable_store_state = old(self).durable_store.tentative_view().unwrap();
-            let old_index_to_key = Map::new(
-                |i| old_durable_store_state.contents.dom().contains(i),
-                |i| old_durable_store_state.contents[i].key
-            );
-            let old_key_to_index = old_index_to_key.invert();
-
-            assert(self.durable_store.valid());
-            self.durable_store.lemma_valid_implies_inv();
-            self.durable_store.lemma_main_table_index_key_tentative();
-            lemma_injective_map_inverse(new_index_to_key);
-            lemma_injective_map_inverse(old_index_to_key);
-
-            assert(old_key_to_index.contains_key(*key));
-            assert(old_index_to_key.remove(index as int) == new_index_to_key);
-
-            assert(self.tentative_view().contents =~= 
-                old(self).tentative_view().delete(*key).unwrap().contents);
-        
-            assert(self.tentative_durable_store_matches_tentative_volatile_index()) by {
-                assert(old(self).tentative_durable_store_matches_tentative_volatile_index());
-                let durable_tentative_view = self.durable_store.tentative_view().unwrap();
-                assert forall |k: K| #[trigger] self.volatile_index.tentative_view().contains_key(k) implies {
-                    let indexed_offset = self.volatile_index.tentative_view()[k].unwrap().header_addr;
-                    &&& durable_tentative_view.contains_key(indexed_offset as int)
-                    &&& durable_tentative_view[indexed_offset as int].unwrap().key == k
-                } by {
-                    if k != key {
-                        assert(old(self).volatile_index.tentative_view().contains_key(k));
-                    } // else, trivial
-                }
-                assert forall |i: int| #[trigger] durable_tentative_view.contains_key(i) implies {
-                    &&& self.volatile_index.tentative_view().contains_key(durable_tentative_view[i].unwrap().key)
-                    &&& self.volatile_index.tentative_view()[durable_tentative_view[i].unwrap().key].unwrap().header_addr == i
-                } by {
-                    if i != index {
-                        assert(old(self).durable_store.tentative_view().unwrap().contains_key(i));
-                    } // else, trivial
-                }
-            }
-            assert(perm.check_permission(self.wrpm_view().committed()));
-        }
-
-        Ok(())
-    }
-
-/*
-    // // // TODO: return a Vec<&L> to save space/reduce copies
-    // // pub fn untrusted_read_item_and_list(&self, key: &K) -> (result: Option<(&I, Vec<&L>)>)
-    // //     requires
-    // //         self.valid(),
-    // //     ensures
-    // //     ({
-    // //         let spec_result = self@.read_item_and_list(*key);
-    // //         match (result, spec_result) {
-    // //             (Some((output_item, output_pages)), Some((spec_item, spec_pages))) => {
-    // //                 &&& spec_item == output_item
-    // //                 &&& spec_pages == output_pages@
-    // //             }
-    // //             (Some((output_item, output_pages)), None) => false,
-    // //             (None, Some((spec_item, spec_pages))) => false,
-    // //             (None, None) => true,
-    // //         }
-    // //     })
-    // // {
-    // //     assume(false);
-    // //     // First, get the offset of the header in the durable store using the volatile index
-    // //     let offset = self.volatile_index.get(key);
-    // //     match offset {
-    // //         Some(offset) => self.durable_store.read_item_and_list(offset),
-    // //         None => None
-    // //     }
-    // // }
-
-    // pub fn untrusted_read_list_entry_at_index(&self, key: &K, idx: u64) -> (result: Result<&L, KvError<K>>)
-    //     requires
-    //         self.valid()
-    //     ensures
-    //         ({
-    //             let spec_result = self@.read_list_entry_at_index(*key, idx as int);
-    //             match (result, spec_result) {
-    //                 (Ok(output_entry), Ok(spec_entry)) => {
-    //                     &&& output_entry == spec_entry
-    //                 }
-    //                 (Err(KvError::IndexOutOfRange), Err(KvError::IndexOutOfRange)) => {
-    //                     &&& self@.contents.contains_key(*key)
-    //                     &&& self@.contents[*key].1.len() <= idx
-    //                 }
-    //                 (Err(KvError::KeyNotFound), Err(KvError::KeyNotFound)) => {
-    //                     &&& !self@.contents.contains_key(*key)
-    //                 }
-    //                 (_, _) => false
-    //             }
-    //         })
-    // {
-    //     assume(false);
-    //     Err(KvError::NotImplemented)
-    // }
-
-    // // pub fn untrusted_read_list(&self, key: &K) -> (result: Option<&Vec<L>>)
-    // //     requires
-    // //         self.valid(),
-    // //     ensures
-    // //     ({
-    // //         let spec_result = self@.read_item_and_list(*key);
-    // //         match (result, spec_result) {
-    // //             (Some(output_pages), Some((spec_item, spec_pages))) => {
-    // //                 &&& spec_pages == output_pages@
-    // //             }
-    // //             (Some(output_pages), None) => false,
-    // //             (None, Some((spec_item, spec_pages))) => false,
-    // //             (None, None) => true,
-    // //         }
-    // //     })
-    // // {
-    // //     assume(false);
-    // //     let offset = self.volatile_index.get(key);
-    // //     match offset {
-    // //         Some(offset) => self.durable_store.read_list(offset),
-    // //         None => None
-    // //     }
-    // // }
-
-    // pub fn untrusted_delete(
-    //     &mut self,
-    //     key: &K,
-    //     kvstore_id: u128,
-    //     perm: Tracked<&TrustedKvPermission<PM>>
-    // ) -> (result: Result<(), KvError<K>>)
-    //     requires
-    //         old(self).valid()
-    //     ensures
-    //         self.valid(),
-    //         match result {
-    //             Ok(()) => {
-    //                 &&& self@ == old(self)@.delete(*key).unwrap()
-    //             }
-    //             Err(KvError::KeyNotFound) => {
-    //                 &&& !old(self)@.contents.contains_key(*key)
-    //                 &&& old(self)@ == self@
-    //             }
-    //             Err(_) => false
-    //         }
-    // {
-    //     assume(false);
-    //     // Remove the entry from the volatile index, obtaining the physical offset as the return value
-    //     let offset = self.volatile_index.remove(key)?;
-    //     self.durable_store.delete(offset, kvstore_id, perm)
-    // }
-
-    // pub fn untrusted_append_to_list(
-    //     &mut self,
-    //     key: &K,
-    //     new_list_entry: L,
-    //     perm: Tracked<&TrustedKvPermission<PM>>
-    // ) -> (result: Result<(), KvError<K>>)
-    //     requires
-    //         old(self).valid()
-    //     ensures
-    //         self.valid(),
-    //         match result {
-    //             Ok(()) => {
-    //                 &&& self@ == old(self)@.append_to_list(*key, new_list_entry).unwrap()
-    //             }
-    //             Err(KvError::KeyNotFound) => {
-    //                 &&& !old(self)@.contents.contains_key(*key)
-    //                 &&& old(self)@ == self@
-    //             }
-    //             // TODO: case for if we run out of space to append to the list
-    //             Err(_) => false
-    //         }
-    // {
-    //     assume(false);
-    //     return Err(KvError::InternalError);
-    //     // let offset = self.volatile_index.get(key);
-    //     // // append a page to the list rooted at this offset
-    //     // let page_offset = match offset {
-    //     //     Some(offset) => self.durable_store.append(offset, new_list_entry, perm)?,
-    //     //     None => return Err(KvError::KeyNotFound)
-    //     // };
-    //     // // add the durable location of the page to the in-memory list
-    //     // self.volatile_index.append_offset_to_list(key, page_offset)
-    // }
-
-    // pub fn untrusted_append_to_list_and_update_item(
-    //     &mut self,
-    //     key: &K,
-    //     new_list_entry: L,
-    //     new_item: I,
-    //     perm: Tracked<&TrustedKvPermission<PM>>
-    // ) -> (result: Result<(), KvError<K>>)
-    //     requires
-    //         old(self).valid()
-    //     ensures
-    //         self.valid(),
-    //         match result {
-    //             Ok(()) => {
-    //                 &&& self@ == old(self)@.append_to_list_and_update_item(*key, new_list_entry, new_item).unwrap()
-    //             }
-    //             Err(KvError::KeyNotFound) => {
-    //                 &&& !old(self)@.contents.contains_key(*key)
-    //                 &&& old(self)@ == self@
-    //             }
-    //             // TODO: case for if we run out of space to append to the list
-    //             Err(_) => false
-    //         }
-    // {
-    //     assume(false);
-    //     let offset = self.volatile_index.get(key);
-    //     // update the header at this offset append a page to the list rooted there
-    //     let page_offset = match offset {
-    //         Some(offset) => self.durable_store.update_item_and_append(offset, new_list_entry, new_item, perm)?,
-    //         None => return Err(KvError::KeyNotFound)
-    //     };
-
-    //     // TODO: use append_node_offset or append_to_list depending on whether you need to allocate or not?
-    //     self.volatile_index.append_to_list(key)
-    // }
-
-    // pub fn untrusted_update_list_entry_at_index(
-    //     &mut self,
-    //     key: &K,
-    //     idx: usize,
-    //     new_list_entry: L,
-    //     perm: Tracked<&TrustedKvPermission<PM>>
-    // ) -> (result: Result<(), KvError<K>>)
-    //     requires
-    //         old(self).valid()
-    //     ensures
-    //         self.valid(),
-    //         match result {
-    //             Ok(()) => {
-    //                 &&& self@ == old(self)@.update_list_entry_at_index(*key, idx, new_list_entry).unwrap()
-    //             }
-    //             Err(KvError::KeyNotFound) => {
-    //                 &&& !old(self)@.contents.contains_key(*key)
-    //                 &&& old(self)@ == self@
-    //             }
-    //             Err(_) => false
-    //         }
-    // {
-    //     assume(false);
-    //     match self.volatile_index.get_entry_location_by_index(key, idx) {
-    //         Ok((list_node_addr, offset_within_list_node)) =>
-    //             self.durable_store.update_list_entry_at_index(list_node_addr, offset_within_list_node, new_list_entry, perm),
-    //         Err(e) => Err(e),
-    //     }
-    // }
-
-    // pub fn untrusted_update_entry_at_index_and_item(
-    //     &mut self,
-    //     key: &K,
-    //     idx: usize,
-    //     new_list_entry: L,
-    //     new_item: I,
-    //     perm: Tracked<&TrustedKvPermission<PM>>
-    // ) -> (result: Result<(), KvError<K>>)
-    //     requires
-    //         old(self).valid()
-    //     ensures
-    //         match result {
-    //             Ok(()) => {
-    //                 &&& self.valid()
-    //                 &&& self@ == old(self)@.update_entry_at_index_and_item(*key, idx, new_list_entry, new_item).unwrap()
-    //             }
-    //             Err(KvError::KeyNotFound) => {
-    //                 &&& !old(self)@.contents.contains_key(*key)
-    //                 &&& old(self)@ == self@
-    //             }
-    //             Err(_) => false
-    //         }
-    // {
-    //     assume(false);
-    //     let header_offset = self.volatile_index.get(key);
-    //     match self.volatile_index.get_entry_location_by_index(key, idx) {
-    //         Ok((list_node_addr, offset_within_list_node)) =>
-    //             self.durable_store.update_entry_at_index_and_item(list_node_addr, offset_within_list_node,
-    //                                                               new_item, new_list_entry,  perm),
-    //         Err(e) => Err(e),
-    //     }
-    // }
-
-    // pub fn untrusted_trim_list(
-    //     &mut self,
-    //     key: &K,
-    //     trim_length: usize,
-    //     perm: Tracked<&TrustedKvPermission<PM>>
-    // ) -> (result: Result<(), KvError<K>>)
-    //     requires
-    //         old(self).valid()
-    //     ensures
-    //         match result {
-    //             Ok(()) => {
-    //                 &&& self.valid()
-    //                 &&& self@ == old(self)@.trim_list(*key, trim_length as int).unwrap()
-    //             }
-    //             Err(KvError::KeyNotFound) => {
-    //                 &&& !old(self)@.contents.contains_key(*key)
-    //                 &&& old(self)@ == self@
-    //             }
-    //             Err(_) => false
-    //         }
-    //     {
-    //     // use the volatile index to figure out which physical offsets should be removed
-    //     // from the list, then use that information to trim the list on the durable side
-    //     // TODO: trim_length is in terms of list entries, not bytes, right? Check Jay's impl
-    //     // note: we trim from the beginning of the list, not the end
-    //     assume(false);
-    //     let item_offset = match self.volatile_index.get(key) {
-    //         Some(header_addr) => header_addr,
-    //         None => return Err(KvError::KeyNotFound),
-    //     };
-    //     if trim_length == 0 {
-    //         return Ok(());
-    //     }
-    //     let first_location_trimmed = self.volatile_index.get_entry_location_by_index(key, 0);
-    //     let last_location_trimmed = self.volatile_index.get_entry_location_by_index(key, trim_length - 1);
-    //     self.volatile_index.trim_list(key, trim_length)?;
-    //     match (first_location_trimmed, last_location_trimmed) {
-    //         (Ok((first_trimmed_list_node_addr, first_trimmed_offset_within_list_node)),
-    //          Ok((last_trimmed_list_node_addr, last_trimmed_offset_within_list_node))) =>
-    //             // TODO: The interface to `DurableKvStore::trim_list` might
-    //             // need to change, to also take
-    //             // `first_trimmed_offset_within_list_node` and
-    //             // `last_trimmed_offset_within_list_node`.
-    //             self.durable_store.trim_list(item_offset, first_trimmed_list_node_addr, last_trimmed_list_node_addr, trim_length, perm),
-    //         (Err(e), _) => Err(e),
-    //         (_, Err(e)) => Err(e),
-    //     }
-    // }
-
-    // pub fn untrusted_trim_list_and_update_item(
-    //     &mut self,
-    //     key: &K,
-    //     trim_length: usize,
-    //     new_item: I,
-    //     perm: Tracked<&TrustedKvPermission<PM>>
-    // ) -> (result: Result<(), KvError<K>>)
-    //     requires
-    //         old(self).valid()
-    //     ensures
-    //         match result {
-    //             Ok(()) => {
-    //                 &&& self.valid()
-    //                 &&& self@ == old(self)@.trim_list_and_update_item(*key, trim_length as int, new_item).unwrap()
-    //             }
-    //             Err(KvError::KeyNotFound) => {
-    //                 &&& !old(self)@.contents.contains_key(*key)
-    //                 &&& old(self)@ == self@
-    //             }
-    //             Err(_) => false
-    //         }
-    // {
-    //     assume(false);
-    //     let item_offset = match self.volatile_index.get(key) {
-    //         Some(header_addr) => header_addr,
-    //         None => return Err(KvError::KeyNotFound),
-    //     };
-    //     if trim_length == 0 {
-    //         return Ok(());
-    //     }
-    //     let first_location_trimmed = self.volatile_index.get_entry_location_by_index(key, 0);
-    //     let last_location_trimmed = self.volatile_index.get_entry_location_by_index(key, trim_length - 1);
-    //     self.volatile_index.trim_list(key, trim_length)?;
-    //     match (first_location_trimmed, last_location_trimmed) {
-    //         (Ok((first_trimmed_list_node_addr, first_trimmed_offset_within_list_node)),
-    //          Ok((last_trimmed_list_node_addr, last_trimmed_offset_within_list_node))) =>
-    //             // TODO: The interface to `DurableKvStore::trim_list` might
-    //             // need to change, to also take
-    //             // `first_trimmed_offset_within_list_node` and
-    //             // `last_trimmed_offset_within_list_node`.
-    //             self.durable_store.trim_list_and_update_item(item_offset, first_trimmed_list_node_addr, last_trimmed_list_node_addr, trim_length, new_item, perm),
-    //         (Err(e), _) => Err(e),
-    //         (_, Err(e)) => Err(e),
-    //     }
-    // }
-
-    // pub fn untrusted_get_keys(&self) -> (result: Vec<K>)
-    //     requires
-    //         self.valid()
-    //     ensures
-    //         result@.to_set() == self@.get_keys()
-    // {
-    //     assume(false);
-    //     self.volatile_index.get_keys()
-    // }
-
-    */
-
-    // pub fn untrusted_contains_key(&self, key: &K) -> (result: bool)
-    //     requires
-    //         self.valid(),
-    //     ensures
-    //         match result {
-    //             true => self@[*key] is Some,
-    //             false => self@[*key] is None
-    //         }
-    // {
-    //     assume(false);
-    //     self.volatile_index.get(key).is_some()
-    // }
-
-}
-
-}
+//! This file contains the verified implementation of the KV store. The methods
+//! defined here are meant to be called by methods in kvimpl_t.rs with `Perm`
+//! arguments that have been audited along with the rest of that file.
+//!
+//! The UntrustedKvStoreImpl is split into two key components: a volatile index
+//! and a durable store. Each of these may be further split into separate components,
+//! but having a high-level split between volatile and durable should make the
+//! distinction between updates that require crash-consistency proofs, and updates
+//! that don't, clear. The view of an UntrustedKvStoreImpl is obtained using the contents
+//! of its current volatile and durable components.
+
+#![allow(unused_imports)]
+use builtin::*;
+use builtin_macros::*;
+use vstd::prelude::*;
+use vstd::seq::*;
+
+use super::durable::durableimpl_v::*;
+use super::durable::listlayout_v::*;
+use super::durable::inv_v::*;
+use super::durable::itemtablelayout_v::*;
+use super::durable::maintablelayout_v::*;
+use super::inv_v::*;
+use super::kvspec_t::*;
+use super::volatile::volatileimpl_v::*;
+use super::volatile::volatilespec_v::*;
+use crate::kv::kvimpl_t::*;
+use crate::kv::layout_v::*;
+use crate::kv::setup_v::*;
+use crate::pmem::pmemspec_t::*;
+use crate::pmem::pmcopy_t::*;
+use crate::pmem::wrpm_t::*;
+use crate::pmem::pmemutil_v::*;
+use crate::log2::logimpl_v::*;
+use crate::util_v::*;
+
+use std::hash::Hash;
+
+verus! {
+
+#[verifier::reject_recursive_types(K)]
+#[verifier::reject_recursive_types(I)]
+pub struct UntrustedKvStoreImpl<PM, K, I, L>
+where
+    PM: PersistentMemoryRegion,
+    K: Hash + Eq + KeyEq + Clone + PmCopy + std::fmt::Debug,
+    I: PmCopy + std::fmt::Debug,
+    L: PmCopy + std::fmt::Debug + Copy,
+    // V: VolatileKvIndex<K>,
+{
+    id: u128,
+    durable_store: DurableKvStore<TrustedKvPermission<PM>, PM, K, I, L>,
+    volatile_index: VolatileKvIndexImpl::<K>,
+}
+
+impl<PM, K, I, L> UntrustedKvStoreImpl<PM, K, I, L>
+where
+    PM: PersistentMemoryRegion,
+    K: Hash + Eq + KeyEq + Clone + PmCopy + Sized + std::fmt::Debug,
+    I: PmCopy + Sized + std::fmt::Debug,
+    L: PmCopy + std::fmt::Debug + Copy,
+    // V: VolatileKvIndex<K>,
+{
+    pub open spec fn recover(mem: Seq<u8>, kv_id: u128) -> Option<AbstractKvStoreState<K, I, L>>
+    {
+        AbstractKvStoreState::<K, I, L>::recover::<TrustedKvPermission<PM>, PM>(mem, kv_id)
+    }
+
+    pub closed spec fn constants(self) -> PersistentMemoryConstants
+    {
+        self.durable_store.constants()
+    }
+
+    pub closed spec fn view(&self) -> AbstractKvStoreState<K, I, L>
+    {
+        AbstractKvStoreState {
+            id: self.id,
+            // obtaining the view only from durable state (rather than using both durable and volatile) makes recovery states
+            // easier to reason about.
+            contents: AbstractKvStoreState::<K, I, L>::construct_view_from_durable_state(self.durable_store@),
+        }
+    }
+
+    pub closed spec fn tentative_view(&self) -> AbstractKvStoreState<K, I, L>
+    {
+        AbstractKvStoreState {
+            id: self.id,
+            contents: AbstractKvStoreState::<K, I, L>::construct_view_from_durable_state(self.durable_store.tentative_view().unwrap()),
+        }
+    }
+
+    pub closed spec fn wrpm_view(self) -> PersistentMemoryRegionView
+    {
+        self.durable_store.wrpm_view()
+    }
+
+
+    pub closed spec fn transaction_committed(self) -> bool 
+    {
+        self.durable_store.transaction_committed()
+    }
+
+    pub closed spec fn spec_num_log_entries_in_current_transaction(self) -> nat 
+    {
+        self.durable_store.spec_num_log_entries_in_current_transaction()
+    }
+
+    pub closed spec fn valid(self) -> bool
+    {
+        &&& self.durable_store_matches_volatile_index()
+        &&& self.tentative_durable_store_matches_tentative_volatile_index()
+        // &&& self.durable_store@.matches_volatile_index(self.volatile_index@)
+        &&& self.durable_store.valid()
+        &&& self.volatile_index.valid()
+
+        &&& Self::recover(self.wrpm_view().durable_state, self.id) == Some(self@)
+        &&& !self.durable_store.transaction_committed()
+    }
+
+    pub closed spec fn durable_store_matches_volatile_index(self) -> bool 
+    {
+        // all keys in the volatile index are stored at the indexed offset in the durable store
+        &&& forall |k: K| #[trigger] self.volatile_index@.contains_key(k) ==> {
+                let indexed_offset = self.volatile_index@[k].unwrap().header_addr;
+                &&& self.durable_store@.contains_key(indexed_offset as int)
+                &&& self.durable_store@[indexed_offset as int].unwrap().key == k
+            }
+        // all offsets in the durable store have a corresponding entry in the volatile index
+        &&& forall |i: int| #[trigger] self.durable_store@.contains_key(i) ==> {
+            &&& self.volatile_index@.contains_key(self.durable_store@[i].unwrap().key)
+            &&& self.volatile_index@[self.durable_store@[i].unwrap().key].unwrap().header_addr == i
+        }
+    }
+
+    pub closed spec fn tentative_durable_store_matches_tentative_volatile_index(self) -> bool 
+    {
+        let durable_tentative_view = self.durable_store.tentative_view().unwrap();
+        // all keys in the volatile index are stored at the indexed offset in the durable store
+        &&& forall |k: K| #[trigger] self.volatile_index.tentative_view().contains_key(k) ==> {
+            let indexed_offset = self.volatile_index.tentative_view()[k].unwrap().header_addr;
+            &&& durable_tentative_view.contains_key(indexed_offset as int)
+            &&& durable_tentative_view[indexed_offset as int].unwrap().key == k
+        }
+        // all offsets in the durable store have a corresponding entry in the volatile index
+        &&& forall |i: int| #[trigger] durable_tentative_view.contains_key(i) ==> {
+            &&& self.volatile_index.tentative_view().contains_key(durable_tentative_view[i].unwrap().key)
+            &&& self.volatile_index.tentative_view()[durable_tentative_view[i].unwrap().key].unwrap().header_addr == i
+        }
+    }
+
+    pub exec fn untrusted_setup(
+        pm_region: &mut PM,
+        kvstore_id: u128,
+        num_keys: u64, 
+        num_list_entries_per_node: u32,
+        num_list_nodes: u64,
+    ) -> (result: Result<(), KvError<K>>)
+        requires 
+            old(pm_region).inv(),
+        ensures
+            pm_region.inv(),
+            match result {
+                Ok(()) => {
+                    &&& pm_region@.flush_predicted()
+                    &&& Self::recover(pm_region@.durable_state, kvstore_id) matches Some(recovered_view)
+                    &&& recovered_view == AbstractKvStoreState::<K, I, L>::init(kvstore_id)
+                }
+                Err(_) => true
+            }
+    {
+        // 1. flush the pm to ensure there are no outstanding writes
+        pm_region.flush();
+
+        // 2. Write the version and overall metadata to PM
+        let (version_metadata, overall_metadata) = setup::<PM, K, I, L>(pm_region, kvstore_id, num_keys, 
+            num_list_entries_per_node, num_list_nodes)?;
+
+        // 3. Set up the other durable regions
+        DurableKvStore::<TrustedKvPermission<PM>, PM, K, I, L>::setup(pm_region, version_metadata, overall_metadata, overall_metadata.kvstore_id)?;
+        
+        // 4. Prove that the resulting recovery view is an empty store
+        proof {
+            Self::lemma_recovery_view_is_init_if_durable_recovery_view_is_init(pm_region@.durable_state, version_metadata, overall_metadata);
+        }
+        
+        Ok(())
+    }
+
+    proof fn lemma_recovery_view_is_init_if_durable_recovery_view_is_init(
+        mem: Seq<u8>, 
+        version_metadata: VersionMetadata,
+        overall_metadata: OverallMetadata,
+    )
+        requires
+            memory_correctly_set_up_on_region::<K, I, L>(mem, overall_metadata.kvstore_id),
+            DurableKvStore::<TrustedKvPermission<PM>, PM, K, I, L>::physical_recover(mem, version_metadata, overall_metadata) == Some(DurableKvStoreView::<K, I, L>::init()),
+            ({
+                let read_version_metadata = deserialize_version_metadata(mem);
+                let read_version_crc = deserialize_version_crc(mem);
+                let read_overall_metadata = deserialize_overall_metadata(mem, version_metadata.overall_metadata_addr);
+                let read_overall_crc = deserialize_overall_crc(mem, version_metadata.overall_metadata_addr);
+                &&& read_version_metadata == version_metadata 
+                &&& read_overall_metadata == overall_metadata
+            }),
+        ensures 
+            Self::recover(mem, overall_metadata.kvstore_id) == Some(AbstractKvStoreState::<K, I, L>::init(overall_metadata.kvstore_id))
+    {
+        let read_version_metadata = deserialize_version_metadata(mem);
+        let read_version_crc = deserialize_version_crc(mem);
+        let read_overall_metadata = deserialize_overall_metadata(mem, version_metadata.overall_metadata_addr);
+        let read_overall_crc = deserialize_overall_crc(mem, version_metadata.overall_metadata_addr);
+        assert({
+            &&& read_version_crc == version_metadata.spec_crc()
+            &&& read_overall_crc == overall_metadata.spec_crc()
+            &&& version_metadata_valid(read_version_metadata)
+            &&& overall_metadata_valid::<K, I, L>(read_overall_metadata, read_version_metadata.overall_metadata_addr, read_overall_metadata.kvstore_id)
+            &&& mem.len() >= VersionMetadata::spec_size_of() + u64::spec_size_of()
+        });
+        let recovered_durable_store = DurableKvStore::<TrustedKvPermission<PM>, PM, K, I, L>::physical_recover(mem, version_metadata, overall_metadata).unwrap();
+        assert(recovered_durable_store.contents == Map::<int, DurableKvStoreViewEntry<K, I, L>>::empty());
+        let recovered_view = AbstractKvStoreState::construct_view_from_durable_state(recovered_durable_store);
+        assert(recovered_view == Map::<K, (I, Seq<L>)>::empty());
+    }
+
+    pub fn untrusted_start(
+        mut wrpm_region: WriteRestrictedPersistentMemoryRegion<TrustedKvPermission<PM>, PM>,
+        kvstore_id: u128,
+        Ghost(state): Ghost<AbstractKvStoreState<K, I, L>>,
+        Tracked(perm): Tracked<&TrustedKvPermission<PM>>,
+    ) -> (result: Result<Self, KvError<K>>)
+        requires 
+            wrpm_region.inv(),
+            wrpm_region@.flush_predicted(),
+            Self::recover(wrpm_region@.durable_state, kvstore_id) == Some(state),
+            forall |s| #[trigger] perm.check_permission(s) <==> Self::recover(s, kvstore_id) == Some(state),
+            K::spec_size_of() > 0,
+            I::spec_size_of() + u64::spec_size_of() <= u64::MAX,
+            vstd::std_specs::hash::obeys_key_model::<K>(),
+        ensures 
+            match result {
+                Ok(kv) => {
+                    &&& kv.valid()
+                    &&& kv.wrpm_view().flush_predicted()
+                    &&& Some(kv@) == Self::recover(kv.wrpm_view().durable_state, kvstore_id)
+                }
+                Err(KvError::CRCMismatch) => !wrpm_region.constants().impervious_to_corruption,
+                // TODO: proper handling of other error types
+                Err(KvError::LogErr { log_err }) => true,
+                Err(KvError::InternalError) => true, 
+                Err(KvError::IndexOutOfRange) => true,
+                Err(KvError::PmemErr{ pmem_err }) => true,
+                Err(_) => false 
+            }
+    {        
+        // 1. Read the version and overall metadata from PM.
+        let pm = wrpm_region.get_pm_region_ref();
+        let version_metadata = read_version_metadata::<PM, K, I, L>(pm, kvstore_id)?;
+        let overall_metadata = read_overall_metadata::<PM, K, I, L>(pm, &version_metadata, kvstore_id)?;
+
+        // 2. Call the durable KV store's start method
+        let ghost durable_kvstore_state = DurableKvStore::<TrustedKvPermission<PM>, PM, K, I, L>::physical_recover(
+            wrpm_region@.durable_state, version_metadata, overall_metadata).unwrap();
+        assert(state.contents == AbstractKvStoreState::<K, I, L>::construct_view_from_durable_state(durable_kvstore_state));
+
+        proof {
+            assert(DurableKvStore::<TrustedKvPermission<PM>, PM, K, I, L>::physical_recover(
+                wrpm_region@.durable_state, version_metadata, overall_metadata) is Some);
+            assert(overall_metadata_valid::<K, I, L>(deserialize_overall_metadata(wrpm_region@.durable_state, version_metadata.overall_metadata_addr), version_metadata.overall_metadata_addr, kvstore_id));
+            assert forall |s| {
+                &&& version_and_overall_metadata_match_deserialized(s, wrpm_region@.durable_state)
+                &&& Some(durable_kvstore_state) == #[trigger] DurableKvStore::<TrustedKvPermission<PM>, PM, K, I, L>::physical_recover(s, version_metadata, overall_metadata)
+            } implies Self::recover(s, kvstore_id) == Some(state) by {
+                broadcast use pmcopy_axioms;
+            }
+            let base_log_state = UntrustedLogImpl::recover(wrpm_region@.durable_state, overall_metadata.log_area_addr as nat, overall_metadata.log_area_size as nat).unwrap();
+            assert(base_log_state.log.len() == 0 || base_log_state.log.len() > u64::spec_size_of());
+
+            if base_log_state.log.len() > u64::spec_size_of() {
+                DurableKvStore::<TrustedKvPermission<PM>, PM, K, I, L>::lemma_log_size_does_not_overflow_u64(wrpm_region@, version_metadata, overall_metadata);
+            } else {
+                assert(base_log_state.log.len() == 0);
+            }
+        }
+    
+        let (kvstore, entry_list) = DurableKvStore::<TrustedKvPermission<PM>, PM, K, I, L>::start(wrpm_region, overall_metadata, 
+            version_metadata, Tracked(perm), Ghost(durable_kvstore_state))?;
+
+        let ghost entry_list_view = Seq::new(entry_list@.len(), |i: int| (*entry_list[i].0, entry_list[i].1, entry_list[i].2));
+        assert(forall |i: int| 0 <= i < entry_list@.len() ==>
+            #[trigger] entry_list_view[i] == (*entry_list@[i].0, entry_list@[i].1, entry_list@[i].2));
+        assert(entry_list_view.to_set() == kvstore.key_index_list_view());
+
+        assert forall |i: int| 0 <= i < entry_list_view.len() implies
+            kvstore@.contains_key((#[trigger] entry_list_view[i].1) as int)
+        by {
+            assert(kvstore.key_index_list_view().contains(entry_list_view[i]));
+        }
+
+        // 3. Set up the volatile index based on the contents of the KV store
+        // entry list contains keys, main table indexes, and item table indexes. We don't use the item indexes
+        // when setting up the volatile side of things, but we use the list that contains them as it would be 
+        // less efficient to create a copy of the list without the item indexes.
+        let mut volatile_index = VolatileKvIndexImpl::<K>::new(kvstore_id, overall_metadata.num_keys as usize, 
+            overall_metadata.num_list_entries_per_node as u64)?;
+        assert(volatile_index@ == volatile_index.tentative_view()) by {
+            assert(volatile_index@.contents == Map::<K, VolatileKvIndexEntry>::empty());
+            assert(volatile_index.tentative_view().contents == Map::<K, VolatileKvIndexEntry>::empty());
+        }
+        proof {
+            // volatile_index.lemma_if_tentative_view_matches_view_then_no_tentative_entries();
+            assert(volatile_index.tentative@.is_empty());
+            assert(volatile_index.tentative@.dom().finite());
+        }
+
+        let ghost old_kvstore = kvstore;
+        let mut i = 0;
+        while i < entry_list.len() 
+            invariant 
+                volatile_index.valid(),
+                forall |k: int, l: int| {
+                    &&& 0 <= k < entry_list.len()
+                    &&& 0 <= l < entry_list.len()
+                    &&& k != l
+                } ==> *(#[trigger] entry_list[k]).0 != *(#[trigger] entry_list[l]).0,
+                forall |index: int| i <= index < entry_list.len() ==> 
+                    volatile_index@[*(#[trigger] entry_list@[index]).0] is None,
+                forall |index: int| 0 <= index < i ==> {
+                    &&& volatile_index@[*(#[trigger] entry_list@[index]).0] matches Some(volatile_entry)
+                    &&& volatile_entry.header_addr == entry_list@[index].1
+                    &&& kvstore@.contains_key(volatile_entry.header_addr as int)
+                },
+                forall |k| volatile_index@.contains_key(k) ==> {
+                    &&& volatile_index@[k] matches Some(volatile_entry)
+                    &&& exists |v| {
+                        &&& #[trigger] entry_list_view.contains(v)
+                        &&& v.0 == k
+                        &&& v.1 == volatile_entry.header_addr
+                    }
+                },
+                forall |j: int| 0 <= j < entry_list@.len() ==>
+                    #[trigger] entry_list_view[j] == (*entry_list@[j].0, entry_list@[j].1, entry_list@[j].2),
+                forall |j: int| 0 <= j < entry_list_view.len() ==>
+                    kvstore@.contains_key((#[trigger] entry_list_view[j].1) as int),
+                kvstore == old_kvstore,
+                0 <= i <= entry_list_view.len(),
+                entry_list_view.len() == entry_list@.len() == entry_list.len(),
+                volatile_index@ == volatile_index.tentative_view(),
+                volatile_index.tentative_keys@.len() == 0,
+                volatile_index@.contents.dom().finite(),
+        {
+            let ghost tentative_at_top = volatile_index.tentative@;
+            if i < entry_list.len() {
+                assert(kvstore@.contains_key(entry_list_view[i as int].1 as int));
+            }
+            let ghost old_volatile_index = volatile_index;
+            let (key, index) = (*entry_list[i].0, entry_list[i].1);
+            volatile_index.insert_key_during_startup(&key, index)?;
+
+            proof {
+                assert forall |k| volatile_index@.contains_key(k) implies {
+                    &&& volatile_index@[k] matches Some(volatile_entry)
+                    &&& exists |v| {
+                        &&& #[trigger] entry_list_view.contains(v)
+                        &&& v.0 == k
+                        &&& v.1 == volatile_entry.header_addr
+                    }
+                } by {
+                    let volatile_entry = volatile_index@[k].unwrap();
+                    if k == key {
+                        let v = entry_list_view[i as int];
+                        assert({
+                            &&& #[trigger] entry_list_view.contains(v)
+                            &&& v.0 == k
+                            &&& v.1 == volatile_entry.header_addr
+                        });
+                    } else {
+                        assert(old_volatile_index@.contains_key(k));
+                    }
+                }
+            }
+
+            i += 1;
+        }
+
+        let kvstore = Self {
+            id: kvstore_id,
+            durable_store: kvstore,
+            volatile_index,
+        };
+
+        // 4. Prove postconditions
+        proof {
+            assert(kvstore.durable_store.key_index_list_view() == entry_list_view.to_set());
+
+            // Each key in the volatile index maps to a main table entry containing that same key
+            assert forall |k: K| #[trigger] kvstore.volatile_index@.contains_key(k) implies {
+                let indexed_offset = (#[trigger] kvstore.volatile_index@[k]).unwrap().header_addr;
+                &&& kvstore.durable_store@.contains_key(indexed_offset as int)
+                &&& kvstore.durable_store@[indexed_offset as int].unwrap().key == k
+            } by {
+                let index = kvstore.volatile_index@[k].unwrap().header_addr;
+                assert(exists |v| {
+                    &&& #[trigger] entry_list_view.contains(v) 
+                    &&& v.0 == k 
+                    &&& v.1 == index
+                });
+                let witness = choose |v| {
+                    &&& #[trigger] entry_list_view.contains(v) 
+                    &&& v.0 == k 
+                    &&& v.1 == index
+                };
+                assert(kvstore.durable_store.key_index_list_view().contains(witness));
+            }
+
+            assert(forall |i: int| 0 <= i < entry_list_view.len() ==> {
+                let k = #[trigger] entry_list_view[i].0;
+                let index = #[trigger] entry_list_view[i].1;
+                &&& kvstore.volatile_index@.contains_key(k)
+                &&& kvstore.durable_store@.contains_key(index as int)
+            });
+            // each key in the durable table corresponds to an entry in the volatile index
+            assert forall |i: int| #[trigger] kvstore.durable_store@.contains_key(i) implies {
+                &&& kvstore.volatile_index@.contains_key(kvstore.durable_store@[i].unwrap().key)
+                &&& kvstore.volatile_index@[kvstore.durable_store@[i].unwrap().key].unwrap().header_addr == i
+            } by {
+                let k = kvstore.durable_store@[i].unwrap().key;
+                assert(kvstore.volatile_index@.contains_key(k));
+            }
+        }
+
+        Ok(kvstore)
+    }
+
+    pub exec fn read_item(
+        &self,
+        key: &K,
+    ) -> (result: Result<Box<I>, KvError<K>>)
+        requires 
+            self.valid(),
+        ensures 
+            match result {
+                Ok(item) => {
+                    match self.tentative_view()[*key] {
+                        Some(i) => i.0 == item,
+                        None => false,
+                    }
+                }
+                Err(KvError::CRCMismatch) => !self.constants().impervious_to_corruption,
+                Err(KvError::KeyNotFound) => !self.tentative_view().contains_key(*key),
+                Err(_) => false,
+            }
+    {
+        proof { 
+            self.durable_store.lemma_valid_implies_inv();
+            self.durable_store.lemma_main_table_index_key_durable(); 
+            self.durable_store.lemma_main_table_index_key_tentative(); 
+        }
+
+        // 1. Look up the table entry in the volatile index.
+        // If the key is not in the volatile index, return an error.
+        let index = match self.volatile_index.get(key) {
+            Some(index) => index,
+            None => {
+                assert(!self.tentative_view().contains_key(*key));
+                return Err(KvError::KeyNotFound);
+            }
+        };
+
+        proof {
+            assert(self.volatile_index.tentative_view().contains_key(*key));
+            assert(self.volatile_index.tentative_view()[*key].unwrap().header_addr == index);
+            assert(self.durable_store.tentative_view().unwrap().contains_key(index as int));
+        }
+
+        // 2. Read the item from the durable store using the index we just obtained
+        let ret = self.durable_store.read_item(index);
+        
+        proof {
+            match &ret {
+                Ok(item) => {
+                    // We have to prove that successful reads from the index and durable store
+                    // imply that `key` is in self@
+                    let index_to_key = Map::new(
+                        |i: int| self.durable_store.tentative_view().unwrap().contents.dom().contains(i),
+                        |i: int| self.durable_store.tentative_view().unwrap().contents[i].key
+                    );
+                    let key_to_index = index_to_key.invert();
+                    assert(index_to_key.contains_key(index as int));
+                    assert(key_to_index.contains_key(*key));
+                }
+                Err(e) => {
+                    assert(e == KvError::<K>::CRCMismatch);
+                }
+            }
+        }
+        ret
+    }
+
+    proof fn lemma_if_key_in_tentative_volatile_index_then_key_in_tentative_view(
+        self, 
+        key: K,
+        index: u64,
+        kvstore_id: u128,
+    )
+        requires
+            self.valid(),
+            self.volatile_index.tentative_view().contains_key(key),
+            self.volatile_index.tentative_view()[key].unwrap().header_addr == index,
+            Self::recover(self.wrpm_view().durable_state, kvstore_id) == Some(self@),
+        ensures 
+            self.tentative_view().contains_key(key),
+    {
+        broadcast use vstd::std_specs::hash::group_hash_axioms;
+        self.durable_store.lemma_valid_implies_inv();
+        self.durable_store.lemma_main_table_index_key_durable(); 
+        self.durable_store.lemma_main_table_index_key_tentative(); 
+
+        assert(self.volatile_index.tentative_view().contains_key(key));
+        assert(self.volatile_index.tentative_view()[key].unwrap().header_addr == index);
+        assert(self.durable_store.tentative_view().unwrap().contains_key(index as int));
+        self.durable_store.lemma_reveal_opaque_inv();
+
+        // Prove that the presence of this key in the volatile index implies 
+        // that it is in the current tentative view
+        let durable_store_state = self.durable_store.tentative_view().unwrap();
+        let index_to_key = Map::new(
+            |i| durable_store_state.contents.dom().contains(i),
+            |i| durable_store_state.contents[i].key
+        );
+        let indexed_offset = self.volatile_index.tentative_view()[key].unwrap().header_addr;
+        assert(index_to_key.contains_value(key)) by {
+            assert(index_to_key.dom().contains(indexed_offset as int));
+        }
+        assert(self.tentative_view().contains_key(key));
+    }
+
+    // This function performs a tentative update to the item of the specified key 
+    // as part of an ongoing transaction.
+    pub exec fn untrusted_update_item(
+        &mut self,
+        key: &K,
+        new_item: &I,
+        kvstore_id: u128,
+        Tracked(perm): Tracked<&TrustedKvPermission<PM>>,
+    ) -> (result: Result<(), KvError<K>>)
+        requires 
+            old(self).valid(),
+            old(self)@.id == kvstore_id,
+            forall |s| #[trigger] perm.check_permission(s) <==> Self::recover(s, kvstore_id) == Some(old(self)@),
+        ensures 
+            self.valid(),
+            match result {
+                Ok(()) => {
+                    Ok::<AbstractKvStoreState<K, I, L>, KvError<K>>(self.tentative_view()) == old(self).tentative_view().update_item(*key, *new_item)
+                }
+                Err(KvError::CRCMismatch) => {
+                    &&& self@ == old(self)@
+                    &&& !self.constants().impervious_to_corruption
+                }, 
+                Err(KvError::KeyNotFound) => {
+                    &&& self@ == old(self)@
+                    &&& !self.tentative_view().contains_key(*key)
+                },
+                Err(KvError::OutOfSpace) => {
+                    &&& self@ == old(self)@
+                    // TODO
+                }
+                Err(_) => false,
+            }
+    {
+        proof { 
+            broadcast use vstd::std_specs::hash::group_hash_axioms;
+            self.durable_store.lemma_valid_implies_inv();
+            self.durable_store.lemma_main_table_index_key_durable(); 
+            self.durable_store.lemma_main_table_index_key_tentative(); 
+            self.durable_store.lemma_reveal_opaque_inv();
+        }
+
+        // 1. Look up the key in the volatile index. If it does not exist,
+        // return error.
+        let index = match self.volatile_index.get(key) {
+            Some(index) => index,
+            None => {
+                assert(!self.tentative_view().contains_key(*key));
+                return Err(KvError::KeyNotFound);
+            }
+        };
+
+        proof {
+            self.lemma_if_key_in_tentative_volatile_index_then_key_in_tentative_view(*key, index, kvstore_id);
+            self.durable_store.lemma_reveal_opaque_inv();
+
+            let version_metadata = self.durable_store.spec_version_metadata();
+            let overall_metadata = self.durable_store.spec_overall_metadata();
+            let durable_kvstore_state = DurableKvStore::<TrustedKvPermission<PM>, PM, K, I, L>::physical_recover(
+                    self.wrpm_view().durable_state, version_metadata, overall_metadata);
+
+            assert forall |s| {
+                &&& version_and_overall_metadata_match_deserialized(s, self.wrpm_view().durable_state)
+                &&& durable_kvstore_state == DurableKvStore::<TrustedKvPermission<PM>, PM, K, I, L>::physical_recover(s, version_metadata, overall_metadata)
+            } implies #[trigger] Self::recover(s, kvstore_id) == Some(self@) by {                
+                assert(memory_correctly_set_up_on_region::<K, I, L>(s, kvstore_id)) by {
+                    broadcast use pmcopy_axioms;
+                }
+            }
+        }
+
+        // 2. Tentatively update the item in the durable store
+        let result = self.durable_store.tentative_update_item(index, new_item, kvstore_id, Tracked(perm));
+        if let Err(e) = result {
+            self.volatile_index.abort_transaction();
+            proof {
+                self.durable_store.lemma_valid_implies_inv();
+                self.durable_store.lemma_reveal_opaque_inv();
+                self.durable_store.lemma_overall_metadata_addr();
+                assert(perm.check_permission(self.wrpm_view().durable_state));
+            }
+            return Err(e);
+        }
+
+        proof {
+            let durable_tentative_view = self.durable_store.tentative_view().unwrap();
+            let old_durable_tentative_view = old(self).durable_store.tentative_view().unwrap();
+
+            // The durable store's domain hasn't changed, so it still matches the volatile index
+            assert forall |i: int| #[trigger] durable_tentative_view.contains_key(i) implies {
+                &&& self.volatile_index.tentative_view().contains_key(durable_tentative_view[i].unwrap().key)
+                &&& self.volatile_index.tentative_view()[durable_tentative_view[i].unwrap().key].unwrap().header_addr == i
+            } by {
+                assert(old(self).durable_store.tentative_view().unwrap().contains_key(i));
+            }
+
+            // the tentative view reflects the new update
+            assert(self.tentative_view() == old(self).tentative_view().update_item(*key, *new_item).unwrap()) by {
+                // the tentative views are obtained via index->key mappings in the durable tentative view,
+                // so we have to prove that these mappings have not changed. We already know that the item
+                // associated with the current key has been updated.
+                let index_to_key = Map::new(
+                    |i| durable_tentative_view.contents.dom().contains(i),
+                    |i| durable_tentative_view.contents[i].key
+                );
+                let old_index_to_key = Map::new(
+                    |i| old_durable_tentative_view.contents.dom().contains(i),
+                    |i| old_durable_tentative_view.contents[i].key
+                );
+                assert(index_to_key == old_index_to_key);
+                assert(self.tentative_view().contents == old(self).tentative_view().update_item(*key, *new_item).unwrap().contents);
+               
+            }
+        }
+
+        Ok(())
+    }
+
+    pub exec fn untrusted_commit(
+        &mut self, 
+        kvstore_id: u128,
+        Tracked(perm): Tracked<&TrustedKvPermission<PM>>
+    ) -> (result: Result<(), KvError<K>>)
+        requires 
+            old(self).valid(),
+            !old(self).transaction_committed(),
+            Self::recover(old(self).wrpm_view().durable_state, kvstore_id) == Some(old(self)@),
+            old(self)@.id == kvstore_id,
+            forall |s| #[trigger] perm.check_permission(s) <==> {
+                &&& {
+                    ||| Self::recover(s, kvstore_id) == Some(old(self)@)
+                    ||| Self::recover(s, kvstore_id) == Some(old(self).tentative_view())
+                }
+            },
+            old(self).spec_num_log_entries_in_current_transaction() > 0,
+        ensures 
+            self.valid(),
+            match result {
+                Ok(()) => {
+                    &&& self@ == old(self).tentative_view()
+                }
+                Err(KvError::CRCMismatch) => {
+                    &&& self@ == old(self)@
+                    &&& !self.constants().impervious_to_corruption
+                }, 
+                Err(KvError::OutOfSpace) => {
+                    &&& self@ == old(self)@
+                    // TODO
+                }
+                Err(KvError::LogErr { log_err }) => {
+                    &&& self@ == old(self)@
+                    // TODO
+                }
+                Err(_) => false,
+            }
+    { 
+        proof {
+            broadcast use vstd::std_specs::hash::group_hash_axioms;
+            self.durable_store.lemma_valid_implies_inv();
+            self.durable_store.lemma_reveal_opaque_inv();
+            self.durable_store.lemma_main_table_index_key_durable(); 
+            self.durable_store.lemma_main_table_index_key_tentative(); 
+            self.durable_store.lemma_reveal_opaque_inv_mem();
+
+            assert(perm.check_permission(self.wrpm_view().durable_state)) by {
+                self.durable_store.lemma_overall_metadata_addr();
+//                lemma_establish_extract_bytes_equivalence(s, self.wrpm_view().durable_state);
+//                lemma_wherever_no_outstanding_writes_persistent_memory_view_can_only_crash_as_committed(self.wrpm_view());
+            }
+
+            assert forall |s| {
+                &&& version_and_overall_metadata_match_deserialized(s, self.wrpm_view().durable_state)
+                &&& {
+                    ||| DurableKvStore::<TrustedKvPermission<PM>, PM, K, I, L>::physical_recover(s, self.durable_store.spec_version_metadata(), self.durable_store.spec_overall_metadata()) == Some(self.durable_store@)
+                    ||| DurableKvStore::<TrustedKvPermission<PM>, PM, K, I, L>::physical_recover(s, self.durable_store.spec_version_metadata(), self.durable_store.spec_overall_metadata()) == self.durable_store.tentative_view()
+                }
+            } implies #[trigger] perm.check_permission(s) by {
+                assert(forall |s| #[trigger] perm.check_permission(s) <==> {
+                    ||| Self::recover(s, kvstore_id) == Some(old(self)@)
+                    ||| Self::recover(s, kvstore_id) == Some(old(self).tentative_view())
+                });
+
+                assert(version_and_overall_metadata_match_deserialized(s, self.wrpm_view().durable_state));
+                assert(memory_correctly_set_up_on_region::<K, I, L>(s, kvstore_id)) by {
+                    broadcast use pmcopy_axioms;
+                }
+
+                if DurableKvStore::<TrustedKvPermission<PM>, PM, K, I, L>::physical_recover(s, 
+                    self.durable_store.spec_version_metadata(), self.durable_store.spec_overall_metadata()) == 
+                        Some(self.durable_store@) 
+                {
+                    assert(Self::recover(s, kvstore_id) =~= Some(self@));
+                } else {
+                    assert(DurableKvStore::<TrustedKvPermission<PM>, PM, K, I, L>::physical_recover(s, 
+                        self.durable_store.spec_version_metadata(), self.durable_store.spec_overall_metadata()) == 
+                            self.durable_store.tentative_view());
+                }
+            }
+        }
+
+        let result = self.durable_store.commit(Tracked(perm));
+        if let Err(e) = result {
+            self.volatile_index.abort_transaction();
+            proof {
+                self.durable_store.lemma_valid_implies_inv();
+                self.durable_store.lemma_reveal_opaque_inv();
+                self.durable_store.lemma_overall_metadata_addr();
+                assert(perm.check_permission(self.wrpm_view().durable_state));
+            }
+            return Err(e);
+        }
+        assert(perm.check_permission(self.wrpm_view().durable_state));
+
+        self.volatile_index.commit_transaction();
+
+        assert(self.volatile_index@ == old(self).volatile_index.tentative_view());
+        assert(Some(self.durable_store@) == old(self).durable_store.tentative_view());
+        assert(self.volatile_index@ == self.volatile_index.tentative_view());
+        assert(Some(self.durable_store@) == self.durable_store.tentative_view());
+        assert(Self::recover(self.wrpm_view().durable_state, kvstore_id) == Some(self@)) by {
+            self.durable_store.lemma_valid_implies_inv();
+            self.durable_store.lemma_reveal_opaque_inv();
+            self.durable_store.lemma_reveal_opaque_inv_mem();
+        }
+
+        Ok(())
+    }
+
+    pub exec fn untrusted_create(
+        &mut self,
+        key: &K,
+        item: &I,
+        kvstore_id: u128,
+        Tracked(perm): Tracked<&TrustedKvPermission<PM>>,
+    ) -> (result: Result<(), KvError<K>>)
+        requires 
+            old(self).valid(),
+            old(self)@.id == kvstore_id,
+            forall |s| #[trigger] perm.check_permission(s) <==> Self::recover(s, kvstore_id) == Some(old(self)@),
+        ensures 
+            self.valid(),
+            self@.id == old(self)@.id,
+            match result {
+                Ok(()) => 
+                    Ok::<AbstractKvStoreState<K, I, L>, KvError<K>>(self.tentative_view()) == 
+                        old(self).tentative_view().create(*key, *item),
+                Err(KvError::CRCMismatch) => {
+                    &&& self@ == old(self)@
+                    &&& !self.constants().impervious_to_corruption
+                }, 
+                Err(KvError::KeyAlreadyExists) => {
+                    &&& self@ == old(self)@
+                    &&& old(self).tentative_view().contains_key(*key)
+                },
+                Err(KvError::OutOfSpace) => {
+                    &&& self@ == old(self)@
+                    // TODO
+                }
+                Err(_) => false,
+            }
+    {
+        proof { 
+            broadcast use vstd::std_specs::hash::group_hash_axioms;
+            self.durable_store.lemma_valid_implies_inv();
+            self.durable_store.lemma_main_table_index_key_durable(); 
+            self.durable_store.lemma_main_table_index_key_tentative(); 
+            self.durable_store.lemma_reveal_opaque_inv();
+        }
+
+        // 1. Look up the key in the volatile index. If it already exists,
+        // return error.
+        // TODO: should this abort the transaction?
+        if let Some(index) = self.volatile_index.get(key) {
+            proof {
+                self.lemma_if_key_in_tentative_volatile_index_then_key_in_tentative_view(*key, index, kvstore_id);
+            }
+            return Err(KvError::KeyAlreadyExists);
+        }
+
+        proof {
+            let version_metadata = self.durable_store.spec_version_metadata();
+            let overall_metadata = self.durable_store.spec_overall_metadata();
+            let durable_kvstore_state = DurableKvStore::<TrustedKvPermission<PM>, PM, K, I, L>::physical_recover(
+                    self.wrpm_view().durable_state, version_metadata, overall_metadata);
+
+            assert forall |s| {
+                &&& version_and_overall_metadata_match_deserialized(s, self.wrpm_view().durable_state)
+                &&& durable_kvstore_state == DurableKvStore::<TrustedKvPermission<PM>, PM, K, I, L>::physical_recover(s, version_metadata, overall_metadata)
+            } implies #[trigger] Self::recover(s, kvstore_id) == Some(self@) by {                
+                assert(memory_correctly_set_up_on_region::<K, I, L>(s, kvstore_id)) by {
+                    broadcast use pmcopy_axioms;
+                }
+            }
+
+            assert(!self.volatile_index.tentative_view().contains_key(*key));
+            assert(self.tentative_durable_store_matches_tentative_volatile_index());
+
+            let durable_tentative_view = self.durable_store.tentative_view().unwrap();
+            assert forall|e| #[trigger] durable_tentative_view.contents.contains_value(e) implies 
+                e.key != key
+            by {
+                let witness = choose |i| #[trigger] durable_tentative_view.contents.dom().contains(i) && durable_tentative_view[i] == Some(e);
+                assert(durable_tentative_view.contains_key(witness));
+                assert(self.volatile_index.tentative_view().contains_key(durable_tentative_view[witness].unwrap().key));
+                assert(self.volatile_index.tentative_view().contains_key(e.key));
+            }
+        }
+
+        // 2. Tentatively create the durable record
+        let result = self.durable_store.tentative_create(key, item, kvstore_id, Tracked(perm));
+        let (offset, _head_node) = match result {
+            Ok((offset, _head_node)) => (offset, _head_node),
+            Err(e) => {
+                self.volatile_index.abort_transaction();
+                proof {
+                    self.durable_store.lemma_valid_implies_inv();
+                    self.durable_store.lemma_reveal_opaque_inv();
+                    self.durable_store.lemma_overall_metadata_addr();
+                    assert(perm.check_permission(self.wrpm_view().durable_state));
+                }
+                return Err(e);
+            } 
+        };
+
+        assert(perm.check_permission(self.wrpm_view().durable_state));
+
+        // 3. Update the volatile index
+        self.volatile_index.insert_key(key, offset)?; 
+
+        proof {
+            assert(old(self).tentative_view().create(*key, *item) is Ok);
+
+            let new_durable_store_state = self.durable_store.tentative_view().unwrap();
+            let new_index_to_key = Map::new(
+                |i| new_durable_store_state.contents.dom().contains(i),
+                |i| new_durable_store_state.contents[i].key
+            );
+            let new_key_to_index = new_index_to_key.invert();
+    
+            let old_durable_store_state = old(self).durable_store.tentative_view().unwrap();
+            let old_index_to_key = Map::new(
+                |i| old_durable_store_state.contents.dom().contains(i),
+                |i| old_durable_store_state.contents[i].key
+            );
+            let old_key_to_index = old_index_to_key.invert();
+
+            assert(self.durable_store.valid());
+            self.durable_store.lemma_valid_implies_inv();
+            self.durable_store.lemma_main_table_index_key_tentative();
+            lemma_injective_map_inverse(new_index_to_key);
+            lemma_injective_map_inverse(old_index_to_key);
+    
+            assert forall |k| self.tentative_view().contents.contains_key(k) implies {
+                &&& #[trigger] old(self).tentative_view().create(*key, *item).unwrap().contents.contains_key(k)
+                &&& old(self).tentative_view().create(*key, *item).unwrap().contents[k] == self.tentative_view().contents[k]
+            } by {    
+                if k == key {
+                    assert(self.tentative_view().contents == Map::new(
+                        |k| new_key_to_index.dom().contains(k),
+                        |k| {
+                            let index = new_key_to_index[k];
+                            let entry = new_durable_store_state.contents[index];
+                            (entry.item, entry.list.list)
+                        }
+                    ));
+                    assert(new_durable_store_state.contents[offset as int].item == item);
+                    assert(new_index_to_key[offset as int] == key);
+                } else {
+                    assert(k != key);
+                    assert(forall |j| new_index_to_key.contains_key(j) && j != offset ==> {
+                        &&& old_index_to_key.contains_key(j)
+                        &&& #[trigger] new_index_to_key[j] == old_index_to_key[j]
+                    });
+                }
+            }
+            assert forall |k| old(self).tentative_view().create(*key, *item).unwrap().contents.contains_key(k) implies {
+                &&& #[trigger] self.tentative_view().contents.contains_key(k)
+                &&& old(self).tentative_view().create(*key, *item).unwrap().contents[k] == self.tentative_view().contents[k]
+            } by {
+                assert(forall |j| #[trigger] new_index_to_key.contains_key(j) ==>
+                    new_key_to_index[new_index_to_key[j]] == j);
+                assert(forall |j| #[trigger] old_index_to_key.contains_key(j) ==>
+                    old_key_to_index[new_index_to_key[j]] == j);
+    
+                assert(self.durable_store.tentative_view() ==
+                    Some(old(self).durable_store.tentative_view().unwrap().create(offset as int, *key, *item).unwrap()));
+    
+                assert(forall |j| old_index_to_key.contains_key(j) && j != offset ==> {
+                    &&& new_index_to_key.contains_key(j)
+                    &&& #[trigger] new_index_to_key[j] == old_index_to_key[j]
+                });
+    
+                assert(self.tentative_view().contents.dom() == new_key_to_index.dom());
+                if k == key {
+                    assert(new_index_to_key.contains_key(offset as int));
+                    assert(new_key_to_index.contains_key(k));
+                } 
+            }
+            assert(self.tentative_view().contents == old(self).tentative_view().create(*key, *item).unwrap().contents);
+            assert(self.tentative_durable_store_matches_tentative_volatile_index()) by {
+                assert(old(self).tentative_durable_store_matches_tentative_volatile_index());
+                let durable_tentative_view = self.durable_store.tentative_view().unwrap();
+
+                assert forall |k: K| #[trigger] self.volatile_index.tentative_view().contains_key(k) implies {
+                    let indexed_offset = self.volatile_index.tentative_view()[k].unwrap().header_addr;
+                    &&& durable_tentative_view.contains_key(indexed_offset as int)
+                    &&& durable_tentative_view[indexed_offset as int].unwrap().key == k
+                } by {
+                    if k != key {
+                        assert(old(self).volatile_index.tentative_view().contains_key(k));
+                    } // else, trivial
+                }
+                assert forall |i: int| #[trigger] durable_tentative_view.contains_key(i) implies {
+                    &&& self.volatile_index.tentative_view().contains_key(durable_tentative_view[i].unwrap().key)
+                    &&& self.volatile_index.tentative_view()[durable_tentative_view[i].unwrap().key].unwrap().header_addr == i
+                } by {
+                    if i != offset {
+                        assert(old(self).durable_store.tentative_view().unwrap().contains_key(i));
+                    } // else, trivial
+                }
+            }
+            
+            assert(self.valid());
+        }
+        Ok(())
+    }
+
+    pub exec fn untrusted_delete(
+        &mut self,
+        key: &K,
+        kvstore_id: u128,
+        Tracked(perm): Tracked<&TrustedKvPermission<PM>>,
+    ) -> (result: Result<(), KvError<K>>)
+        requires 
+            old(self).valid(),
+            old(self)@.id == kvstore_id,
+            forall |s| #[trigger] perm.check_permission(s) <==> {
+                Self::recover(s, kvstore_id) == Some(old(self)@)
+            },
+        ensures 
+            self.valid(),
+            self@.id == old(self)@.id,
+            match result {
+                Ok(()) => 
+                    Ok::<AbstractKvStoreState<K, I, L>, KvError<K>>(self.tentative_view()) == 
+                        old(self).tentative_view().delete(*key),
+                Err(KvError::CRCMismatch) => {
+                    &&& self@ == old(self)@
+                    &&& !self.constants().impervious_to_corruption
+                }, 
+                Err(KvError::KeyNotFound) => {
+                    &&& self@ == old(self)@
+                    &&& !old(self).tentative_view().contains_key(*key)
+                },
+                Err(KvError::OutOfSpace) => {
+                    &&& self@ == old(self)@
+                    // TODO
+                }
+                Err(_) => false,
+            }
+    {
+        proof { 
+            broadcast use vstd::std_specs::hash::group_hash_axioms;
+            self.durable_store.lemma_valid_implies_inv();
+            self.durable_store.lemma_main_table_index_key_durable(); 
+            self.durable_store.lemma_main_table_index_key_tentative(); 
+            self.durable_store.lemma_reveal_opaque_inv();
+        }
+
+        // 1. Look up the key in the volatile index. If it does not exist,
+        // return error.
+        let index = match self.volatile_index.get(key) {
+            Some(index) => index,
+            None => {
+                assert(!self.tentative_view().contains_key(*key));
+                return Err(KvError::KeyNotFound);
+            }
+        };
+
+        proof {
+            self.lemma_if_key_in_tentative_volatile_index_then_key_in_tentative_view(*key, index, kvstore_id);
+            self.durable_store.lemma_reveal_opaque_inv();
+
+            let version_metadata = self.durable_store.spec_version_metadata();
+            let overall_metadata = self.durable_store.spec_overall_metadata();
+            let durable_kvstore_state = DurableKvStore::<TrustedKvPermission<PM>, PM, K, I, L>::physical_recover(
+                    self.wrpm_view().durable_state, version_metadata, overall_metadata);
+
+            assert forall |s| {
+                &&& version_and_overall_metadata_match_deserialized(s, self.wrpm_view().durable_state)
+                &&& durable_kvstore_state == DurableKvStore::<TrustedKvPermission<PM>, PM, K, I, L>::physical_recover(s, version_metadata, overall_metadata)
+            } implies #[trigger] Self::recover(s, kvstore_id) == Some(self@) by {                
+                assert(memory_correctly_set_up_on_region::<K, I, L>(s, kvstore_id)) by {
+                    broadcast use pmcopy_axioms;
+                }
+            }
+        }
+
+        // 2. Tentatively delete the item in the durable store
+        let result = self.durable_store.tentative_delete(index, Tracked(perm));
+        if let Err(e) = result {
+            self.volatile_index.abort_transaction();
+            proof {
+                self.durable_store.lemma_valid_implies_inv();
+                self.durable_store.lemma_reveal_opaque_inv();
+                self.durable_store.lemma_overall_metadata_addr();
+                assert(perm.check_permission(self.wrpm_view().durable_state));
+            }
+            return Err(e);
+        }
+
+        // 3. Update the volatile index to reflect the pending deletion
+        self.volatile_index.remove(key)?;
+
+        proof {
+            assert(old(self).tentative_view().delete(*key) is Ok);
+            assert(self.durable_store.tentative_view() is Some);
+            assert(old(self).durable_store.tentative_view().unwrap().delete(index as int).unwrap() == 
+                self.durable_store.tentative_view().unwrap());
+
+            let new_durable_store_state = self.durable_store.tentative_view().unwrap();
+            let new_index_to_key = Map::new(
+                |i| new_durable_store_state.contents.dom().contains(i),
+                |i| new_durable_store_state.contents[i].key
+            );
+            let new_key_to_index = new_index_to_key.invert();
+    
+            let old_durable_store_state = old(self).durable_store.tentative_view().unwrap();
+            let old_index_to_key = Map::new(
+                |i| old_durable_store_state.contents.dom().contains(i),
+                |i| old_durable_store_state.contents[i].key
+            );
+            let old_key_to_index = old_index_to_key.invert();
+
+            assert(self.durable_store.valid());
+            self.durable_store.lemma_valid_implies_inv();
+            self.durable_store.lemma_main_table_index_key_tentative();
+            lemma_injective_map_inverse(new_index_to_key);
+            lemma_injective_map_inverse(old_index_to_key);
+
+            assert(old_key_to_index.contains_key(*key));
+            assert(old_index_to_key.remove(index as int) == new_index_to_key);
+
+            assert(self.tentative_view().contents =~= 
+                old(self).tentative_view().delete(*key).unwrap().contents);
+        
+            assert(self.tentative_durable_store_matches_tentative_volatile_index()) by {
+                assert(old(self).tentative_durable_store_matches_tentative_volatile_index());
+                let durable_tentative_view = self.durable_store.tentative_view().unwrap();
+                assert forall |k: K| #[trigger] self.volatile_index.tentative_view().contains_key(k) implies {
+                    let indexed_offset = self.volatile_index.tentative_view()[k].unwrap().header_addr;
+                    &&& durable_tentative_view.contains_key(indexed_offset as int)
+                    &&& durable_tentative_view[indexed_offset as int].unwrap().key == k
+                } by {
+                    if k != key {
+                        assert(old(self).volatile_index.tentative_view().contains_key(k));
+                    } // else, trivial
+                }
+                assert forall |i: int| #[trigger] durable_tentative_view.contains_key(i) implies {
+                    &&& self.volatile_index.tentative_view().contains_key(durable_tentative_view[i].unwrap().key)
+                    &&& self.volatile_index.tentative_view()[durable_tentative_view[i].unwrap().key].unwrap().header_addr == i
+                } by {
+                    if i != index {
+                        assert(old(self).durable_store.tentative_view().unwrap().contains_key(i));
+                    } // else, trivial
+                }
+            }
+            assert(perm.check_permission(self.wrpm_view().durable_state));
+        }
+
+        Ok(())
+    }
+
+/*
+    // // // TODO: return a Vec<&L> to save space/reduce copies
+    // // pub fn untrusted_read_item_and_list(&self, key: &K) -> (result: Option<(&I, Vec<&L>)>)
+    // //     requires
+    // //         self.valid(),
+    // //     ensures
+    // //     ({
+    // //         let spec_result = self@.read_item_and_list(*key);
+    // //         match (result, spec_result) {
+    // //             (Some((output_item, output_pages)), Some((spec_item, spec_pages))) => {
+    // //                 &&& spec_item == output_item
+    // //                 &&& spec_pages == output_pages@
+    // //             }
+    // //             (Some((output_item, output_pages)), None) => false,
+    // //             (None, Some((spec_item, spec_pages))) => false,
+    // //             (None, None) => true,
+    // //         }
+    // //     })
+    // // {
+    // //     assume(false);
+    // //     // First, get the offset of the header in the durable store using the volatile index
+    // //     let offset = self.volatile_index.get(key);
+    // //     match offset {
+    // //         Some(offset) => self.durable_store.read_item_and_list(offset),
+    // //         None => None
+    // //     }
+    // // }
+
+    // pub fn untrusted_read_list_entry_at_index(&self, key: &K, idx: u64) -> (result: Result<&L, KvError<K>>)
+    //     requires
+    //         self.valid()
+    //     ensures
+    //         ({
+    //             let spec_result = self@.read_list_entry_at_index(*key, idx as int);
+    //             match (result, spec_result) {
+    //                 (Ok(output_entry), Ok(spec_entry)) => {
+    //                     &&& output_entry == spec_entry
+    //                 }
+    //                 (Err(KvError::IndexOutOfRange), Err(KvError::IndexOutOfRange)) => {
+    //                     &&& self@.contents.contains_key(*key)
+    //                     &&& self@.contents[*key].1.len() <= idx
+    //                 }
+    //                 (Err(KvError::KeyNotFound), Err(KvError::KeyNotFound)) => {
+    //                     &&& !self@.contents.contains_key(*key)
+    //                 }
+    //                 (_, _) => false
+    //             }
+    //         })
+    // {
+    //     assume(false);
+    //     Err(KvError::NotImplemented)
+    // }
+
+    // // pub fn untrusted_read_list(&self, key: &K) -> (result: Option<&Vec<L>>)
+    // //     requires
+    // //         self.valid(),
+    // //     ensures
+    // //     ({
+    // //         let spec_result = self@.read_item_and_list(*key);
+    // //         match (result, spec_result) {
+    // //             (Some(output_pages), Some((spec_item, spec_pages))) => {
+    // //                 &&& spec_pages == output_pages@
+    // //             }
+    // //             (Some(output_pages), None) => false,
+    // //             (None, Some((spec_item, spec_pages))) => false,
+    // //             (None, None) => true,
+    // //         }
+    // //     })
+    // // {
+    // //     assume(false);
+    // //     let offset = self.volatile_index.get(key);
+    // //     match offset {
+    // //         Some(offset) => self.durable_store.read_list(offset),
+    // //         None => None
+    // //     }
+    // // }
+
+    // pub fn untrusted_delete(
+    //     &mut self,
+    //     key: &K,
+    //     kvstore_id: u128,
+    //     perm: Tracked<&TrustedKvPermission<PM>>
+    // ) -> (result: Result<(), KvError<K>>)
+    //     requires
+    //         old(self).valid()
+    //     ensures
+    //         self.valid(),
+    //         match result {
+    //             Ok(()) => {
+    //                 &&& self@ == old(self)@.delete(*key).unwrap()
+    //             }
+    //             Err(KvError::KeyNotFound) => {
+    //                 &&& !old(self)@.contents.contains_key(*key)
+    //                 &&& old(self)@ == self@
+    //             }
+    //             Err(_) => false
+    //         }
+    // {
+    //     assume(false);
+    //     // Remove the entry from the volatile index, obtaining the physical offset as the return value
+    //     let offset = self.volatile_index.remove(key)?;
+    //     self.durable_store.delete(offset, kvstore_id, perm)
+    // }
+
+    // pub fn untrusted_append_to_list(
+    //     &mut self,
+    //     key: &K,
+    //     new_list_entry: L,
+    //     perm: Tracked<&TrustedKvPermission<PM>>
+    // ) -> (result: Result<(), KvError<K>>)
+    //     requires
+    //         old(self).valid()
+    //     ensures
+    //         self.valid(),
+    //         match result {
+    //             Ok(()) => {
+    //                 &&& self@ == old(self)@.append_to_list(*key, new_list_entry).unwrap()
+    //             }
+    //             Err(KvError::KeyNotFound) => {
+    //                 &&& !old(self)@.contents.contains_key(*key)
+    //                 &&& old(self)@ == self@
+    //             }
+    //             // TODO: case for if we run out of space to append to the list
+    //             Err(_) => false
+    //         }
+    // {
+    //     assume(false);
+    //     return Err(KvError::InternalError);
+    //     // let offset = self.volatile_index.get(key);
+    //     // // append a page to the list rooted at this offset
+    //     // let page_offset = match offset {
+    //     //     Some(offset) => self.durable_store.append(offset, new_list_entry, perm)?,
+    //     //     None => return Err(KvError::KeyNotFound)
+    //     // };
+    //     // // add the durable location of the page to the in-memory list
+    //     // self.volatile_index.append_offset_to_list(key, page_offset)
+    // }
+
+    // pub fn untrusted_append_to_list_and_update_item(
+    //     &mut self,
+    //     key: &K,
+    //     new_list_entry: L,
+    //     new_item: I,
+    //     perm: Tracked<&TrustedKvPermission<PM>>
+    // ) -> (result: Result<(), KvError<K>>)
+    //     requires
+    //         old(self).valid()
+    //     ensures
+    //         self.valid(),
+    //         match result {
+    //             Ok(()) => {
+    //                 &&& self@ == old(self)@.append_to_list_and_update_item(*key, new_list_entry, new_item).unwrap()
+    //             }
+    //             Err(KvError::KeyNotFound) => {
+    //                 &&& !old(self)@.contents.contains_key(*key)
+    //                 &&& old(self)@ == self@
+    //             }
+    //             // TODO: case for if we run out of space to append to the list
+    //             Err(_) => false
+    //         }
+    // {
+    //     assume(false);
+    //     let offset = self.volatile_index.get(key);
+    //     // update the header at this offset append a page to the list rooted there
+    //     let page_offset = match offset {
+    //         Some(offset) => self.durable_store.update_item_and_append(offset, new_list_entry, new_item, perm)?,
+    //         None => return Err(KvError::KeyNotFound)
+    //     };
+
+    //     // TODO: use append_node_offset or append_to_list depending on whether you need to allocate or not?
+    //     self.volatile_index.append_to_list(key)
+    // }
+
+    // pub fn untrusted_update_list_entry_at_index(
+    //     &mut self,
+    //     key: &K,
+    //     idx: usize,
+    //     new_list_entry: L,
+    //     perm: Tracked<&TrustedKvPermission<PM>>
+    // ) -> (result: Result<(), KvError<K>>)
+    //     requires
+    //         old(self).valid()
+    //     ensures
+    //         self.valid(),
+    //         match result {
+    //             Ok(()) => {
+    //                 &&& self@ == old(self)@.update_list_entry_at_index(*key, idx, new_list_entry).unwrap()
+    //             }
+    //             Err(KvError::KeyNotFound) => {
+    //                 &&& !old(self)@.contents.contains_key(*key)
+    //                 &&& old(self)@ == self@
+    //             }
+    //             Err(_) => false
+    //         }
+    // {
+    //     assume(false);
+    //     match self.volatile_index.get_entry_location_by_index(key, idx) {
+    //         Ok((list_node_addr, offset_within_list_node)) =>
+    //             self.durable_store.update_list_entry_at_index(list_node_addr, offset_within_list_node, new_list_entry, perm),
+    //         Err(e) => Err(e),
+    //     }
+    // }
+
+    // pub fn untrusted_update_entry_at_index_and_item(
+    //     &mut self,
+    //     key: &K,
+    //     idx: usize,
+    //     new_list_entry: L,
+    //     new_item: I,
+    //     perm: Tracked<&TrustedKvPermission<PM>>
+    // ) -> (result: Result<(), KvError<K>>)
+    //     requires
+    //         old(self).valid()
+    //     ensures
+    //         match result {
+    //             Ok(()) => {
+    //                 &&& self.valid()
+    //                 &&& self@ == old(self)@.update_entry_at_index_and_item(*key, idx, new_list_entry, new_item).unwrap()
+    //             }
+    //             Err(KvError::KeyNotFound) => {
+    //                 &&& !old(self)@.contents.contains_key(*key)
+    //                 &&& old(self)@ == self@
+    //             }
+    //             Err(_) => false
+    //         }
+    // {
+    //     assume(false);
+    //     let header_offset = self.volatile_index.get(key);
+    //     match self.volatile_index.get_entry_location_by_index(key, idx) {
+    //         Ok((list_node_addr, offset_within_list_node)) =>
+    //             self.durable_store.update_entry_at_index_and_item(list_node_addr, offset_within_list_node,
+    //                                                               new_item, new_list_entry,  perm),
+    //         Err(e) => Err(e),
+    //     }
+    // }
+
+    // pub fn untrusted_trim_list(
+    //     &mut self,
+    //     key: &K,
+    //     trim_length: usize,
+    //     perm: Tracked<&TrustedKvPermission<PM>>
+    // ) -> (result: Result<(), KvError<K>>)
+    //     requires
+    //         old(self).valid()
+    //     ensures
+    //         match result {
+    //             Ok(()) => {
+    //                 &&& self.valid()
+    //                 &&& self@ == old(self)@.trim_list(*key, trim_length as int).unwrap()
+    //             }
+    //             Err(KvError::KeyNotFound) => {
+    //                 &&& !old(self)@.contents.contains_key(*key)
+    //                 &&& old(self)@ == self@
+    //             }
+    //             Err(_) => false
+    //         }
+    //     {
+    //     // use the volatile index to figure out which physical offsets should be removed
+    //     // from the list, then use that information to trim the list on the durable side
+    //     // TODO: trim_length is in terms of list entries, not bytes, right? Check Jay's impl
+    //     // note: we trim from the beginning of the list, not the end
+    //     assume(false);
+    //     let item_offset = match self.volatile_index.get(key) {
+    //         Some(header_addr) => header_addr,
+    //         None => return Err(KvError::KeyNotFound),
+    //     };
+    //     if trim_length == 0 {
+    //         return Ok(());
+    //     }
+    //     let first_location_trimmed = self.volatile_index.get_entry_location_by_index(key, 0);
+    //     let last_location_trimmed = self.volatile_index.get_entry_location_by_index(key, trim_length - 1);
+    //     self.volatile_index.trim_list(key, trim_length)?;
+    //     match (first_location_trimmed, last_location_trimmed) {
+    //         (Ok((first_trimmed_list_node_addr, first_trimmed_offset_within_list_node)),
+    //          Ok((last_trimmed_list_node_addr, last_trimmed_offset_within_list_node))) =>
+    //             // TODO: The interface to `DurableKvStore::trim_list` might
+    //             // need to change, to also take
+    //             // `first_trimmed_offset_within_list_node` and
+    //             // `last_trimmed_offset_within_list_node`.
+    //             self.durable_store.trim_list(item_offset, first_trimmed_list_node_addr, last_trimmed_list_node_addr, trim_length, perm),
+    //         (Err(e), _) => Err(e),
+    //         (_, Err(e)) => Err(e),
+    //     }
+    // }
+
+    // pub fn untrusted_trim_list_and_update_item(
+    //     &mut self,
+    //     key: &K,
+    //     trim_length: usize,
+    //     new_item: I,
+    //     perm: Tracked<&TrustedKvPermission<PM>>
+    // ) -> (result: Result<(), KvError<K>>)
+    //     requires
+    //         old(self).valid()
+    //     ensures
+    //         match result {
+    //             Ok(()) => {
+    //                 &&& self.valid()
+    //                 &&& self@ == old(self)@.trim_list_and_update_item(*key, trim_length as int, new_item).unwrap()
+    //             }
+    //             Err(KvError::KeyNotFound) => {
+    //                 &&& !old(self)@.contents.contains_key(*key)
+    //                 &&& old(self)@ == self@
+    //             }
+    //             Err(_) => false
+    //         }
+    // {
+    //     assume(false);
+    //     let item_offset = match self.volatile_index.get(key) {
+    //         Some(header_addr) => header_addr,
+    //         None => return Err(KvError::KeyNotFound),
+    //     };
+    //     if trim_length == 0 {
+    //         return Ok(());
+    //     }
+    //     let first_location_trimmed = self.volatile_index.get_entry_location_by_index(key, 0);
+    //     let last_location_trimmed = self.volatile_index.get_entry_location_by_index(key, trim_length - 1);
+    //     self.volatile_index.trim_list(key, trim_length)?;
+    //     match (first_location_trimmed, last_location_trimmed) {
+    //         (Ok((first_trimmed_list_node_addr, first_trimmed_offset_within_list_node)),
+    //          Ok((last_trimmed_list_node_addr, last_trimmed_offset_within_list_node))) =>
+    //             // TODO: The interface to `DurableKvStore::trim_list` might
+    //             // need to change, to also take
+    //             // `first_trimmed_offset_within_list_node` and
+    //             // `last_trimmed_offset_within_list_node`.
+    //             self.durable_store.trim_list_and_update_item(item_offset, first_trimmed_list_node_addr, last_trimmed_list_node_addr, trim_length, new_item, perm),
+    //         (Err(e), _) => Err(e),
+    //         (_, Err(e)) => Err(e),
+    //     }
+    // }
+
+    // pub fn untrusted_get_keys(&self) -> (result: Vec<K>)
+    //     requires
+    //         self.valid()
+    //     ensures
+    //         result@.to_set() == self@.get_keys()
+    // {
+    //     assume(false);
+    //     self.volatile_index.get_keys()
+    // }
+
+    */
+
+    // pub fn untrusted_contains_key(&self, key: &K) -> (result: bool)
+    //     requires
+    //         self.valid(),
+    //     ensures
+    //         match result {
+    //             true => self@[*key] is Some,
+    //             false => self@[*key] is None
+    //         }
+    // {
+    //     assume(false);
+    //     self.volatile_index.get(key).is_some()
+    // }
+
+}
+
+}