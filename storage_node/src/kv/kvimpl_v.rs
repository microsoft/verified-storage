--- conflicted
+++ resolved
@@ -34,18 +34,10 @@
 #[verifier::reject_recursive_types(K)]
 pub struct UntrustedKvStoreImpl<PM, K, I, L, V, E>
 where
-<<<<<<< HEAD
     PM: PersistentMemoryRegion,
     K: Hash + Eq + Clone + PmCopy + std::fmt::Debug,
     I: PmCopy + Item<K> + std::fmt::Debug,
     L: PmCopy + std::fmt::Debug + Copy,
-=======
-    PM: PersistentMemoryRegions,
-    K: Hash + Eq + Clone + PmCopy + std::fmt::Debug,
-    I: PmCopy + Item<K> + std::fmt::Debug,
-    L: PmCopy + std::fmt::Debug,
-    D: DurableKvStore<PM, K, I, L, E>,
->>>>>>> 05d28071
     V: VolatileKvIndex<K, E>,
     E: std::fmt::Debug,
 {
@@ -58,18 +50,10 @@
 
 impl<PM, K, I, L, V, E> UntrustedKvStoreImpl<PM, K, I, L, V, E>
 where
-<<<<<<< HEAD
     PM: PersistentMemoryRegion,
     K: Hash + Eq + Clone + PmCopy + Sized + std::fmt::Debug,
     I: PmCopy + Item<K> + Sized + std::fmt::Debug,
     L: PmCopy + std::fmt::Debug + Copy,
-=======
-    PM: PersistentMemoryRegions,
-    K: Hash + Eq + Clone + PmCopy + Sized + std::fmt::Debug,
-    I: PmCopy + Item<K> + Sized + std::fmt::Debug,
-    L: PmCopy + std::fmt::Debug,
-    D: DurableKvStore<PM, K, I, L, E>,
->>>>>>> 05d28071
     V: VolatileKvIndex<K, E>,
     E: std::fmt::Debug,
 {
@@ -124,18 +108,18 @@
     //         ({
     //             let metadata_size = ListEntryMetadata::spec_size_of();
     //             let key_size = K::spec_size_of();
-    //             let metadata_slot_size = metadata_size + CRC_SIZE + key_size + CDB_SIZE;
-    //             let list_element_slot_size = L::spec_size_of() + CRC_SIZE;
+    //             let metadata_slot_size = metadata_size + crate::pmem::traits_t::size_of::<u64>() + key_size + CDB_SIZE;
+    //             let list_element_slot_size = L::spec_size_of() + crate::pmem::traits_t::size_of::<u64>();
     //             &&& metadata_slot_size <= u64::MAX
     //             &&& list_element_slot_size <= u64::MAX
     //             &&& ABSOLUTE_POS_OF_METADATA_TABLE + (metadata_slot_size * num_keys) <= u64::MAX
     //             &&& ABSOLUTE_POS_OF_LIST_REGION_NODE_START + node_size <= u64::MAX
     //         }),
-    //         L::spec_size_of() + CRC_SIZE < u32::MAX, // size_of is u64, but we store it in a u32 here
+    //         L::spec_size_of() + crate::pmem::traits_t::size_of::<u64>() < u32::MAX, // size_of is u64, but we store it in a u32 here
     //         node_size < u32::MAX,
-    //         0 <= ItemTableMetadata::spec_size_of() + CRC_SIZE < usize::MAX,
+    //         0 <= ItemTableMetadata::spec_size_of() + crate::pmem::traits_t::size_of::<u64>() < usize::MAX,
     //         ({
-    //             let item_slot_size = I::spec_size_of() + CDB_SIZE + CRC_SIZE;
+    //             let item_slot_size = I::spec_size_of() + CDB_SIZE + crate::pmem::traits_t::size_of::<u64>();
     //             &&& 0 <= item_slot_size < usize::MAX
     //             &&& 0 <= item_slot_size * num_keys < usize::MAX
     //             &&& 0 <= ABSOLUTE_POS_OF_TABLE_AREA + (item_slot_size * num_keys) < usize::MAX
