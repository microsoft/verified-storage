--- conflicted
+++ resolved
@@ -167,13 +167,8 @@
 
         // `item` stores its own key, so we don't have to pass its key to the durable
         // store separately.
-<<<<<<< HEAD
         let offset = self.durable_store.create(&key, &item, kvstore_id, perm)?;
-        self.volatile_index.insert_item_offset(key, offset)?;
-=======
-        let offset = self.durable_store.create(&item, &key, Ghost(kvstore_id), perm)?;
         self.volatile_index.insert_key(key, offset)?;
->>>>>>> aca7057f
 
         proof {
             // the volatile index and durable store match after creating the new entry in both
