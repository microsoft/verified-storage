--- conflicted
+++ resolved
@@ -935,14 +935,6 @@
                     active_metadata_is_equal(old_wrpm_regions, wrpm_regions@),
 
                     // The loop does not change the size of any of the regions
-<<<<<<< HEAD
-                    forall |i: int| #![auto] 0 <= i < wrpm_regions@.len() ==> wrpm_regions@[i].len() == old(wrpm_regions)@[i].len(),
-                    forall |i: int| #![auto] 0 <= i < wrpm_regions@.len() ==> ABSOLUTE_POS_OF_LOG_AREA < wrpm_regions@[i].len(),
-
-                    // For logs that we have updated, their inactive metadata is set.
-                    forall |i: int| 0 <= i < current_log ==> 
-                        inactive_metadata_types_set_in_region(#[trigger] wrpm_regions@.flush().committed()[i], self.cdb),
-=======
                     forall |i: int| #[trigger] log_index_trigger(i) && 0 <= i < wrpm_regions@.len() ==>
                         wrpm_regions@[i].len() == old(wrpm_regions)@[i].len(),
                     forall |i: int| #[trigger] log_index_trigger(i) && 0 <= i < wrpm_regions@.len() ==>
@@ -954,7 +946,6 @@
                     self.cdb == old(self).cdb,
                     prev_infos == old_prev_infos,
                     prev_state == old_prev_state,
->>>>>>> bc3566a1
             {
                 broadcast use pmcopy_axioms; // Remove this workaround once https://github.com/verus-lang/verus/issues/1166 is fixed
                 reveal(spec_padding_needed);
@@ -1059,22 +1050,11 @@
                     lemma_metadata_set_after_crash(wrpm_regions_new, self.cdb);
                     assert(metadata_types_set(crash_bytes));
                 }
-<<<<<<< HEAD
-                
-                wrpm_regions.serialize_and_write(current_log as usize, unused_metadata_pos + traits_t::size_of::<LogMetadata>() as u64, &log_crc, Tracked(perm));
-                
-                assert forall |i: int| 0 <= i < cur implies 
-                    inactive_metadata_types_set_in_region(#[trigger] wrpm_regions@.flush().committed()[i], self.cdb) 
-                by {
-                    assert(old_wrpm_regions.flush().committed()[i] == wrpm_regions@.flush().committed()[i]);
-                }
-=======
 
                 wrpm_regions.serialize_and_write(
                     current_log as usize, unused_metadata_pos + size_of::<LogMetadata>() as u64,
                     &log_crc, Tracked(perm)
                 );
->>>>>>> bc3566a1
                 
                 // Prove that after the flush, the log metadata corresponding to the unused CDB will
                 // be reflected in memory.
@@ -1094,33 +1074,10 @@
                     assert(deserialize_log_crc(mem2, !self.cdb) == log_crc);
                 }
 
-<<<<<<< HEAD
-                assert(wrpm_regions@.flush().committed()[cur].subrange(unused_metadata_pos as int, unused_metadata_pos + LogMetadata::spec_size_of()) ==
-                        log_metadata.spec_to_bytes());
-
-                proof {
-                    // Since we don't broadcast use the pmcopy_axioms in this file, we need to explicitly invoke them on these witnesses
-                    // to prove that the current log has its inactive metadata set.
-                    let ghost crc_witness = choose |crc: u64| 
-                        extract_bytes(wrpm_regions@.flush().committed()[cur], unused_metadata_pos + LogMetadata::spec_size_of(), u64::spec_size_of()) == 
-                            crc.spec_to_bytes();
-                    let ghost metadata_witness = choose |metadata: LogMetadata| 
-                        extract_bytes(wrpm_regions@.flush().committed()[cur], unused_metadata_pos as int, LogMetadata::spec_size_of()) == 
-                            metadata.spec_to_bytes();
-
-                    axiom_bytes_len::<LogMetadata>(metadata_witness);
-                    axiom_bytes_len::<u64>(crc_witness);
-                    axiom_to_from_bytes::<LogMetadata>(metadata_witness);
-                    axiom_to_from_bytes::<u64>(crc_witness);
-
-                    assert(inactive_metadata_types_set_in_region(#[trigger] wrpm_regions@.flush().committed()[cur], self.cdb));
-                }
-=======
                 assert(wrpm_regions@.flush().committed()[cur].subrange(
                            unused_metadata_pos as int,
                            unused_metadata_pos + LogMetadata::spec_size_of()
                        ) == log_metadata.spec_to_bytes());
->>>>>>> bc3566a1
             }
         }
 
