//! This file contains the implementation of `UntrustedMultiLogImpl`,
//! which implements a provably correct multilog.
//!
//! The code in this file is verified and untrusted (as indicated by
//! the `_v.rs` suffix), so you don't have to read it to be confident
//! of the system's correctness.

use crate::log::inv_v::lemma_auto_smaller_range_of_seq_is_subrange;
use crate::log::inv_v::lemma_metadata_matches_implies_metadata_types_set;
use crate::multilog::append_v::*;
use crate::multilog::inv_v::*;
use crate::multilog::layout_v::*;
use crate::multilog::multilogimpl_t::*;
use crate::multilog::multilogspec_t::AbstractMultiLogState;
use crate::multilog::setup_v::{
    check_for_required_space, compute_log_capacities, write_setup_metadata_to_all_regions,
};
use crate::multilog::start_v::{read_cdb, read_logs_variables};
use crate::pmem::crc_t::*;
use crate::pmem::pmemspec_t::*;
use crate::pmem::pmemutil_v::*;
use crate::pmem::pmcopy_t::*;
use crate::pmem::wrpm_t::*;
use crate::pmem::traits_t;
use builtin::*;
use builtin_macros::*;
use vstd::arithmetic::div_mod::*;
use vstd::bytes::*;
use vstd::prelude::*;
use vstd::slice::*;

verus! {

    // This structure, `LogInfo`, is used by `UntrustedMultiLogImpl`
    // to store information about a single log. Its fields are:
    //
    // `log_area_len` -- how many bytes are in the log area on
    //     persistent memory
    //
    // `head` -- the logical position of the log's head
    //
    // `head_log_area_offset` -- the offset into the log area
    //     holding the byte at the head position. This is
    //     always equal to `head % log_area_len`, and is
    //     cached in this variable to avoid expensive modulo
    //     operations.
    //
    // `log_length` -- the number of bytes in the log beyond the head
    //
    // `log_plus_pending_length` -- the number of bytes in the log and
    //     the pending appends to the log combined
    pub struct LogInfo {
        pub log_area_len: u64,
        pub head: u128,
        pub head_log_area_offset: u64,
        pub log_length: u64,
        pub log_plus_pending_length: u64,
    }

    // This structure, `UntrustedMultiLogImpl`, implements a
    // multilog. Its fields are:
    //
    // `num_logs` -- the number of logs in the multilog
    // `cdb` -- the current value of the corruption-detecting boolean
    // `infos` -- a vector of `LogInfo`s, one per log
    // `state` -- the abstract view of the multilog
    pub struct UntrustedMultiLogImpl {
        num_logs: u32,
        cdb: bool,
        infos: Vec<LogInfo>,
        state: Ghost<AbstractMultiLogState>
    }

    impl UntrustedMultiLogImpl
    {
        // This static function specifies how multiple regions'
        // contents should be viewed upon recovery as an abstract
        // multilog state.
        pub closed spec fn recover(mems: Seq<Seq<u8>>, multilog_id: u128) -> Option<AbstractMultiLogState>
        {
            if !metadata_types_set(mems) {
                // If the metadata types aren't properly set up, the log is unrecoverable.
                None
            } else {
                recover_all(mems, multilog_id)
            }
        }

        // This method specifies an invariant on `self` that all
        // `UntrustedMultiLogImpl` methods maintain. It requires this
        // invariant to hold on any method invocation, and ensures it
        // in any method invocation that takes `&mut self`.
        //
        // Most of the conjuncts in this invariant are defined in the
        // file `inv_v.rs`. See that file for detailed explanations.
        pub closed spec fn inv<Perm, PMRegions>(
            &self,
            wrpm_regions: &WriteRestrictedPersistentMemoryRegions<Perm, PMRegions>,
            multilog_id: u128,
        ) -> bool
            where
                Perm: CheckPermission<Seq<Seq<u8>>>,
                PMRegions: PersistentMemoryRegions
        {
            &&& wrpm_regions.inv() // whatever the persistent memory regions require as an invariant
            &&& no_outstanding_writes_to_metadata(wrpm_regions@, self.num_logs)
            &&& memory_matches_deserialized_cdb(wrpm_regions@, self.cdb)
            &&& each_metadata_consistent_with_info(wrpm_regions@, multilog_id, self.num_logs, self.cdb, self.infos@)
            &&& each_info_consistent_with_log_area(wrpm_regions@, self.num_logs, self.infos@, self.state@)
            &&& can_only_crash_as_state(wrpm_regions@, multilog_id, self.state@.drop_pending_appends())
            &&& metadata_types_set(wrpm_regions@.committed())
            &&& forall |i: int| #![auto] 0 <= i < wrpm_regions@.len() ==> ABSOLUTE_POS_OF_LOG_AREA < wrpm_regions@[i].len()
        }

        pub proof fn lemma_inv_implies_wrpm_inv<Perm, PMRegions>(
            &self,
            wrpm_regions: &WriteRestrictedPersistentMemoryRegions<Perm, PMRegions>,
            multilog_id: u128
        )
            where
                Perm: CheckPermission<Seq<Seq<u8>>>,
                PMRegions: PersistentMemoryRegions
            requires
                self.inv(wrpm_regions, multilog_id)
            ensures
                wrpm_regions.inv()
        {}

        pub proof fn lemma_inv_implies_can_only_crash_as<Perm, PMRegions>(
            &self,
            wrpm_regions: &WriteRestrictedPersistentMemoryRegions<Perm, PMRegions>,
            multilog_id: u128
        )
            where
                Perm: CheckPermission<Seq<Seq<u8>>>,
                PMRegions: PersistentMemoryRegions
            requires
                self.inv(wrpm_regions, multilog_id)
            ensures
                can_only_crash_as_state(wrpm_regions@, multilog_id, self@.drop_pending_appends())
        {}

        // This function specifies how to view the in-memory state of
        // `self` as an abstract multilog state.
        pub closed spec fn view(&self) -> AbstractMultiLogState
        {
            self.state@
        }

        // The `setup` method sets up persistent memory objects `pm_regions`
        // to store an initial empty multilog. It returns a vector
        // listing the capacities of the logs. See `README.md` for more
        // documentation.
        pub exec fn setup<PMRegions>(
            pm_regions: &mut PMRegions,
            multilog_id: u128,
        ) -> (result: Result<Vec<u64>, MultiLogErr>)
            where
                PMRegions: PersistentMemoryRegions
            requires
                old(pm_regions).inv(),
            ensures
                pm_regions.inv(),
                pm_regions.constants() == old(pm_regions).constants(),
                pm_regions@.no_outstanding_writes(),
                match result {
                    Ok(log_capacities) => {
                        let state = AbstractMultiLogState::initialize(log_capacities@);
                        &&& pm_regions@.len() == old(pm_regions)@.len()
                        &&& pm_regions@.len() >= 1
                        &&& pm_regions@.len() <= u32::MAX
                        &&& log_capacities@.len() == pm_regions@.len()
                        &&& forall |i: int| 0 <= i < pm_regions@.len() ==> #[trigger] log_capacities@[i] <= pm_regions@[i].len()
                        &&& forall |i: int| 0 <= i < pm_regions@.len() ==>
                               #[trigger] pm_regions@[i].len() == old(pm_regions)@[i].len()
                        &&& can_only_crash_as_state(pm_regions@, multilog_id, state)
                        &&& Self::recover(pm_regions@.committed(), multilog_id) == Some(state)
                        &&& Self::recover(pm_regions@.flush().committed(), multilog_id) == Some(state)
                        &&& state == state.drop_pending_appends()
                    },
                    Err(MultiLogErr::InsufficientSpaceForSetup { which_log, required_space }) => {
                        let flushed_regions = old(pm_regions)@.flush();
                        &&& pm_regions@ == flushed_regions
                        &&& pm_regions@[which_log as int].len() < required_space
                    },
                    Err(MultiLogErr::CantSetupWithFewerThanOneRegion { }) => {
                        let flushed_regions = old(pm_regions)@.flush();
                        &&& pm_regions@ == flushed_regions
                        &&& pm_regions@.len() < 1
                    },
                    Err(MultiLogErr::CantSetupWithMoreThanU32MaxRegions { }) => {
                        let flushed_regions = old(pm_regions)@.flush();
                        &&& pm_regions@ == flushed_regions
                        &&& pm_regions@.len() > u32::MAX
                    },
                    _ => false
                }
        {
            let ghost original_pm_regions = pm_regions@;

            // We can't write without proving that there are no
            // outstanding writes where we're writing. So just start
            // out by flushing, so it's clear we can write anywhere.
            //
            // Why can't we write without proving there isn't a
            // conflicting outstanding write, you ask? Two reasons:
            //
            // First, to simplify the specification of how persistent
            // memory behaves, in `pmem::pmemspec_t.rs` we don't specify
            // what happens when there are multiple outstanding writes
            // to the same address. Instead, we just forbid that
            // case.
            //
            // Second, even if we did specify what happened in that
            // case, in this function we have no idea what's already
            // been written. If there were outstanding writes and they
            // got reordered after our writes, the resulting state
            // might be invalid. So we need to flush before writing
            // anything anyway.

            pm_regions.flush();

            // Get the list of region sizes and make sure they support
            // storing a multilog. If not, return an appropriate
            // error.

            let region_sizes = get_region_sizes(pm_regions);
            let num_regions = region_sizes.len();

            if num_regions < 1 {
                return Err(MultiLogErr::CantSetupWithFewerThanOneRegion { });
            }
            if num_regions > u32::MAX as usize {
                return Err(MultiLogErr::CantSetupWithMoreThanU32MaxRegions { });
            }
            let num_logs = num_regions as u32;
            check_for_required_space(&region_sizes, num_logs)?;

            // Compute log capacities so we can return them.

            let log_capacities = compute_log_capacities(&region_sizes);

            // Write setup metadata to all regions.

            write_setup_metadata_to_all_regions(pm_regions, &region_sizes, Ghost(log_capacities@), multilog_id);

            proof {
                // Prove various postconditions about how we can
                // crash. Specifically, (1) we can only crash as
                // `AbstractMultiLogState::initialize(log_capacities@)`,
                // (2) if we recover after flushing then we get that
                // state, and (3) that state has no pending appends.

                let state = AbstractMultiLogState::initialize(log_capacities@);
                assert(state =~= state.drop_pending_appends());
                lemma_if_no_outstanding_writes_then_flush_is_idempotent(pm_regions@);
                lemma_if_no_outstanding_writes_then_persistent_memory_regions_view_can_only_crash_as_committed(
                    pm_regions@);
            }

            Ok(log_capacities)
        }

        // The `start` static method creates an
        // `UntrustedMultiLogImpl` out of a set of persistent memory
        // regions. It's assumed that those regions were initialized
        // with `setup` and then only `UntrustedMultiLogImpl` methods
        // were allowed to mutate them. See `README.md` for more
        // documentation and an example of its use.
        //
        // This method is passed a write-restricted collection of
        // persistent memory regions `wrpm_regions`. This restricts
        // how we can write `wrpm_regions`. This is moot, though,
        // because we don't ever write to the memory.
        pub exec fn start<PMRegions>(
            wrpm_regions: &mut WriteRestrictedPersistentMemoryRegions<TrustedMultiLogPermission, PMRegions>,
            multilog_id: u128,
            Tracked(perm): Tracked<&TrustedMultiLogPermission>,
            Ghost(state): Ghost<AbstractMultiLogState>,
        ) -> (result: Result<Self, MultiLogErr>)
            where
                PMRegions: PersistentMemoryRegions
            requires
                Self::recover(old(wrpm_regions)@.flush().committed(), multilog_id) == Some(state),
                old(wrpm_regions).inv(),
                forall |s| #[trigger] perm.check_permission(s) <==> Self::recover(s, multilog_id) == Some(state),
            ensures
                wrpm_regions.inv(),
                wrpm_regions.constants() == old(wrpm_regions).constants(),
                match result {
                    Ok(log_impl) => {
                        &&& log_impl.inv(wrpm_regions, multilog_id)
                        &&& log_impl@ == state
                        &&& can_only_crash_as_state(wrpm_regions@, multilog_id, state.drop_pending_appends())
                    },
                    Err(MultiLogErr::CRCMismatch) => !wrpm_regions.constants().impervious_to_corruption,
                    Err(MultiLogErr::InsufficientSpaceForSetup { which_log, required_space }) => {
                        let flushed_regions = old(wrpm_regions)@.flush();
                        &&& 0 <= which_log < flushed_regions.len()
                        &&& wrpm_regions@ == flushed_regions
                        &&& wrpm_regions@[which_log as int].len() < required_space
                    },
                    _ => false
                }
        {
            // The invariants demand that there are no outstanding
            // writes to various location. To make sure of this, we
            // flush all memory regions.

            wrpm_regions.flush();

            // Out of paranoia, we check to make sure that the number
            // of regions is sensible. Both cases are technically
            // precluded by the assumptions about how `start` is
            // invoked, since it's assumed the user invokes `start` on
            // a properly set-up collection of persistent memory
            // regions. We check for them anyway in case that
            // assumption doesn't hold.

            let pm_regions = wrpm_regions.get_pm_regions_ref();
            let num_regions = pm_regions.get_num_regions();
            let region_sizes = get_region_sizes(pm_regions);
            if num_regions < 1 {
                assert(false);
                return Err(MultiLogErr::CantSetupWithFewerThanOneRegion { });
            }
            if num_regions > u32::MAX as usize {
                assert(false);
                return Err(MultiLogErr::CantSetupWithMoreThanU32MaxRegions { });
            }
            let num_logs = num_regions as u32;
            check_for_required_space(&region_sizes, num_logs)?;

            // First, we read the corruption-detecting boolean and
            // return an error if that fails.

            let cdb = read_cdb(pm_regions)?;

            // Second, we read the logs variables to store in
            // `infos`. If that fails, we return an error.

            let infos = read_logs_variables(pm_regions, multilog_id, cdb, num_logs, Ghost(state))?;
            proof {
                // We have to prove that we can only crash as the given abstract
                // state with all pending appends dropped. We prove this with two
                // lemmas. The first says that since we've established certain
                // invariants, we can only crash as `state`. The second says that,
                // because this is a recovered state, it's unaffected by dropping
                // all pending appends.

                lemma_invariants_imply_crash_recover_forall(pm_regions@, multilog_id, num_logs, cdb,
                                                            infos@, state);
                lemma_recovered_state_is_crash_idempotent(wrpm_regions@.committed(), multilog_id);
                assert(no_outstanding_writes_to_metadata(wrpm_regions@, num_logs));
                lemma_no_outstanding_writes_to_metadata_implies_no_outstanding_writes_to_active_metadata(wrpm_regions@, num_logs, cdb);

                lemma_metadata_set_after_crash(wrpm_regions@, cdb);
            }
            Ok(Self{ num_logs, cdb, infos, state: Ghost(state) })
        }

        // The `tentatively_append` method tentatively appends
        // `bytes_to_append` to the end of log number `which_log` in
        // the multilog. It's tentative in that crashes will undo the
        // appends, and reads aren't allowed in the tentative part of
        // the log. See `README.md` for more documentation and examples
        // of its use.
        //
        // This method is passed a write-restricted collection of
        // persistent memory regions `wrpm_regions`. This restricts
        // how it can write `wrpm_regions`. It's only given permission
        // (in `perm`) to write if it can prove that any crash after
        // initiating the write is safe. That is, any such crash must
        // put the memory in a state that recovers as the current
        // abstract state with all pending appends dropped.
        pub exec fn tentatively_append<PMRegions>(
            &mut self,
            wrpm_regions: &mut WriteRestrictedPersistentMemoryRegions<TrustedMultiLogPermission, PMRegions>,
            which_log: u32,
            bytes_to_append: &[u8],
            Ghost(multilog_id): Ghost<u128>,
            Tracked(perm): Tracked<&TrustedMultiLogPermission>,
        ) -> (result: Result<u128, MultiLogErr>)
            where
                PMRegions: PersistentMemoryRegions
            requires
                old(self).inv(&*old(wrpm_regions), multilog_id),
                forall |s| #[trigger] perm.check_permission(s) <==>
                    Self::recover(s, multilog_id) == Some(old(self)@.drop_pending_appends()),
            ensures
                self.inv(wrpm_regions, multilog_id),
                wrpm_regions.constants() == old(wrpm_regions).constants(),
                can_only_crash_as_state(wrpm_regions@, multilog_id, self@.drop_pending_appends()),
                match result {
                    Ok(offset) => {
                        let state = old(self)@[which_log as int];
                        &&& which_log < old(self)@.num_logs()
                        &&& offset == state.head + state.log.len() + state.pending.len()
                        &&& self@ == old(self)@.tentatively_append(which_log as int, bytes_to_append@)
                    },
                    Err(MultiLogErr::InvalidLogIndex { }) => {
                        &&& self@ == old(self)@
                        &&& which_log >= self@.num_logs()
                    },
                    Err(MultiLogErr::InsufficientSpaceForAppend { available_space }) => {
                        &&& self@ == old(self)@
                        &&& which_log < self@.num_logs()
                        &&& available_space < bytes_to_append@.len()
                        &&& {
                               let state = self@[which_log as int];
                               ||| available_space == state.capacity - state.log.len() - state.pending.len()
                               ||| available_space == u128::MAX - state.head - state.log.len() - state.pending.len()
                           }
                    },
                    _ => false
                }
        {
            // If an invalid log index was requested, return an error.

            if which_log >= self.num_logs {
                return Err(MultiLogErr::InvalidLogIndex{ });
            }

            // Mention `is_valid_log_index` for `which_log` to trigger
            // various useful `forall`s in invariants and thereby make
            // the verifier aware of important per-log invariants
            // about log number `which_log`.

            assert(is_valid_log_index(which_log, self.num_logs));

            let info = &self.infos[which_log as usize];

            // For instance, one useful invariant we triggered above
            // implies that `info.log_plus_pending_length <=
            // info.log_area_len`, so we know we can safely do the
            // following subtraction without underflow.

            let available_space: u64 = info.log_area_len - info.log_plus_pending_length as u64;

            // Check to make sure we have enough available space, and
            // return an error otherwise. There are two ways we might
            // not have available space. The first is that doing the
            // append would overfill the log area. The second (which
            // will probably never happen) is that doing this append
            // and a subsequent commit would make the logical tail
            // exceed u128::MAX.

            let num_bytes: u64 = bytes_to_append.len() as u64;
            if num_bytes > available_space {
                return Err(MultiLogErr::InsufficientSpaceForAppend{ available_space })
            }
            if num_bytes as u128 > u128::MAX - info.log_plus_pending_length as u128 - info.head {
                return Err(MultiLogErr::InsufficientSpaceForAppend{
                    available_space: (u128::MAX - info.log_plus_pending_length as u128 - info.head) as u64
                })
            }

            // Compute the current logical offset of the end of the
            // log, including any earlier pending appends. This is the
            // offset at which we'll be logically appending, and so is
            // the offset we're expected to return. After all, the
            // caller wants to know what virtual log position they
            // need to use to read this data in the future.

            let old_pending_tail: u128 = info.head + info.log_plus_pending_length as u128;

            let ghost w = which_log as int;
            let ghost state = self.state@[w];

            // The simple case is that we're being asked to append the
            // empty string. If so, do nothing and return.

            if num_bytes == 0 {
                assert(forall |a: Seq<u8>, b: Seq<u8>| b == Seq::<u8>::empty() ==> a + b == a);
                assert(bytes_to_append@ =~= Seq::<u8>::empty());
                assert(self@ =~= old(self)@.tentatively_append(w, bytes_to_append@));
                return Ok(old_pending_tail);
            }

            // If the number of bytes in the log plus pending appends
            // is at least as many bytes as are beyond the head in the
            // log area, there's obviously enough room to append all
            // the bytes without wrapping. So just write the bytes
            // there.

            if info.log_plus_pending_length >= info.log_area_len - info.head_log_area_offset {

                // We could compute the address to write to with:
                //
                // `write_addr = ABSOLUTE_POS_OF_LOG_AREA + old_pending_tail % info.log_area_len;`
                //
                // But we can replace the expensive modulo operation above with two subtraction
                // operations as follows. This is somewhat subtle, but we have verification backing
                // us up and proving this optimization correct.

                let write_addr: u64 = ABSOLUTE_POS_OF_LOG_AREA +
                    info.log_plus_pending_length - (info.log_area_len - info.head_log_area_offset);
                assert(write_addr == ABSOLUTE_POS_OF_LOG_AREA +
                       relative_log_pos_to_log_area_offset(info.log_plus_pending_length as int,
                                                           info.head_log_area_offset as int,
                                                           info.log_area_len as int));

                proof {
                    lemma_tentatively_append(wrpm_regions@, multilog_id, self.num_logs, which_log,
                                             bytes_to_append@, self.cdb, self.infos@, self.state@);

                    // Prove that the metadata types are still set based on the fact that we have not modified any metadata bytes.
                    let wrpm_regions_new = wrpm_regions@.write(which_log as int, write_addr as int, bytes_to_append@);
                    lemma_no_outstanding_writes_to_metadata_implies_no_outstanding_writes_to_active_metadata(wrpm_regions_new, self.num_logs, self.cdb);
                    assert(wrpm_regions@[which_log as int].committed().subrange(ABSOLUTE_POS_OF_GLOBAL_METADATA as int, ABSOLUTE_POS_OF_LOG_METADATA_FOR_CDB_FALSE as int) =~= 
                        wrpm_regions_new[which_log as int].committed().subrange(ABSOLUTE_POS_OF_GLOBAL_METADATA as int, ABSOLUTE_POS_OF_LOG_METADATA_FOR_CDB_FALSE as int));
                    let log_metadata_pos = get_log_metadata_pos(self.cdb);
                    assert(wrpm_regions@[which_log as int].committed().subrange(log_metadata_pos as int, log_metadata_pos + LogMetadata::spec_size_of() + u64::spec_size_of()) ==
                        wrpm_regions_new[which_log as int].committed().subrange(log_metadata_pos as int, log_metadata_pos + LogMetadata::spec_size_of() + u64::spec_size_of()));
                    assert(active_metadata_is_equal(wrpm_regions@, wrpm_regions_new));
                    lemma_regions_metadata_matches_implies_metadata_types_set(wrpm_regions@, wrpm_regions_new, self.cdb);
                    assert(metadata_types_set(wrpm_regions_new.committed()));
                    lemma_metadata_set_after_crash(wrpm_regions_new, self.cdb);

                    assert forall |s| #[trigger] wrpm_regions@.write(which_log as int, write_addr as int, bytes_to_append@).can_crash_as(s) implies
                        #[trigger] perm.check_permission(s) 
                    by {
                        lemma_invariants_imply_crash_recover_forall(wrpm_regions@, multilog_id, 
                            self.num_logs, self.cdb, self.infos@, self.state@);
                        assert(metadata_types_set(s));
                    }
                }
                    
                wrpm_regions.write(which_log as usize, write_addr, bytes_to_append, Tracked(perm));
            }
            else {
                // We could compute the address to write to with:
                //
                // `write_addr = ABSOLUTE_POS_OF_LOG_AREA + old_pending_tail % info.log_area_len`
                //
                // But we can replace the expensive modulo operation above with an addition
                // operation as follows. This is somewhat subtle, but we have verification backing
                // us up and proving this optimization correct.

                let write_addr: u64 = ABSOLUTE_POS_OF_LOG_AREA +
                    info.log_plus_pending_length + info.head_log_area_offset;
                assert(write_addr == ABSOLUTE_POS_OF_LOG_AREA +
                       relative_log_pos_to_log_area_offset(info.log_plus_pending_length as int,
                                                           info.head_log_area_offset as int,
                                                           info.log_area_len as int));

                // There's limited space beyond the pending bytes in the log area, so as we write
                // the bytes we may have to wrap around the end of the log area. So we must compute
                // how many bytes we can write without having to wrap:

                let max_len_without_wrapping: u64 =
                    info.log_area_len - info.head_log_area_offset - info.log_plus_pending_length;
                assert(max_len_without_wrapping == info.log_area_len -
                       relative_log_pos_to_log_area_offset(info.log_plus_pending_length as int,
                                                           info.head_log_area_offset as int, info.log_area_len as int));

                if num_bytes <= max_len_without_wrapping {

                    // If there's room for all the bytes we need to write, we just need one write.

                    proof {
                        lemma_tentatively_append(wrpm_regions@, multilog_id, self.num_logs, which_log,
                                                 bytes_to_append@, self.cdb, self.infos@, self.state@);

                        // Prove that the metadata types are still set based on the fact that we have not modified any metadata bytes.
                        let wrpm_regions_new = wrpm_regions@.write(which_log as int, write_addr as int, bytes_to_append@);
                        lemma_no_outstanding_writes_to_metadata_implies_no_outstanding_writes_to_active_metadata(wrpm_regions_new, self.num_logs, self.cdb);
                        assert(wrpm_regions@[which_log as int].committed().subrange(ABSOLUTE_POS_OF_GLOBAL_METADATA as int, ABSOLUTE_POS_OF_LOG_METADATA_FOR_CDB_FALSE as int) =~= 
                            wrpm_regions_new[which_log as int].committed().subrange(ABSOLUTE_POS_OF_GLOBAL_METADATA as int, ABSOLUTE_POS_OF_LOG_METADATA_FOR_CDB_FALSE as int));
                        let log_metadata_pos = get_log_metadata_pos(self.cdb);
                        assert(wrpm_regions@[which_log as int].committed().subrange(log_metadata_pos as int, log_metadata_pos + LogMetadata::spec_size_of() + u64::spec_size_of()) ==
                            wrpm_regions_new[which_log as int].committed().subrange(log_metadata_pos as int, log_metadata_pos + LogMetadata::spec_size_of() + u64::spec_size_of()));
                        assert(active_metadata_is_equal(wrpm_regions@, wrpm_regions_new));
                        lemma_regions_metadata_matches_implies_metadata_types_set(wrpm_regions@, wrpm_regions_new, self.cdb);
                        assert(metadata_types_set(wrpm_regions_new.committed()));
                        lemma_metadata_set_after_crash(wrpm_regions_new, self.cdb);
                    }
                    wrpm_regions.write(which_log as usize, write_addr, bytes_to_append, Tracked(perm));
                }
                else {

                    // If there isn't room for all the bytes we need to write, we need two writes,
                    // one writing the first `max_len_without_wrapping` bytes to address
                    // `write_addr` and the other writing the remaining bytes to the beginning of
                    // the log area (`ABSOLUTE_POS_OF_LOG_AREA`).
                    //
                    // There are a lot of things we have to prove about these writes, like the fact
                    // that they're both permitted by `perm`. We offload those proofs to a lemma in
                    // `append_v.rs` that we invoke here.

                    proof {
                        lemma_tentatively_append_wrapping(wrpm_regions@, multilog_id, self.num_logs, which_log,
                                                          bytes_to_append@, self.cdb, self.infos@, self.state@);
                    
                        // Prove that the metadata types are still set based on the fact that we have not modified any metadata bytes.
                        // TODO: refactor this into a separate proof fn
                        let wrpm_regions_new = wrpm_regions@.write(which_log as int, write_addr as int, bytes_to_append@.subrange(0, max_len_without_wrapping as int));
                        lemma_establish_extract_bytes_equivalence(wrpm_regions@[0].committed(), wrpm_regions_new[0].committed());
                        lemma_no_outstanding_writes_to_metadata_implies_no_outstanding_writes_to_active_metadata(wrpm_regions_new, self.num_logs, self.cdb);
                        assert(wrpm_regions@[which_log as int].committed().subrange(ABSOLUTE_POS_OF_GLOBAL_METADATA as int, ABSOLUTE_POS_OF_LOG_METADATA_FOR_CDB_FALSE as int) =~= 
                            wrpm_regions_new[which_log as int].committed().subrange(ABSOLUTE_POS_OF_GLOBAL_METADATA as int, ABSOLUTE_POS_OF_LOG_METADATA_FOR_CDB_FALSE as int));
                        let log_metadata_pos = get_log_metadata_pos(self.cdb);
                        assert(wrpm_regions@[which_log as int].committed().subrange(log_metadata_pos as int, log_metadata_pos + LogMetadata::spec_size_of() + u64::spec_size_of()) ==
                            wrpm_regions_new[which_log as int].committed().subrange(log_metadata_pos as int, log_metadata_pos + LogMetadata::spec_size_of() + u64::spec_size_of()));
                        assert(active_metadata_is_equal(wrpm_regions@, wrpm_regions_new));
                            lemma_regions_metadata_matches_implies_metadata_types_set(wrpm_regions@, wrpm_regions_new, self.cdb);
                        lemma_regions_metadata_matches_implies_metadata_types_set(wrpm_regions@, wrpm_regions_new, self.cdb);
                        assert(metadata_types_set(wrpm_regions_new.committed()));
                        lemma_metadata_set_after_crash(wrpm_regions_new, self.cdb);


                        let wrpm_regions_new = wrpm_regions_new.write(which_log as int, ABSOLUTE_POS_OF_LOG_AREA as int, bytes_to_append@.subrange(max_len_without_wrapping as int, bytes_to_append.len() as int));
                        lemma_no_outstanding_writes_to_metadata_implies_no_outstanding_writes_to_active_metadata(wrpm_regions_new, self.num_logs, self.cdb);
                        assert(wrpm_regions@[which_log as int].committed().subrange(ABSOLUTE_POS_OF_GLOBAL_METADATA as int, ABSOLUTE_POS_OF_LOG_METADATA_FOR_CDB_FALSE as int) =~= 
                            wrpm_regions_new[which_log as int].committed().subrange(ABSOLUTE_POS_OF_GLOBAL_METADATA as int, ABSOLUTE_POS_OF_LOG_METADATA_FOR_CDB_FALSE as int));
                        let log_metadata_pos = get_log_metadata_pos(self.cdb);
                        assert(wrpm_regions@[which_log as int].committed().subrange(log_metadata_pos as int, log_metadata_pos + LogMetadata::spec_size_of() + u64::spec_size_of()) ==
                            wrpm_regions_new[which_log as int].committed().subrange(log_metadata_pos as int, log_metadata_pos + LogMetadata::spec_size_of() + u64::spec_size_of()));
                        assert(active_metadata_is_equal(wrpm_regions@, wrpm_regions_new));
                        lemma_regions_metadata_matches_implies_metadata_types_set(wrpm_regions@, wrpm_regions_new, self.cdb);
                        assert(metadata_types_set(wrpm_regions_new.committed()));
                        lemma_metadata_set_after_crash(wrpm_regions_new, self.cdb);
                    
                    }
                    wrpm_regions.write(which_log as usize, write_addr,
                                slice_subrange(bytes_to_append, 0, max_len_without_wrapping as usize),
                                Tracked(perm));
                    wrpm_regions.write(which_log as usize, ABSOLUTE_POS_OF_LOG_AREA,
                                slice_subrange(bytes_to_append, max_len_without_wrapping as usize,
                                               bytes_to_append.len()),
                                Tracked(perm));
                }
            }

            // We now update our `infos` field to reflect the new
            // `log_plus_pending_length` value.

            let new_info = LogInfo{
                log_plus_pending_length: (info.log_plus_pending_length + num_bytes) as u64,
                ..self.infos[which_log as usize]
            };
            self.infos.set(which_log as usize, new_info);

            // We update our `state` field to reflect the tentative append.

            self.state = Ghost(self.state@.tentatively_append(which_log as int, bytes_to_append@));

            Ok(old_pending_tail)
        }

        // This local helper method updates the log metadata on
        // persistent memory to be consistent with `self.infos` and
        // `self.state`. It does so in the following steps: (1) update, in
        // each region, the log metadata corresponding to the inactive
        // CDB; (2) flush; (3) swap the CDB in region #0; (4) flush again.
        //
        // The first of these steps only writes to inactive metadata, i.e.,
        // metadata that's ignored during recovery. So even if a crash
        // happens during or immediately after this call, recovery will be
        // unaffected.
        //
        // Before calling this function, the caller should make sure that
        // `self.infos` and `self.state` contain the data that the inactive
        // log metadata should reflect. But, since this function has to
        // reason about crashes, it also needs to know things about the
        // *previous* values of `self.infos` and `self.state`, since those
        // are the ones that the active log metadata is consistent with
        // and will stay consistent with until we write the new CDB. These
        // previous values are passed as ghost parameters since they're
        // only needed for proving things.
        //
        // The caller of this function is responsible for making sure that
        // the contents of the log area are compatible with both the old
        // and the new `infos` and `state`. However, the log area contents
        // only need to be compatible with the new `infos` and `state`
        // after the next flush, since we're going to be doing a flush.
        // This weaker requirement allows a performance optimization: the
        // caller doesn't have to flush before calling this function.
        exec fn update_log_metadata<PMRegions>(
            &mut self,
            wrpm_regions: &mut WriteRestrictedPersistentMemoryRegions<TrustedMultiLogPermission, PMRegions>,
            Ghost(multilog_id): Ghost<u128>,
            Ghost(prev_infos): Ghost<Seq<LogInfo>>,
            Ghost(prev_state): Ghost<AbstractMultiLogState>,
            Tracked(perm): Tracked<&TrustedMultiLogPermission>,
        )
            where
                PMRegions: PersistentMemoryRegions
            requires
                old(wrpm_regions).inv(),
                memory_matches_deserialized_cdb(old(wrpm_regions)@, old(self).cdb),
                no_outstanding_writes_to_metadata(old(wrpm_regions)@, old(self).num_logs),
                each_metadata_consistent_with_info(old(wrpm_regions)@, multilog_id, old(self).num_logs,
                                                   old(self).cdb, prev_infos),
                each_info_consistent_with_log_area(old(wrpm_regions)@.flush(), old(self).num_logs,
                                                old(self).infos@, old(self).state@),
                each_info_consistent_with_log_area(old(wrpm_regions)@, old(self).num_logs, prev_infos, prev_state),
                forall |which_log: u32| #[trigger] is_valid_log_index(which_log, old(self).num_logs) ==>
                    old(self).infos@[which_log as int].log_area_len == prev_infos[which_log as int].log_area_len,
                forall |s| {
                          ||| Self::recover(s, multilog_id) == Some(prev_state.drop_pending_appends())
                          ||| Self::recover(s, multilog_id) == Some(old(self).state@.drop_pending_appends())
                      } ==> #[trigger] perm.check_permission(s),
                regions_metadata_types_set(old(wrpm_regions)@),
                forall |i: int| #![auto] 0 <= i < old(wrpm_regions)@.len() ==> ABSOLUTE_POS_OF_LOG_AREA < old(wrpm_regions)@[i].len(),
                old(wrpm_regions)@.len() > 0,
            ensures
                self.inv(wrpm_regions, multilog_id),
                wrpm_regions.constants() == old(wrpm_regions).constants(),
                self.state == old(self).state,
        {
<<<<<<< HEAD
            assume(false);

=======
            broadcast use pmcopy_axioms;
                
>>>>>>> e5e717e6
            // Set the `unused_metadata_pos` to be the position corresponding to !self.cdb
            // since we're writing in the inactive part of the metadata.

            let unused_metadata_pos = if self.cdb { ABSOLUTE_POS_OF_LOG_METADATA_FOR_CDB_FALSE }
                                      else { ABSOLUTE_POS_OF_LOG_METADATA_FOR_CDB_TRUE };
            assert(unused_metadata_pos == get_log_metadata_pos(!self.cdb));
            assert(is_valid_log_index(0, self.num_logs));

            // Loop, each time performing the update of the inactive log
            // metadata for log number `current_log`.

            let ghost old_wrpm_regions = wrpm_regions@;
            proof {
                // Before we enter the loop, we need to prove that there are no outstanding writes to active
                // metadata to satisfy the invariant. This follows from the fact that there are no outstanding 
                // writes to *any* metadata, but Z3 needs a hint from the lemma.
                lemma_no_outstanding_writes_to_metadata_implies_no_outstanding_writes_to_active_metadata(
                    wrpm_regions@, self.num_logs, self.cdb);
            }

            self.update_inactive_log_metadata(wrpm_regions, Ghost(multilog_id), Ghost(prev_infos), Ghost(prev_state), Tracked(perm));

            assert(self.num_logs == wrpm_regions@.len());
            assert(forall |i: int| #![auto] 0 <= i < wrpm_regions@.len() ==>
                    inactive_metadata_types_set_in_region(wrpm_regions@.flush().committed()[i], self.cdb));

            proof {
                // Prove that after the flush we're about to do, all our
                // invariants will continue to hold (using the still-unchanged
                // CDB and the old metadata, infos, and state).
                lemma_flushing_metadata_maintains_invariants(wrpm_regions@, multilog_id, self.num_logs, self.cdb,
                                                             prev_infos, prev_state);

                // Also, prove that metadata types will still be set after the flush.
                lemma_no_outstanding_writes_to_active_metadata_implies_metadata_types_set_after_flush(wrpm_regions@, self.cdb);
            }

            // Next, flush all outstanding writes to memory. This is
            // necessary so that those writes are ordered before the update
            // to the CDB.
            wrpm_regions.flush();

            // Next, compute the new encoded CDB to write.

            let new_cdb = if self.cdb { CDB_FALSE } else { CDB_TRUE };
            let ghost new_cdb_bytes = new_cdb.spec_to_bytes();

            // Show that after writing and flushing, the CDB will be !self.cdb

            let ghost pm_regions_after_write = wrpm_regions@.write(0int, ABSOLUTE_POS_OF_LOG_CDB as int, new_cdb_bytes);
            let ghost flushed_mem_after_write = pm_regions_after_write.flush();
            assert(memory_matches_deserialized_cdb(flushed_mem_after_write, !self.cdb)) by {
                let flushed_regions = pm_regions_after_write.flush();
                lemma_write_reflected_after_flush_committed(wrpm_regions@[0], ABSOLUTE_POS_OF_LOG_CDB as int, new_cdb_bytes);
                assert(deserialize_log_cdb(flushed_regions[0].committed()) == new_cdb);
            }

            // Show that after writing and flushing, our invariants will
            // hold for each log if we flip `self.cdb`.

            let ghost pm_regions_after_flush = pm_regions_after_write.flush();
            assert forall |which_log: u32| #[trigger] is_valid_log_index(which_log, self.num_logs) implies {
                let w = which_log as int;
                &&& metadata_consistent_with_info(pm_regions_after_flush[w], multilog_id, self.num_logs, which_log,
                                                 !self.cdb, self.infos@[w])
                &&& info_consistent_with_log_area(pm_regions_after_flush[w], self.infos@[w], self.state@[w])
                &&& metadata_types_set(pm_regions_after_flush.committed())
            } by {
                let w = which_log as int;
                lemma_establish_extract_bytes_equivalence(
                    wrpm_regions@[which_log as int].committed(),
                    pm_regions_after_flush[which_log as int].committed());

                lemma_each_metadata_consistent_with_info_after_cdb_update(
                    wrpm_regions@,
                    pm_regions_after_flush,
                    multilog_id,
                    self.num_logs,
                    new_cdb_bytes,
                    !self.cdb,
                    self.infos@
                );

                assert(pm_regions_after_flush.len() == wrpm_regions@.len());
                assert(forall |i: int| #![auto] 0 <= i < pm_regions_after_flush.len() ==> 
                    wrpm_regions@[i].len() == pm_regions_after_flush[i].len());
                assert(forall |i: int| #![auto] 0 <= i < wrpm_regions@.len() ==> 
                    ABSOLUTE_POS_OF_LOG_AREA < wrpm_regions@[i].len());
                assert(forall |i: int| #![auto] 0 <= i < wrpm_regions@.len() ==> 
                    inactive_metadata_types_set_in_region(wrpm_regions@.committed()[i], self.cdb));
                lemma_metadata_types_set_after_cdb_update(wrpm_regions@, pm_regions_after_flush, multilog_id, new_cdb_bytes, self.cdb);
            }
            assert(memory_matches_deserialized_cdb(pm_regions_after_flush, !self.cdb));

            // Show that if we crash after the write and flush, we recover
            // to an abstract state corresponding to `self.state@` after
            // dropping pending appends.

            proof {
                lemma_invariants_imply_crash_recover_forall(pm_regions_after_flush, multilog_id,
                                                            self.num_logs, !self.cdb, self.infos@, self.state@);
            }

            // Show that if we crash after initiating the write of the CDB,
            // we'll recover to a permissible state. There are two cases:
            //
            // If we crash without any updating, then we'll recover to
            // state `prev_state.drop_pending_appends()` with the current
            // CDB.
            //
            // If we crash after writing, then we'll recover to state
            // `self.state@.drop_pending_appends()` with the flipped CDB.
            //
            // Because we're only writing within the persistence
            // granularity of the persistent memory, a crash in the middle
            // will either leave the persistent memory in the pre-state or
            // the post-state.
            //
            // This means we're allowed to do the write because if we
            // crash, we'll either be in state wrpm_regions@.committed() or
            // pm_regions_after_write.flush().committed(). In the former
            // case, we'll be in state `prev_state.drop_pending_appends()`
            // and in the latter case, as shown above, we'll be in state
            // `self.state@.drop_pending_appends()`.

            assert forall |crash_bytes| pm_regions_after_write.can_crash_as(crash_bytes) implies
                       #[trigger] perm.check_permission(crash_bytes) by {
                lemma_invariants_imply_crash_recover_forall(wrpm_regions@, multilog_id, self.num_logs,
                                                            self.cdb, prev_infos, prev_state);
                lemma_single_write_crash_effect_on_pm_regions_view(wrpm_regions@, 0int,
                                                                   ABSOLUTE_POS_OF_LOG_CDB as int, new_cdb_bytes);
                assert(metadata_types_set(crash_bytes));
            }

            // Finally, update the CDB, then flush, then flip `self.cdb`.
            // There's no need to flip `self.cdb` atomically with the write
            // since the flip of `self.cdb` is happening in local
            // non-persistent memory so if we crash it'll be lost anyway.
            // wrpm_regions.write(0, ABSOLUTE_POS_OF_LOG_CDB, new_cdb.as_slice(), Tracked(perm));
            wrpm_regions.serialize_and_write(0, ABSOLUTE_POS_OF_LOG_CDB, &new_cdb, Tracked(perm));
            wrpm_regions.flush();
            self.cdb = !self.cdb;

            proof {
                lemma_if_no_outstanding_writes_then_persistent_memory_regions_view_can_only_crash_as_committed(wrpm_regions@);
                assert(can_only_crash_as_state(wrpm_regions@, multilog_id, self.state@.drop_pending_appends()));

                // We need these asserts to hit the triggers needed to prove that the size of each region has not been changed.
                assert(forall |i: int| #![auto] 0 <= i < wrpm_regions@.len() ==> old(wrpm_regions)@[i].len() == wrpm_regions@[i].len());
                assert(forall |i: int| #![auto] 0 <= i < wrpm_regions@.len() ==> ABSOLUTE_POS_OF_LOG_AREA < wrpm_regions@[i].len());
            }
        }

        fn update_inactive_log_metadata<PMRegions>(
            &mut self,
            wrpm_regions: &mut WriteRestrictedPersistentMemoryRegions<TrustedMultiLogPermission, PMRegions>,
            Ghost(multilog_id): Ghost<u128>,
            Ghost(prev_infos): Ghost<Seq<LogInfo>>,
            Ghost(prev_state): Ghost<AbstractMultiLogState>,
            Tracked(perm): Tracked<&TrustedMultiLogPermission>,
        )
            where
                PMRegions: PersistentMemoryRegions,
            requires
                old(wrpm_regions).inv(),
                memory_matches_deserialized_cdb(old(wrpm_regions)@, old(self).cdb),
                no_outstanding_writes_to_metadata(old(wrpm_regions)@, old(self).num_logs),
                each_metadata_consistent_with_info(old(wrpm_regions)@, multilog_id, old(self).num_logs,
                                                   old(self).cdb, prev_infos),
                each_info_consistent_with_log_area(old(wrpm_regions)@.flush(), old(self).num_logs,
                                                old(self).infos@, old(self).state@),
                each_info_consistent_with_log_area(old(wrpm_regions)@, old(self).num_logs, prev_infos, prev_state),
                forall |which_log: u32| #[trigger] is_valid_log_index(which_log, old(self).num_logs) ==>
                    old(self).infos@[which_log as int].log_area_len == prev_infos[which_log as int].log_area_len,
                forall |s| {
                          ||| Self::recover(s, multilog_id) == Some(prev_state.drop_pending_appends())
                          ||| Self::recover(s, multilog_id) == Some(old(self).state@.drop_pending_appends())
                      } ==> #[trigger] perm.check_permission(s),
                regions_metadata_types_set(old(wrpm_regions)@),
                forall |i: int| #![auto] 0 <= i < old(wrpm_regions)@.len() ==> ABSOLUTE_POS_OF_LOG_AREA < old(wrpm_regions)@[i].len(),
                old(wrpm_regions)@.len() > 0,
            ensures
                wrpm_regions.inv(),
                self.state == old(self).state,
                wrpm_regions.constants() == old(wrpm_regions).constants(),
                memory_matches_deserialized_cdb(wrpm_regions@, self.cdb),
                each_metadata_consistent_with_info(wrpm_regions@, multilog_id, self.num_logs, self.cdb, prev_infos),
                each_info_consistent_with_log_area(wrpm_regions@, self.num_logs, prev_infos, prev_state),
                each_info_consistent_with_log_area(wrpm_regions@.flush(), self.num_logs, self.infos@, self.state@),
                forall |s| Self::recover(s, multilog_id) == Some(prev_state.drop_pending_appends()) ==>
                    #[trigger] perm.check_permission(s),
                forall |which_log: u32| #[trigger] is_valid_log_index(which_log, self.num_logs) ==>
                    self.infos@[which_log as int].log_area_len == prev_infos[which_log as int].log_area_len,
                forall |which_log: u32| #[trigger] is_valid_log_index(which_log, self.num_logs) ==> {
                    let w = which_log as int;
                    let flushed = wrpm_regions@.flush();
                    &&& metadata_consistent_with_info(flushed[w], multilog_id, self.num_logs, which_log,
                                                    !self.cdb, self.infos@[w])
                },
                no_outstanding_writes_to_active_metadata(wrpm_regions@, self.cdb),
                metadata_types_set(wrpm_regions@.committed()),
                active_metadata_is_equal(old(wrpm_regions)@, wrpm_regions@),
                forall |i: int| #![auto] 0 <= i < wrpm_regions@.len() ==> wrpm_regions@[i].len() == old(wrpm_regions)@[i].len(),
                forall |i: int| #![auto] 0 <= i < wrpm_regions@.len() ==> ABSOLUTE_POS_OF_LOG_AREA < wrpm_regions@[i].len(),
                forall |i: int| #![auto] 0 <= i < wrpm_regions@.len() ==> 
                    inactive_metadata_types_set_in_region(wrpm_regions@.flush().committed()[i], self.cdb),
                wrpm_regions@.len() > 0,
                
        {
            broadcast use pmcopy_axioms;

            let unused_metadata_pos = if self.cdb { ABSOLUTE_POS_OF_LOG_METADATA_FOR_CDB_FALSE }
                                            else { ABSOLUTE_POS_OF_LOG_METADATA_FOR_CDB_TRUE };
            assert(unused_metadata_pos == get_log_metadata_pos(!self.cdb));
            assert(is_valid_log_index(0, self.num_logs));

            let ghost old_wrpm_regions = wrpm_regions@;
            proof {
                // Before we enter the loop, we need to prove that there are no outstanding writes to active
                // metadata to satisfy the invariant. This follows from the fact that there are no outstanding 
                // writes to *any* metadata, but Z3 needs a hint from the lemma.
                lemma_no_outstanding_writes_to_metadata_implies_no_outstanding_writes_to_active_metadata(
                    wrpm_regions@, self.num_logs, self.cdb);
            }

            for current_log in 0..self.num_logs
                invariant
                    wrpm_regions.inv(),
                    wrpm_regions.constants() == old(wrpm_regions).constants(),
                    unused_metadata_pos == get_log_metadata_pos(!self.cdb),
                    memory_matches_deserialized_cdb(wrpm_regions@, self.cdb),
                    each_metadata_consistent_with_info(wrpm_regions@, multilog_id, self.num_logs, self.cdb, prev_infos),
                    each_info_consistent_with_log_area(wrpm_regions@, self.num_logs, prev_infos, prev_state),
                    each_info_consistent_with_log_area(wrpm_regions@.flush(), self.num_logs, self.infos@, self.state@),
                    forall |s| Self::recover(s, multilog_id) == Some(prev_state.drop_pending_appends()) ==>
                        #[trigger] perm.check_permission(s),
                    forall |which_log: u32| #[trigger] is_valid_log_index(which_log, self.num_logs) ==>
                        self.infos@[which_log as int].log_area_len == prev_infos[which_log as int].log_area_len,

                    // For logs we haven't updated the metadata for
                    // yet, there are still no outstanding writes in
                    // the inactive metadata part, and the region's
                    // contents are unchanged since the beginning of
                    // this function.

                    forall |which_log: u32|
                        current_log <= which_log && #[trigger] is_valid_log_index(which_log, self.num_logs) ==>
                        wrpm_regions@[which_log as int].no_outstanding_writes_in_range(
                            unused_metadata_pos as int,
                            unused_metadata_pos + LogMetadata::spec_size_of() + u64::spec_size_of()),
                    forall |which_log: u32|
                        current_log <= which_log && #[trigger] is_valid_log_index(which_log, self.num_logs) ==> {
                        let w = which_log as int;
                        wrpm_regions@[w] == old(wrpm_regions)@[w]
                    },

                    // For logs that we *have* updated the metadata
                    // for, we've made the metadata corresponding to
                    // !self.cdb consistent with self.infos@.

                    forall |which_log: u32| #[trigger] is_valid_log_index(which_log, self.num_logs)
                                       && which_log < current_log ==> {
                        let w = which_log as int;
                        let flushed = wrpm_regions@.flush();
                        &&& metadata_consistent_with_info(flushed[w], multilog_id, self.num_logs, which_log,
                                                        !self.cdb, self.infos@[w])
                    },

                    // Despite potential updates to each log, their active metadata is never 
                    // modified by the loop.

                    no_outstanding_writes_to_active_metadata(wrpm_regions@, self.cdb),
                    metadata_types_set(wrpm_regions@.committed()),
                    active_metadata_is_equal(old_wrpm_regions, wrpm_regions@),

                    // The loop does not change the size of any of the regions
                    forall |i: int| #![auto] 0 <= i < wrpm_regions@.len() ==> wrpm_regions@[i].len() == old(wrpm_regions)@[i].len(),
                    forall |i: int| #![auto] 0 <= i < wrpm_regions@.len() ==> ABSOLUTE_POS_OF_LOG_AREA < wrpm_regions@[i].len(),

                    // For logs that we have updated, their inactive metadata is set.
                    forall |i: int| 0 <= i < current_log ==> 
                        inactive_metadata_types_set_in_region(#[trigger] wrpm_regions@.flush().committed()[i], self.cdb),
            {
                broadcast use pmcopy_axioms; // Remove this workaround once https://github.com/verus-lang/verus/issues/1166 is fixed

                assert(is_valid_log_index(current_log, self.num_logs));
                let ghost cur = current_log as int;

                // Encode the log metadata as bytes, and compute the CRC of those bytes

                let info = &self.infos[current_log as usize];
                let log_metadata = LogMetadata {
                    head: info.head,
                    _padding: 0,
                    log_length: info.log_length
                };
                let log_crc = calculate_crc(&log_metadata);

                let ghost log_metadata_bytes = log_metadata.spec_to_bytes();
                let ghost log_crc_bytes = log_crc.spec_to_bytes();

                // Prove that updating the inactive metadata+CRC maintains
                // all invariants that held before. We prove this separately
                // for metadata and CRC because they are updated in two separate
                // writes.

                proof {
                    axiom_bytes_len::<LogMetadata>(log_metadata);
                    axiom_bytes_len::<u64>(log_crc);
                    axiom_to_from_bytes::<LogMetadata>(log_metadata);
                    axiom_to_from_bytes::<u64>(log_crc);

                    lemma_updating_inactive_metadata_maintains_invariants(
                        wrpm_regions@, multilog_id, self.num_logs, self.cdb, prev_infos, prev_state, current_log,
                        log_metadata_bytes);

                    let wrpm_regions_new = wrpm_regions@.write(cur, unused_metadata_pos as int, log_metadata_bytes);
                    lemma_updating_inactive_crc_maintains_invariants(
                        wrpm_regions_new, multilog_id, self.num_logs, self.cdb, prev_infos, prev_state, current_log,
                        log_crc_bytes);
                }

                let ghost wrpm_regions_new = wrpm_regions@.write(cur, unused_metadata_pos as int, log_metadata_bytes);
                proof {
                    // The proofs in this block apply to both the crash case and the regular case, and help us prove
                    // that the metadata types are still set after the write regardless of whether it completes or not.
                    assert(forall |i: int| #![auto] 0 <= i < wrpm_regions_new.len() && i != cur ==> 
                        wrpm_regions@[i] == wrpm_regions_new[i]); 
                    lemma_write_to_inactive_metadata_implies_active_metadata_stays_equal(wrpm_regions@, wrpm_regions_new, 
                        cur, unused_metadata_pos as int, log_metadata_bytes, self.cdb);
                }

                // Use `lemma_invariants_imply_crash_recover_forall` to prove that it's OK to call
                // `write`. (One of the conditions for calling that lemma is that our invariants
                // hold, which we just proved above.)
                assert forall |crash_bytes| wrpm_regions_new.can_crash_as(crash_bytes)
                           implies #[trigger] perm.check_permission(crash_bytes) by {
                    lemma_invariants_imply_crash_recover_forall(
                        wrpm_regions_new, multilog_id, self.num_logs, self.cdb, prev_infos, prev_state);

                    lemma_metadata_set_after_crash(wrpm_regions_new, self.cdb);
                    assert(metadata_types_set(crash_bytes));
                }

                // Write the new metadata to the inactive header (without the CRC)
                let ghost old_wrpm_regions = wrpm_regions@;
                
                wrpm_regions.serialize_and_write(current_log as usize, unused_metadata_pos, &log_metadata, Tracked(perm));

                // Now prove that the CRC is safe to update as well, and write it.

                let ghost wrpm_regions_new = wrpm_regions@.write(cur, unused_metadata_pos + LogMetadata::spec_size_of(), log_crc_bytes);
                proof {
                    // Prove that there are no outstanding writes to active metadata in any of the logs
                    assert(forall |i: int| #![auto] 0 <= i < wrpm_regions_new.len() && i != cur ==> 
                        wrpm_regions@[i] == wrpm_regions_new[i]); 

                    lemma_write_to_inactive_metadata_implies_active_metadata_stays_equal(wrpm_regions@, wrpm_regions_new, 
                        cur, unused_metadata_pos + LogMetadata::spec_size_of(), log_crc_bytes, self.cdb);

                    // after this write, the inactive CRC will be set
                    assert(wrpm_regions_new[cur].flush().committed().subrange(
                        unused_metadata_pos + LogMetadata::spec_size_of(), 
                        unused_metadata_pos + LogMetadata::spec_size_of() + u64::spec_size_of()
                    ) == log_crc_bytes);
                }

                // If we crash while writing the CRC, the invariants will still hold and the types will be set
                assert forall |crash_bytes| wrpm_regions_new.can_crash_as(crash_bytes)
                           implies #[trigger] perm.check_permission(crash_bytes) by {
                    lemma_invariants_imply_crash_recover_forall(
                        wrpm_regions_new, multilog_id, self.num_logs, self.cdb, prev_infos, prev_state);

                    lemma_metadata_set_after_crash(wrpm_regions_new, self.cdb);
                    assert(metadata_types_set(crash_bytes));
                }
                
                wrpm_regions.serialize_and_write(current_log as usize, unused_metadata_pos + traits_t::size_of::<LogMetadata>() as u64, &log_crc, Tracked(perm));
                
                assert forall |i: int| 0 <= i < cur implies 
                    inactive_metadata_types_set_in_region(#[trigger] wrpm_regions@.flush().committed()[i], self.cdb) 
                by {
                    assert(old_wrpm_regions.flush().committed()[i] == wrpm_regions@.flush().committed()[i]);
                }
                
                // Prove that after the flush, the log metadata corresponding to the unused CDB will
                // be reflected in memory.

                let ghost flushed = wrpm_regions_new.flush();
                assert (metadata_consistent_with_info(flushed[current_log as int], multilog_id,
                                                      self.num_logs, current_log, !self.cdb, self.infos@[cur])) by {
                    let mem1 = wrpm_regions@[cur].committed();
                    let mem2 = flushed[cur].committed();
                    lemma_establish_extract_bytes_equivalence(mem1, mem2);
                    lemma_write_reflected_after_flush_committed(wrpm_regions@[cur], unused_metadata_pos as int,
                                                                log_metadata_bytes + log_crc_bytes);

                    assert(extract_log_metadata(mem2, !self.cdb) =~= log_metadata_bytes);
                    assert(extract_log_crc(mem2, !self.cdb) =~= log_crc_bytes);
                    assert(deserialize_log_metadata(mem2, !self.cdb) == log_metadata);
                    assert(deserialize_log_crc(mem2, !self.cdb) == log_crc);
                }

                assert(wrpm_regions@.flush().committed()[cur].subrange(unused_metadata_pos as int, unused_metadata_pos + LogMetadata::spec_size_of()) ==
                        log_metadata.spec_to_bytes());

                proof {
                    // Since we don't broadcast use the pmcopy_axioms in this file, we need to explicitly invoke them on these witnesses
                    // to prove that the current log has its inactive metadata set.
                    let ghost crc_witness = choose |crc: u64| 
                        extract_bytes(wrpm_regions@.flush().committed()[cur], unused_metadata_pos + LogMetadata::spec_size_of(), u64::spec_size_of()) == 
                            crc.spec_to_bytes();
                    let ghost metadata_witness = choose |metadata: LogMetadata| 
                        extract_bytes(wrpm_regions@.flush().committed()[cur], unused_metadata_pos as int, LogMetadata::spec_size_of()) == 
                            metadata.spec_to_bytes();

                    axiom_bytes_len::<LogMetadata>(metadata_witness);
                    axiom_bytes_len::<u64>(crc_witness);
                    axiom_to_from_bytes::<LogMetadata>(metadata_witness);
                    axiom_to_from_bytes::<u64>(crc_witness);

                    assert(inactive_metadata_types_set_in_region(#[trigger] wrpm_regions@.flush().committed()[cur], self.cdb));
                }
            }
        }

        // The `commit` method commits all tentative appends that have been
        // performed since the last one. See `README.md` for more
        // documentation and examples of its use.
        //
        // This method is passed a write-restricted collection of
        // persistent memory regions `wrpm_regions`. This restricts
        // how it can write `wrpm_regions`. It's only given permission
        // (in `perm`) to write if it can prove that any crash after
        // initiating the write is safe. That is, any such crash must
        // put the memory in a state that recovers as either (1) the
        // current abstract state with all pending appends dropped, or
        // (2) the abstract state after all pending appends are
        // committed.
        pub exec fn commit<PMRegions>(
            &mut self,
            wrpm_regions: &mut WriteRestrictedPersistentMemoryRegions<TrustedMultiLogPermission, PMRegions>,
            Ghost(multilog_id): Ghost<u128>,
            Tracked(perm): Tracked<&TrustedMultiLogPermission>,
        ) -> (result: Result<(), MultiLogErr>)
            where
                PMRegions: PersistentMemoryRegions
            requires
                old(self).inv(&*old(wrpm_regions), multilog_id),
                forall |s| #[trigger] perm.check_permission(s) <==> {
                    ||| Self::recover(s, multilog_id) == Some(old(self)@.drop_pending_appends())
                    ||| Self::recover(s, multilog_id) == Some(old(self)@.commit().drop_pending_appends())
                },
            ensures
                self.inv(wrpm_regions, multilog_id),
                wrpm_regions.constants() == old(wrpm_regions).constants(),
                can_only_crash_as_state(wrpm_regions@, multilog_id, self@.drop_pending_appends()),
                result is Ok,
                self@ == old(self)@.commit(),
        {
            let ghost prev_infos = self.infos@;
            let ghost prev_state = self.state@;

            self.state = Ghost(self.state@.commit());

            // Loop, where `current_log` ranges through the log indices,
            // each time updating `self.infos[current_log]`. Each iteration
            // maintains the invariants that (1) the persistent memory is
            // compatible with `prev_infos` and `prev_state`, and (2) for
            // each log we've already updated, the persistent memory's log
            // area, if flushed, would be consistent with `self.infos` and
            // `self.state`.

            for current_log in iter: 0..self.num_logs
                invariant
                    iter.end == self.num_logs, // we need to remember this since `self` is changed in the loop body
                    wrpm_regions.inv(),

                    memory_matches_deserialized_cdb(wrpm_regions@, self.cdb),
                    each_metadata_consistent_with_info(wrpm_regions@, multilog_id, self.num_logs, self.cdb, prev_infos),
                    each_info_consistent_with_log_area(wrpm_regions@, self.num_logs, prev_infos, prev_state),
                    self.infos@.len() == self.state@.num_logs() == self.num_logs,
                    self.state@ == prev_state.commit(),

                    forall |which_log: u32| #[trigger] is_valid_log_index(which_log, self.num_logs) ==> {
                        let w = which_log as int;
                        if which_log < current_log {
                            info_consistent_with_log_area(wrpm_regions@.flush()[w], self.infos[w], self.state@[w])
                        }
                        else {
                            self.infos[w] == prev_infos[w]
                        }
                    },
            {
                assert(is_valid_log_index(current_log, self.num_logs)); // trigger various useful foralls in invariants

                // Update the `current_log`th entry in `self.infos` to
                // update the `log_length` field to be whatever is
                // currently in `log_plus_pending_length`. Verus currently
                // doesn't support updating a field of an element of a
                // vector, so we have to update the entire element. We must
                // furthermore use Verus's vector `set` method for this
                // because Verus doesn't support vector elements as
                // left-hand sides of assignments.

                let new_log_length = self.infos[current_log as usize].log_plus_pending_length;
                let new_info = LogInfo{
                    log_length: new_log_length,
                    ..self.infos[current_log as usize]
                };
                self.infos.set(current_log as usize, new_info);
            }

            // Update the inactive metadata on all regions and flush, then
            // swap the CDB to its opposite.

            self.update_log_metadata(wrpm_regions, Ghost(multilog_id), Ghost(prev_infos),
                                        Ghost(prev_state), Tracked(perm));

            Ok(())
        }

        // The `advance_head` method advances the head of one of the logs,
        // thereby making more space for appending but making log entries
        // before the new head unavailable for reading. Upon return from
        // this method, the head advancement is durable, i.e., it will
        // survive crashes. See `README.md` for more documentation and
        // examples of its use.
        //
        // This method is passed a write-restricted collection of
        // persistent memory regions `wrpm_regions`. This restricts how it
        // can write `wrpm_regions`. It's only given permission (in `perm`)
        // to write if it can prove that any crash after initiating the
        // write is safe. That is, any such crash must put the memory in a
        // state that recovers as either (1) the current abstract state
        // with all pending appends dropped, or (2) the state after
        // advancing the head and then dropping all pending appends.
        pub exec fn advance_head<PMRegions>(
            &mut self,
            wrpm_regions: &mut WriteRestrictedPersistentMemoryRegions<TrustedMultiLogPermission, PMRegions>,
            which_log: u32,
            new_head: u128,
            Ghost(multilog_id): Ghost<u128>,
            Tracked(perm): Tracked<&TrustedMultiLogPermission>,
        ) -> (result: Result<(), MultiLogErr>)
            where
                PMRegions: PersistentMemoryRegions
            requires
                old(self).inv(&*old(wrpm_regions), multilog_id),
                forall |s| #[trigger] perm.check_permission(s) <==> {
                    ||| Self::recover(s, multilog_id) == Some(old(self)@.drop_pending_appends())
                    ||| Self::recover(s, multilog_id) ==
                        Some(old(self)@.advance_head(which_log as int, new_head as int).drop_pending_appends())
                },
            ensures
                self.inv(wrpm_regions, multilog_id),
                wrpm_regions.constants() == old(wrpm_regions).constants(),
                can_only_crash_as_state(wrpm_regions@, multilog_id, self@.drop_pending_appends()),
                match result {
                    Ok(()) => {
                        let w = which_log as int;
                        &&& which_log < self@.num_logs()
                        &&& old(self)@[w].head <= new_head <= old(self)@[w].head + old(self)@[w].log.len()
                        &&& self@ == old(self)@.advance_head(w, new_head as int)
                    },
                    Err(MultiLogErr::InvalidLogIndex{ }) => {
                        &&& self@ == old(self)@
                        &&& which_log >= self@.num_logs()
                    },
                    Err(MultiLogErr::CantAdvanceHeadPositionBeforeHead { head }) => {
                        &&& self@ == old(self)@
                        &&& which_log < self@.num_logs()
                        &&& head == self@[which_log as int].head
                        &&& new_head < head
                    },
                    Err(MultiLogErr::CantAdvanceHeadPositionBeyondTail { tail }) => {
                        &&& self@ == old(self)@
                        &&& which_log < self@.num_logs()
                        &&& tail == self@[which_log as int].head + self@[which_log as int].log.len()
                        &&& new_head > tail
                    },
                    _ => false
                }
        {
            // Even if we return an error code, we still have to prove that
            // upon return the states we can crash into recover into valid
            // abstract states.

            proof {
                assert(is_valid_log_index(0, self.num_logs));
                lemma_invariants_imply_crash_recover_forall(wrpm_regions@, multilog_id, self.num_logs, self.cdb,
                                                            self.infos@, self.state@);
            }

            // Handle error cases due to improper parameters passed to the
            // function.

            if which_log >= self.num_logs {
                return Err(MultiLogErr::InvalidLogIndex{ });
            }

            assert(is_valid_log_index(which_log, self.num_logs)); // trigger useful foralls in invariants
            let info = &self.infos[which_log as usize];
            if new_head < info.head {
                return Err(MultiLogErr::CantAdvanceHeadPositionBeforeHead{ head: info.head })
            }
            if new_head - info.head > info.log_length as u128 {
                return Err(MultiLogErr::CantAdvanceHeadPositionBeyondTail{ tail: info.head + info.log_length as u128 })
            }

            // To compute the new head mod n (where n is the log area
            // length), take the old head mod n, add the amount by
            // which the head is advancing, then subtract n if
            // necessary.

            let amount_of_advancement: u64 = (new_head - info.head) as u64;
            let new_head_log_area_offset =
                if amount_of_advancement < info.log_area_len - info.head_log_area_offset {
                    amount_of_advancement + info.head_log_area_offset
                }
                else {
                    // To compute `info.head_log_area_offset` [the old
                    // head] plus `amount_of_advancement` [the amount
                    // by which the head is advancing] minus
                    // `info.log_area_len` [the log area length], we
                    // do it in the following order that guarantees no
                    // overflow/underflow.
                    amount_of_advancement - (info.log_area_len - info.head_log_area_offset)
                };

            assert(new_head_log_area_offset == new_head as int % info.log_area_len as int) by {
                // Here's a mathematical proof that doing the above
                // calculation of `new_head_log_area_offset` achieves the
                // desired computation of `new_head % log_area_len`.

                let n = info.log_area_len as int;
                let advancement = amount_of_advancement as int;
                let head = info.head as int;
                let head_mod_n = info.head_log_area_offset as int;
                let supposed_new_head_mod_n = new_head_log_area_offset as int;

                // First, observe that `advancement` plus `head` is
                // congruent modulo n to `advancement` plus `head` % n.

                assert((advancement + head) % n == (advancement + head_mod_n) % n) by {
                    assert(head == n * (head / n) + head % n) by {
                        lemma_fundamental_div_mod(head, n);
                    }
                    assert((n * (head / n) + (advancement + head_mod_n)) % n == (advancement + head_mod_n) % n) by {
                        lemma_mod_multiples_vanish(head / n, advancement + head_mod_n, n);
                    }
                }

                // Next, observe that `advancement` + `head` % n is
                // congruent modulo n to itself minus n. This is
                // relevant because there are two cases for computing
                // `new_head_mod_log_area_offset`. In one case, it's
                // computed as `advancement` + `head` % n. In the
                // other case, it's that quantity minus n.

                assert((advancement + head % n) % n == (advancement + head_mod_n - n) % n) by {
                    lemma_mod_sub_multiples_vanish(advancement + head_mod_n, n);
                }

                // So we know that in either case, `new_head` % n ==
                // `new_head_mod_log_area_offset` % n.

                assert(new_head as int % n == supposed_new_head_mod_n % n);

                // But what we want to prove is that `new_head` % n ==
                // `new_head_mod_log_area_offset`. So we need to show
                // that `new_head_mod_log_area_offset` % n ==
                // `new_head_mod_log_area_offset`.  We can deduce this
                // from the fact that 0 <= `new_head_mod_log_area_offset`
                // < n.

                assert(supposed_new_head_mod_n % n == supposed_new_head_mod_n) by {
                    lemma_small_mod(supposed_new_head_mod_n as nat, n as nat);
                }
            }

            // Update the `which_log`th entry in `self.infos` to reflect
            // the change to the head position. This necessitates updating
            // all the fields except the log area length. We have to use
            // Verus's vector `set` method for this because Verus doesn't
            // support vector elements as left-hand sides of assignments.

            let ghost prev_infos = self.infos@;
            let new_info = LogInfo{
                log_area_len: info.log_area_len,
                head: new_head,
                head_log_area_offset: new_head_log_area_offset,
                log_length: info.log_length - amount_of_advancement,
                log_plus_pending_length: info.log_plus_pending_length - amount_of_advancement,
            };
            self.infos.set(which_log as usize, new_info);

            // Update the abstract `self.state` to reflect the head update.

            let ghost prev_state = self.state@;
            self.state = Ghost(self.state@.advance_head(which_log as int, new_head as int));

            // To prove that the log area for log number `which_log` is
            // compatible with the new `self.infos` and `self.state`, we
            // need to reason about how addresses in the log area
            // correspond to relative log positions. That's because the
            // invariants we know about the log area talk about log
            // positions relative to the old head, but we want to know
            // things about log positions relative to the new head. What
            // connects those together is that they both talk about the
            // same addresses in the log area.

            let ghost w = which_log as int;
            let ghost flushed_regions = wrpm_regions@.flush();
            assert (info_consistent_with_log_area(flushed_regions[w], self.infos@[w], self.state@[w])) by {
                lemma_addresses_in_log_area_correspond_to_relative_log_positions(wrpm_regions@[w], prev_infos[w]);
            }

            // Update the inactive metadata on all regions and flush, then
            // swap the CDB to its opposite. We have to update the metadata
            // on all regions, even though we're only advancing the head on
            // one, for the following reason. The only way available to us
            // to update the active metadata is to flip the CDB, but this
            // flips which metadata is active on *all* regions. So we have
            // to update the inactive metadata on all regions.

            self.update_log_metadata(wrpm_regions, Ghost(multilog_id), Ghost(prev_infos), Ghost(prev_state),
                                        Tracked(perm));

            Ok(())
        }

        // This local helper method proves that we can read a portion of
        // the abstract log by reading a continuous range of the log area.
        // It requires that the position being read from is correct, and
        // that the read is short enough to not require wrapping around the
        // end of the log area.
        proof fn lemma_read_of_continuous_range(
            &self,
            pm_regions_view: PersistentMemoryRegionsView,
            multilog_id: u128,
            which_log: u32,
            pos: int,
            len: int,
            addr: int,
        )
            requires
                is_valid_log_index(which_log, self.num_logs),
                len > 0,
                each_metadata_consistent_with_info(pm_regions_view, multilog_id, self.num_logs, self.cdb, self.infos@),
                each_info_consistent_with_log_area(pm_regions_view, self.num_logs, self.infos@, self.state@),
                ({
                    let info = self.infos@[which_log as int];
                    let max_len_without_wrapping = info.log_area_len -
                        relative_log_pos_to_log_area_offset(pos - info.head,
                                                            info.head_log_area_offset as int,
                                                            info.log_area_len as int);
                    &&& pos >= info.head
                    &&& pos + len <= info.head + info.log_length
                    &&& len <= max_len_without_wrapping
                    &&& addr == ABSOLUTE_POS_OF_LOG_AREA +
                           relative_log_pos_to_log_area_offset(pos - info.head as int,
                                                               info.head_log_area_offset as int,
                                                               info.log_area_len as int)
                })
            ensures
                ({
                    let log = self@[which_log as int];
                    let pm_region_view = pm_regions_view[which_log as int];
                    &&& pm_region_view.no_outstanding_writes_in_range(addr, addr + len)
                    &&& pm_region_view.committed().subrange(addr, addr + len)
                           == log.log.subrange(pos - log.head, pos + len - log.head)
                })
        {
            let w = which_log as int;
            let info = self.infos@[w];
            let s = self.state@[w];
            let pm_region_view = pm_regions_view[w];

            // The key to the proof is that we need to reason about how
            // addresses in the log area correspond to relative log
            // positions. This is because the invariant talks about
            // relative log positions but this lemma is proving things
            // about addresses in the log area.

            lemma_addresses_in_log_area_correspond_to_relative_log_positions(pm_region_view, info);
            assert(pm_region_view.committed().subrange(addr, addr + len) =~=
                   s.log.subrange(pos - s.head, pos + len - s.head));
        }

        // The `read` method reads part of one of the logs, returning a
        // vector containing the read bytes. It doesn't guarantee that
        // those bytes aren't corrupted by persistent memory corruption.
        // See `README.md` for more documentation and examples of its use.
        pub exec fn read<Perm, PMRegions>(
            &self,
            wrpm_regions: &WriteRestrictedPersistentMemoryRegions<Perm, PMRegions>,
            which_log: u32,
            pos: u128,
            len: u64,
            Ghost(multilog_id): Ghost<u128>,
        ) -> (result: Result<Vec<u8>, MultiLogErr>)
            where
                Perm: CheckPermission<Seq<Seq<u8>>>,
                PMRegions: PersistentMemoryRegions
            requires
                self.inv(wrpm_regions, multilog_id),
                pos + len <= u128::MAX
            ensures
                ({
                    let log = self@[which_log as int];
                    match result {
                        Ok(bytes) => {
                            let true_bytes = self@.read(which_log as int, pos as int, len as int);
                            &&& which_log < self@.num_logs()
                            &&& pos >= log.head
                            &&& pos + len <= log.head + log.log.len()
                            &&& read_correct_modulo_corruption(bytes@, true_bytes,
                                                              wrpm_regions.constants().impervious_to_corruption)
                        },
                        Err(MultiLogErr::InvalidLogIndex{ }) => {
                            which_log >= self@.num_logs()
                        },
                        Err(MultiLogErr::CantReadBeforeHead{ head: head_pos }) => {
                            &&& which_log < self@.num_logs()
                            &&& pos < log.head
                            &&& head_pos == log.head
                        },
                        Err(MultiLogErr::CantReadPastTail{ tail }) => {
                            &&& which_log < self@.num_logs()
                            &&& pos + len > log.head + log.log.len()
                            &&& tail == log.head + log.log.len()
                        },
                        _ => false,
                    }
                })
        {
            assume(false);
            // Handle error cases due to improper parameters passed to the
            // function.

            if which_log >= self.num_logs {
                return Err(MultiLogErr::InvalidLogIndex{ });
            }

            assert(is_valid_log_index(which_log, self.num_logs)); // triggers useful foralls in invariants

            let info = &self.infos[which_log as usize];
            if pos < info.head {
                return Err(MultiLogErr::CantReadBeforeHead{ head: info.head })
            }
            if len > info.log_length { // We have to do this check first to avoid underflow in the next comparison
                return Err(MultiLogErr::CantReadPastTail{ tail: info.head + info.log_length as u128 })
            }
            if pos - info.head > (info.log_length - len) as u128 { // we know `info.log_length - len` can't underflow
                return Err(MultiLogErr::CantReadPastTail{ tail: info.head + info.log_length as u128 })
            }

            let ghost s = self.state@[which_log as int];
            let ghost true_bytes = s.log.subrange(pos - s.head, pos + len - s.head);

            if len == 0 {
                // Case 0: The trivial case where we're being asked to read zero bytes.

                assert (true_bytes =~= Seq::<u8>::empty());
                assert (maybe_corrupted(Seq::<u8>::empty(), true_bytes, Seq::<int>::empty()));
                return Ok(Vec::<u8>::new());
            }

            let pm_regions = wrpm_regions.get_pm_regions_ref();

            let log_area_len: u64 = self.infos[which_log as usize].log_area_len;
            let relative_pos: u64 = (pos - info.head) as u64;
            if relative_pos >= log_area_len - info.head_log_area_offset {

                // Case 1: The position we're being asked to read appears
                // in the log area before the log head. So the read doesn't
                // need to wrap.
                //
                // We could compute the address to write to with:
                //
                // `write_addr = ABSOLUTE_POS_OF_LOG_AREA + pos % info.log_area_len;`
                //
                // But we can replace the expensive modulo operation above with two subtraction
                // operations as follows. This is somewhat subtle, but we have verification backing
                // us up and proving this optimization correct.

                let addr = ABSOLUTE_POS_OF_LOG_AREA + relative_pos - (info.log_area_len - info.head_log_area_offset);
                proof { self.lemma_read_of_continuous_range(pm_regions@, multilog_id, which_log, pos as int,
                                                            len as int, addr as int); }
                let bytes = pm_regions.read_unaligned(which_log as usize, addr, len).map_err(|e| MultiLogErr::PmemErr { err: e })?;
                let bytes = match pm_regions.read_unaligned(which_log as usize, addr, len) {
                    Ok(bytes) => bytes,
                    Err(e) => {
                        assert(false);
                        return Err(MultiLogErr::PmemErr { err: e });
                    }
                };
                return Ok(bytes);
            }

            // The log area wraps past the point we're reading from, so we
            // need to compute the maximum length we can read without
            // wrapping to be able to figure out whether we need to wrap.

            let max_len_without_wrapping: u64 = log_area_len - info.head_log_area_offset - relative_pos;
            assert(max_len_without_wrapping == info.log_area_len -
                   relative_log_pos_to_log_area_offset(pos - info.head,
                                                       info.head_log_area_offset as int, info.log_area_len as int));

            // Whether we need to wrap or not, we know the address where
            // our read should start, so we can compute that and put it in
            // `addr`.
            //
            // We could compute the address to write to with:
            //
            // `write_addr = ABSOLUTE_POS_OF_LOG_AREA + pos % info.log_area_len;`
            //
            // But we can replace the expensive modulo operation above with
            // one addition operation as follows. This is somewhat subtle,
            // but we have verification backing us up and proving this
            // optimization correct.

            let addr: u64 = ABSOLUTE_POS_OF_LOG_AREA + relative_pos + info.head_log_area_offset;
            assert(addr == ABSOLUTE_POS_OF_LOG_AREA +
                   relative_log_pos_to_log_area_offset(pos - info.head,
                                                       info.head_log_area_offset as int,
                                                       info.log_area_len as int));

            if len <= max_len_without_wrapping {

                // Case 2: We're reading few enough bytes that we don't have to wrap.

                proof { self.lemma_read_of_continuous_range(pm_regions@, multilog_id, which_log, pos as int,
                                                            len as int, addr as int); }
                let bytes = match pm_regions.read_unaligned(which_log as usize, addr, len) {
                    Ok(bytes) => bytes,
                    Err(e) => {
                        assert(false);
                        return Err(MultiLogErr::PmemErr { err: e });
                    }
                };
                return Ok(bytes);
            }

            // Case 3: We're reading enough bytes that we have to wrap.
            // That necessitates doing two contiguous reads, one from the
            // end of the log area and one from the beginning, and
            // concatenating the results.

            proof {
                self.lemma_read_of_continuous_range(pm_regions@, multilog_id, which_log, pos as int,
                                                    max_len_without_wrapping as int, addr as int);
            }

            // let mut part1 = pm_regions.read_unaligned(which_log as usize, addr, max_len_without_wrapping).map_err(|e| MultiLogErr::PmemErr { err: e })?;
            let mut part1 = match pm_regions.read_unaligned(which_log as usize, addr, max_len_without_wrapping) {
                Ok(bytes) => bytes,
                Err(e) => {
                    assert(false);
                    return Err(MultiLogErr::PmemErr { err: e });
                }
            };

            proof {
                self.lemma_read_of_continuous_range(pm_regions@, multilog_id, which_log,
                                                    pos + max_len_without_wrapping,
                                                    len - max_len_without_wrapping,
                                                    ABSOLUTE_POS_OF_LOG_AREA as int);
            }

            // let mut part2 = pm_regions.read_unaligned(which_log as usize, ABSOLUTE_POS_OF_LOG_AREA, len - max_len_without_wrapping).map_err(|e| MultiLogErr::PmemErr { err: e })?;
            let mut part2 = match pm_regions.read_unaligned(which_log as usize, ABSOLUTE_POS_OF_LOG_AREA, len - max_len_without_wrapping) {
                Ok(bytes) => bytes,
                Err(e) => {
                    assert(false);
                    return Err(MultiLogErr::PmemErr { err: e });
                }
            };

            // Now, prove that concatenating them produces the correct
            // bytes to return. The subtle thing in this argument is that
            // the bytes are only correct modulo corruption. And the
            // "correct modulo corruption" specification function talks
            // about the concrete addresses the bytes were read from and
            // demands that those addresses all be distinct.

            proof {
                let true_part1 = s.log.subrange(pos - s.head, pos + max_len_without_wrapping - s.head);
                let true_part2 = s.log.subrange(pos + max_len_without_wrapping - s.head, pos + len - s.head);
                let addrs1 = Seq::<int>::new(max_len_without_wrapping as nat, |i: int| i + addr);
                let addrs2 = Seq::<int>::new((len - max_len_without_wrapping) as nat,
                                           |i: int| i + ABSOLUTE_POS_OF_LOG_AREA);
                assert(true_part1 + true_part2 =~= s.log.subrange(pos - s.head, pos + len - s.head));

                if !pm_regions.constants().impervious_to_corruption {
                    assert(maybe_corrupted(part1@ + part2@, true_part1 + true_part2, addrs1 + addrs2));
                    assert(all_elements_unique(addrs1 + addrs2));
                }
            }

            // Append the two byte vectors together and return the result.

            part1.append(&mut part2);
            Ok(part1)
        }

        // The `get_head_tail_and_capacity` method returns the head, tail,
        // and capacity of one of the logs. See `README.md` for more
        // documentation and examples of its use.
        #[allow(unused_variables)]
        pub exec fn get_head_tail_and_capacity<Perm, PMRegions>(
            &self,
            wrpm_regions: &WriteRestrictedPersistentMemoryRegions<Perm, PMRegions>,
            which_log: u32,
            Ghost(multilog_id): Ghost<u128>,
        ) -> (result: Result<(u128, u128, u64), MultiLogErr>)
            where
                Perm: CheckPermission<Seq<Seq<u8>>>,
                PMRegions: PersistentMemoryRegions
            requires
                self.inv(wrpm_regions, multilog_id)
            ensures
                ({
                    let log = self@[which_log as int];
                    match result {
                        Ok((result_head, result_tail, result_capacity)) => {
                            &&& which_log < self@.num_logs()
                            &&& result_head == log.head
                            &&& result_tail == log.head + log.log.len()
                            &&& result_capacity == log.capacity
                        },
                        Err(MultiLogErr::InvalidLogIndex{ }) => {
                            which_log >= self@.num_logs()
                        },
                        _ => false
                    }
                })
        {
            // Check for an invalid `which_log` parameter.

            if which_log >= self.num_logs {
                return Err(MultiLogErr::InvalidLogIndex{ });
            }

            let ghost w = which_log as int;
            assert(is_valid_log_index(which_log, self.num_logs)); // triggers useful foralls in invariants

            // We cache information in `self.infos` that lets us easily
            // compute the return values.

            let info = &self.infos[which_log as usize];
            Ok((info.head, info.head + info.log_length as u128, info.log_area_len))
        }
    }

}<|MERGE_RESOLUTION|>--- conflicted
+++ resolved
@@ -709,13 +709,8 @@
                 wrpm_regions.constants() == old(wrpm_regions).constants(),
                 self.state == old(self).state,
         {
-<<<<<<< HEAD
-            assume(false);
-
-=======
             broadcast use pmcopy_axioms;
                 
->>>>>>> e5e717e6
             // Set the `unused_metadata_pos` to be the position corresponding to !self.cdb
             // since we're writing in the inactive part of the metadata.
 
