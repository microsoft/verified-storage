--- conflicted
+++ resolved
@@ -58,15 +58,9 @@
 use crate::multilog::multilogspec_t::{AbstractLogState, AbstractMultiLogState};
 use crate::pmem::pmemspec_t::*;
 use crate::pmem::pmemutil_v::*;
-<<<<<<< HEAD
-use crate::pmem::serialization_t::*;
-use crate::pmem::markers_t::PmSafe;
-use deps_hack::PmSafe;
-=======
 use crate::pmem::pmcopy_t::*;
 use crate::pmem::traits_t::*;
 use deps_hack::{PmSafe, PmSized};
->>>>>>> 05d28071
 use builtin::*;
 use builtin_macros::*;
 use core::fmt::Debug;
@@ -124,29 +118,17 @@
     // These structs represent the different levels of metadata.
 
     #[repr(C)]
-<<<<<<< HEAD
-    #[derive(PmSafe, Copy, Clone)]
-=======
     #[derive(PmSized, PmSafe, Copy, Clone, Default)]
->>>>>>> 05d28071
     pub struct GlobalMetadata {
         pub version_number: u64,
         pub length_of_region_metadata: u64,
         pub program_guid: u128,
     }
-<<<<<<< HEAD
-
-    impl PmCopy for GlobalMetadata {}
-
-    #[repr(C)]
-    #[derive(PmSafe, Copy, Clone)]
-=======
     
     impl PmCopy for GlobalMetadata {}
 
     #[repr(C)]
     #[derive(PmSized, PmSafe, Copy, Clone, Default)]
->>>>>>> 05d28071
     pub struct RegionMetadata {
         pub num_logs: u32,
         pub which_log: u32,
@@ -155,31 +137,18 @@
         pub log_area_len: u64,
         pub multilog_id: u128,
     }
-<<<<<<< HEAD
-
-    impl PmCopy for RegionMetadata {}
-
-    #[repr(C)]
-    #[derive(PmSafe, Copy, Clone)]
-=======
     
     impl PmCopy for RegionMetadata {}
 
     #[repr(C)]
     #[derive(PmSized, PmSafe, Copy, Clone, Default)]
->>>>>>> 05d28071
     pub struct LogMetadata {
         pub log_length: u64,
         pub _padding: u64,
         pub head: u128,
     }
-<<<<<<< HEAD
-
-=======
     
->>>>>>> 05d28071
     impl PmCopy for LogMetadata {}
-
 
     /// Specification functions for extracting metadata from a
     /// persistent-memory region.
