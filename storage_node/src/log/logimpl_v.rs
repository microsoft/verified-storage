--- conflicted
+++ resolved
@@ -720,11 +720,7 @@
                 let state_after_flush = subregion.view(wrpm_region).flush().committed();
                 assert(extract_bytes(state_after_flush, 0, LogMetadata::spec_size_of())
                        =~= log_metadata.spec_to_bytes());
-<<<<<<< HEAD
-                assert(extract_bytes(state_after_flush, LogMetadata::spec_size_of() as int, u64::spec_size_of() as int)
-=======
                 assert(extract_bytes(state_after_flush, LogMetadata::spec_size_of(), u64::spec_size_of())
->>>>>>> bc3566a1
                        =~= log_crc.spec_to_bytes());
             }
         }
@@ -785,12 +781,9 @@
                 wrpm_region.constants() == old(wrpm_region).constants(),
                 self.state == old(self).state,
         {
-<<<<<<< HEAD
-=======
             broadcast use pmcopy_axioms;
             reveal(spec_padding_needed);
 
->>>>>>> bc3566a1
             // Set the `unused_metadata_pos` to be the position corresponding to !self.cdb
             // since we're writing in the inactive part of the metadata.
 
@@ -882,16 +875,8 @@
                     let new_crc = new_metadata.spec_crc();
 
                     let inactive_metadata_pos = get_log_metadata_pos(!self.cdb);
-<<<<<<< HEAD
-                    assert(extract_bytes(mem, inactive_metadata_pos as int, LogMetadata::spec_size_of()) == new_metadata.spec_to_bytes());
-                    assert(extract_bytes(mem, inactive_metadata_pos + LogMetadata::spec_size_of(), u64::spec_size_of()) == new_crc.spec_to_bytes());
-                
-                    axiom_bytes_len::<LogMetadata>(new_metadata);
-                    axiom_to_from_bytes::<LogMetadata>(new_metadata);
-=======
                     assert(extract_bytes(mem, inactive_metadata_pos as nat, LogMetadata::spec_size_of()) == new_metadata.spec_to_bytes());
                     assert(extract_bytes(mem, inactive_metadata_pos as nat + LogMetadata::spec_size_of(), u64::spec_size_of()) == new_crc.spec_to_bytes());
->>>>>>> bc3566a1
                 }
             }
 
@@ -933,16 +918,9 @@
                 &&& info_consistent_with_log_area_in_region(pm_region_after_flush, self.info, self.state@)
                 &&& metadata_types_set(pm_region_after_flush.committed())
             }) by {
-<<<<<<< HEAD
-                lemma_establish_extract_bytes_equivalence(wrpm_region@.committed(),
-                                                          pm_region_after_flush.committed());
-                axiom_bytes_len::<u64>(new_cdb);
-                axiom_to_from_bytes::<u64>(new_cdb);
-=======
                 lemma_establish_subrange_equivalence(wrpm_region@.committed(),
                                                      pm_region_after_flush.committed());
 
->>>>>>> bc3566a1
                 lemma_metadata_consistent_with_info_after_cdb_update(
                     wrpm_region@,
                     pm_region_after_flush,
