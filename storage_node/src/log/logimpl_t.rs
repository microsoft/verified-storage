<<<<<<< HEAD
//! This file contains the trusted implementation of a `LogImpl`.
//! Although the verifier is run on this file, it needs to be
//! carefully read and audited to be confident of the correctness of
//! this log implementation.
//!
//! Fortunately, it delegates most of its work to an untrusted struct
//! `UntrustedLogImpl`, which doesn't need to be read or audited. It
//! forces the `UntrustedLogImpl` to satisfy certain postconditions,
//! and also places restrictions on what `UntrustedLogImpl` can do to
//! persistent memory. These restrictions ensure that even if the
//! system or process crashes in the middle of an operation, the
//! system will still recover to a consistent state.
//!
//! It requires `UntrustedLogImpl` to implement routines that do the
//! various log operations like read and commit.
//!
//! It also requires `UntrustedLogImpl` to provide a function
//! `UntrustedLogImpl::recover`, which specifies what its `start`
//! routine will do to recover after a crash. It requires its `start`
//! routine to satisfy that specification. It also uses it to limit
//! how `UntrustedLogImpl` writes to memory: It can only perform
//! updates that, if incompletely performed before a crash, still
//! leave the system in a valid state. The `recover` function takes a
//! second parameter, the `log_id` which is passed to the start
//! routine.
//!
//! It also requires `UntrustedLogImpl` to provide a function `view`
//! that converts the current state into an abstract log. It requires
//! that performing a certain operation on the `UntrustedLogImpl`
//! causes a corresponding update to its abstract view. For instance,
//! calling the `u.commit()` method should cause the resulting
//! `u.view()` to become `old(u).view().commit()`.
//!
//! It also permits `UntrustedLogImpl` to provide a function `inv`
//! that encodes any invariants `UntrustedLogImpl` wants maintained
//! across invocations of its functions. This implementation will then
//! guarantee that `inv` holds on any call to an `UntrustedLogImpl`
//! method, and demand that the method preserve that invariant.

use std::fmt::Write;

use crate::log::logimpl_v::UntrustedLogImpl;
use crate::log::logspec_t::AbstractLogState;
use crate::pmem::pmemspec_t::*;
use crate::pmem::wrpm_t::*;
use builtin::*;
use builtin_macros::*;
use vstd::prelude::*;

use deps_hack::rand::Rng;

verus! {

    // This is the specification that `LogImpl` provides for data
    // bytes it reads. It says that those bytes are correct unless
    // there was corruption on the persistent memory between the last
    // write and this read.
    pub open spec fn read_correct_modulo_corruption(bytes: Seq<u8>, true_bytes: Seq<u8>,
                                                    impervious_to_corruption: bool) -> bool
    {
        if impervious_to_corruption {
            // If the region is impervious to corruption, the bytes read
            // must match the true bytes, i.e., the bytes last written.

            bytes == true_bytes
        }
        else {
            // Otherwise, there must exist a sequence of distinct
            // addresses `addrs` such that the nth byte of `bytes` is
            // a possibly corrupted version of the nth byte of
            // `true_bytes` read from the nth address in `addrs`.  We
            // don't require the sequence of addresses to be
            // contiguous because the data might not be contiguous on
            // disk (e.g., if it wrapped around the log area).

            exists |addrs: Seq<int>| {
                &&& all_elements_unique(addrs)
                &&& #[trigger] maybe_corrupted(bytes, true_bytes, addrs)
            }
        }
    }

    // This specification function indicates whether a given view of
    // memory can only crash in a way that, after recovery, leads to a
    // certain abstract state.
    pub open spec fn can_only_crash_as_state(
        pm_region_view: PersistentMemoryRegionView,
        log_id: u128,
        state: AbstractLogState,
    ) -> bool
    {
        forall |s| #[trigger] pm_region_view.can_crash_as(s) ==>
            UntrustedLogImpl::recover(s, log_id) == Some(state)
    }

    // A `TrustedPermission` is the type of a tracked object
    // indicating permission to update memory. It restricts updates so
    // that if a crash happens, the resulting memory `mem` satisfies
    // `is_state_allowable(mem)`.
    //
    // The struct is defined in this file, and it has a non-public
    // field, so the only code that can create one is in this file.
    // So untrusted code in other files can't create one, and we can
    // rely on it to restrict access to persistent memory.
    #[allow(dead_code)]
    pub struct TrustedPermission {
        ghost is_state_allowable: spec_fn(Seq<u8>) -> bool
    }

    impl CheckPermission<Seq<u8>> for TrustedPermission {
        closed spec fn check_permission(&self, state: Seq<u8>) -> bool {
            (self.is_state_allowable)(state)
        }
    }

    impl TrustedPermission {

        // TODO: REMOVE THIS
        #[verifier::external_body]
        pub proof fn fake_log_perm() -> (tracked perm: Self)
        {
            Self {
                is_state_allowable: |s| true
            }
        }

        // This is one of two constructors for `TrustedPermission`.
        // It conveys permission to do any update as long as a
        // subsequent crash and recovery can only lead to given
        // abstract state `state`.
        proof fn new_one_possibility(log_id: u128, state: AbstractLogState) -> (tracked perm: Self)
            ensures
                forall |s| #[trigger] perm.check_permission(s) <==>
                    UntrustedLogImpl::recover(s, log_id) == Some(state)
        {
            Self {
                is_state_allowable: |s| UntrustedLogImpl::recover(s, log_id) == Some(state)
            }
        }

        // This is the second of two constructors for
        // `TrustedPermission`.  It conveys permission to do any
        // update as long as a subsequent crash and recovery can only
        // lead to one of two given abstract states `state1` and
        // `state2`.
        proof fn new_two_possibilities(
            log_id: u128,
            state1: AbstractLogState,
            state2: AbstractLogState
        ) -> (tracked perm: Self)
            ensures
                forall |s| #[trigger] perm.check_permission(s) <==> {
                    ||| UntrustedLogImpl::recover(s, log_id) == Some(state1)
                    ||| UntrustedLogImpl::recover(s, log_id) == Some(state2)
                }
        {
            Self {
                is_state_allowable: |s| {
                    ||| UntrustedLogImpl::recover(s, log_id) == Some(state1)
                    ||| UntrustedLogImpl::recover(s, log_id) == Some(state2)
                }
            }
        }
    }

    // This enumeration represents the various errors that can be
    // returned from log operations. They're self-explanatory.
    // TODO: make `PmemErr` and `LogErr` handling cleaner
    #[derive(Debug)]
    pub enum LogErr {
        InsufficientSpaceForSetup { required_space: u64 },
        StartFailedDueToLogIDMismatch { log_id_expected: u128, log_id_read: u128 },
        StartFailedDueToRegionSizeMismatch { region_size_expected: u64, region_size_read: u64 },
        StartFailedDueToProgramVersionNumberUnsupported { version_number: u64, max_supported: u64 },
        StartFailedDueToInvalidMemoryContents,
        CRCMismatch,
        InsufficientSpaceForAppend { available_space: u64 },
        CantReadBeforeHead { head: u128 },
        CantReadPastTail { tail: u128 },
        CantAdvanceHeadPositionBeforeHead { head: u128 },
        CantAdvanceHeadPositionBeyondTail { tail: u128 },
        PmemErr { err: PmemError } // janky workaround so that callers can handle PmemErrors as LogErrors
    }

    // This executable method can be called to compute a random GUID.
    // It uses the external `rand` crate.
    #[verifier::external_body]
    pub exec fn generate_fresh_log_id() -> (out: u128)
    {
        deps_hack::rand::thread_rng().gen::<u128>()
    }

    /// A `LogImpl` wraps one `UntrustedLogImpl` and one persistent
    /// memory region to provide the executable interface that turns
    /// the persistent memory region into a log.
    ///
    /// The `untrusted_log_impl` field is the wrapped
    /// `UntrustedLogImpl`.
    ///
    /// The `log_id` field is the log ID. It's ghost.
    ///
    /// The `wrpm_region` field contains the write-restricted persistent
    /// memory. This memory will only allow updates allowed by a
    /// tracked `TrustedPermission`. So we can pass `wrpm_region` to an
    /// untrusted method, along with a restricting
    /// `TrustedPermission`, to limit what it's allowed to do.

    pub struct LogImpl<PMRegion: PersistentMemoryRegion> {
        untrusted_log_impl: UntrustedLogImpl,
        log_id: Ghost<u128>,
        wrpm_region: WriteRestrictedPersistentMemoryRegion<TrustedPermission, PMRegion>
    }

    impl <PMRegion: PersistentMemoryRegion> LogImpl<PMRegion> {
        // The view of a `LogImpl` is whatever the
        // `UntrustedLogImpl` it wraps says it is.
        pub closed spec fn view(self) -> AbstractLogState
        {
            self.untrusted_log_impl@
        }

        // The constants of a `LogImpl` are whatever the
        // persistent memory it wraps says they are.
        pub closed spec fn constants(&self) -> PersistentMemoryConstants {
            self.wrpm_region.constants()
        }

        // This is the validity condition that is maintained between
        // calls to methods on `self`.
        //
        // That is, each of the trusted wrappers on untrusted methods
        // below (e.g., `commit`, `advance_head`) can count on `valid`
        // holding because it demands that each untrusted method
        // maintains it.
        //
        // One element of `valid` is that the untrusted `inv` function
        // holds.
        //
        // The other element of `valid` is that the persistent memory,
        // if it crashes and recovers, must represent the current
        // abstract state with pending tentative appends dropped.
        pub closed spec fn valid(self) -> bool {
            &&& self.untrusted_log_impl.inv(&self.wrpm_region, self.log_id@)
            &&& can_only_crash_as_state(self.wrpm_region@, self.log_id@, self@.drop_pending_appends())
        }

        // The `setup` method sets up persistent memory regions
        // `pm_region` to store an initial empty log. It returns a
        // vector listing the capacity of the log as well as a
        // fresh log ID to uniquely identify it. See `README.md`
        // for more documentation.
        pub exec fn setup(pm_region: &mut PMRegion) -> (result: Result<(u64, u128), LogErr>)
            requires
                old(pm_region).inv(),
            ensures
                pm_region.inv(),
                pm_region@.no_outstanding_writes(),
                match result {
                    Ok((log_capacity, log_id)) => {
                        let state = AbstractLogState::initialize(log_capacity as int);
                        &&& log_capacity <= pm_region@.len()
                        &&& pm_region@.len() == old(pm_region)@.len()
                        &&& can_only_crash_as_state(pm_region@, log_id, state)
                        &&& UntrustedLogImpl::recover(pm_region@.committed(), log_id) == Some(state)
                        // Required by the `start` function's precondition. Putting this in the
                        // postcond of `setup` ensures that the trusted caller doesn't have to prove it
                        &&& UntrustedLogImpl::recover(pm_region@.flush().committed(), log_id) == Some(state)
                        &&& state == state.drop_pending_appends()
                    },
                    Err(LogErr::InsufficientSpaceForSetup { required_space }) => {
                        &&& pm_region@ == old(pm_region)@.flush()
                        &&& pm_region@.len() < required_space
                    },
                    _ => false
                }
        {
            let log_id = generate_fresh_log_id();
            let capacities = UntrustedLogImpl::setup(pm_region, log_id)?;
            Ok((capacities, log_id))
        }

        // The `start` method creates an `UntrustedLogImpl` out of a
        // persistent memory region. It's assumed that the region was
        // initialized with `setup` and then only log operations were
        // allowed to mutate them. See `README.md` for more
        // documentation and an example of use.
        pub exec fn start(pm_region: PMRegion, log_id: u128) -> (result: Result<LogImpl<PMRegion>, LogErr>)
            requires
                pm_region.inv(),
                UntrustedLogImpl::recover(pm_region@.flush().committed(), log_id).is_Some(),
            ensures
                match result {
                    Ok(trusted_log_impl) => {
                        &&& trusted_log_impl.valid()
                        &&& trusted_log_impl.constants() == pm_region.constants()
                        &&& Some(trusted_log_impl@) == UntrustedLogImpl::recover(pm_region@.flush().committed(),
                                                                               log_id)
                    },
                    Err(LogErr::CRCMismatch) => !pm_region.constants().impervious_to_corruption,
                    Err(e) => e == LogErr::PmemErr{ err: PmemError::AccessOutOfRange },
                }
        {
            // We allow the untrusted `start` method to update memory
            // as part of its initialization. But, to avoid bugs
            // stemming from crashes in the middle of this routine, we
            // must restrict how it updates memory. We must only let
            // it write such that, if a crash happens in the middle,
            // it doesn't change the persistent state.

            let ghost state = UntrustedLogImpl::recover(pm_region@.flush().committed(), log_id).get_Some_0();
            let mut wrpm_region = WriteRestrictedPersistentMemoryRegion::new(pm_region);
            let tracked perm = TrustedPermission::new_one_possibility(log_id, state);
            let untrusted_log_impl =
                UntrustedLogImpl::start(&mut wrpm_region, log_id, Tracked(&perm), Ghost(state))?;
            Ok(
                LogImpl {
                    untrusted_log_impl,
                    log_id:  Ghost(log_id),
                    wrpm_region
                },
            )
        }

        // The `tentatively_append` method tentatively appends
        // `bytes_to_append` to the end of the log. It's tentative in
        // that crashes will undo the appends, and reads aren't
        // allowed in the tentative part of the log. See `README.md` for
        // more documentation and examples of use.
        pub exec fn tentatively_append(&mut self, bytes_to_append: &[u8]) -> (result: Result<u128, LogErr>)
            requires
                old(self).valid(),
            ensures
                self.valid(),
                self.constants() == old(self).constants(),
                match result {
                    Ok(offset) => {
                        let state = old(self)@;
                        &&& offset == state.head + state.log.len() + state.pending.len()
                        &&& self@ == old(self)@.tentatively_append(bytes_to_append@)
                    },
                    Err(LogErr::InsufficientSpaceForAppend { available_space }) => {
                        &&& self@ == old(self)@
                        &&& available_space < bytes_to_append@.len()
                        &&& {
                               ||| available_space == self@.capacity - self@.log.len() - self@.pending.len()
                               ||| available_space == u128::MAX - self@.head - self@.log.len() - self@.pending.len()
                           }
                    },
                    _ => false
                }
        {
            // For crash safety, we must restrict the untrusted code's
            // writes to persistent memory. We must only let it write
            // such that, if a crash happens in the middle of a write,
            // the view of the persistent state is either the current
            // state or the current state with `bytes_to_append`
            // appended.
            let tracked perm = TrustedPermission::new_one_possibility(self.log_id@, self@.drop_pending_appends());
            self.untrusted_log_impl.tentatively_append(&mut self.wrpm_region, bytes_to_append,
                                                       self.log_id, Tracked(&perm))
        }

        // The `commit` method atomically commits all tentative
        // appends that have been done to `self` since the last
        // commit. The commit is atomic in that even if there's a
        // crash in the middle, the recovered-to state either reflects
        // all those tentative appends or none of them. See `README.md`
        // for more documentation and examples of use.
        pub exec fn commit(&mut self) -> (result: Result<(), LogErr>)
            requires
                old(self).valid(),
            ensures
                self.valid(),
                self.constants() == old(self).constants(),
                match result {
                    Ok(()) => self@ == old(self)@.commit(),
                    _ => false
                }
        {
            // For crash safety, we must restrict the untrusted code's
            // writes to persistent memory. We must only let it write
            // such that, if a crash happens in the middle of a write,
            // the view of the persistent state is either the current
            // state or the current state with all uncommitted appends
            // committed.
            let tracked perm = TrustedPermission::new_two_possibilities(self.log_id@, self@.drop_pending_appends(),
                                                                        self@.commit().drop_pending_appends());
            self.untrusted_log_impl.commit(&mut self.wrpm_region, self.log_id, Tracked(&perm))
        }

        // The `advance_head` method advances the head of the log to
        // virtual new head position `new_head`. It doesn't do this
        // tentatively; it completes it durably before returning.
        // However, `advance_head` doesn't commit tentative appends;
        // to do that, you need a separate call to `commit`. See
        // `README.md` for more documentation and examples of use.
        pub exec fn advance_head(&mut self, new_head: u128) -> (result: Result<(), LogErr>)
            requires
                old(self).valid(),
            ensures
                self.valid(),
                self.constants() == old(self).constants(),
                match result {
                    Ok(()) => {
                        let state = old(self)@;
                        &&& state.head <= new_head <= state.head + state.log.len()
                        &&& self@ == old(self)@.advance_head(new_head as int)
                    },
                    Err(LogErr::CantAdvanceHeadPositionBeforeHead { head }) => {
                        &&& self@ == old(self)@
                        &&& head == self@.head
                        &&& new_head < head
                    },
                    Err(LogErr::CantAdvanceHeadPositionBeyondTail { tail }) => {
                        &&& self@ == old(self)@
                        &&& tail == self@.head + self@.log.len()
                        &&& new_head > tail
                    },
                    _ => false,
                }
        {
            // For crash safety, we must restrict the untrusted code's
            // writes to persistent memory. We must only let it write
            // such that, if a crash happens in the middle of a write,
            // the view of the persistent state is either the current
            // state or the current state with the head advanced.
            let tracked perm = TrustedPermission::new_two_possibilities(
                self.log_id@,
                self@.drop_pending_appends(),
                self@.advance_head(new_head as int).drop_pending_appends()
            );
            self.untrusted_log_impl.advance_head(&mut self.wrpm_region, new_head,
                                                 self.log_id, Tracked(&perm))
        }

        // The `read` method reads `len` bytes from the log starting
        // at virtual position `pos`. It isn't allowed to read earlier
        // than the head or past the committed tail. See `README.md` for
        // more documentation and examples of use.
        pub exec fn read(&self, pos: u128, len: u64) -> (result: Result<Vec<u8>, LogErr>)
            requires
                self.valid(),
                pos + len <= u128::MAX,
            ensures
                ({
                    let state = self@;
                    let head = state.head;
                    let log = state.log;
                    match result {
                        Ok(bytes) => {
                            let true_bytes = self@.read(pos as int, len as int);
                            &&& pos >= head
                            &&& pos + len <= head + log.len()
                            &&& read_correct_modulo_corruption(bytes@, true_bytes,
                                                             self.constants().impervious_to_corruption)
                        },
                        Err(LogErr::CantReadBeforeHead{ head: head_pos }) => {
                            &&& pos < head
                            &&& head_pos == head
                        },
                        Err(LogErr::CantReadPastTail{ tail }) => {
                            &&& pos + len > tail
                            &&& tail == head + log.len()
                        },
                        Err(e) => e == LogErr::PmemErr{ err: PmemError::AccessOutOfRange },
                    }
                })
        {
            let (bytes, addrs) = self.untrusted_log_impl.read(&self.wrpm_region, pos, len, self.log_id)?;
            Ok(bytes)
        }

        // The `get_head_tail_and_capacity` method returns three
        // pieces of metadata about the log: the virtual head
        // position, the virtual tail position, and the capacity. The
        // capacity is the maximum number of bytes there can be in the
        // log past the head, including bytes in tentative appends
        // that haven't been committed yet. See `README.md` for more
        // documentation and examples of use.
        pub exec fn get_head_tail_and_capacity(&self) -> (result: Result<(u128, u128, u64), LogErr>)
            requires
                self.valid()
            ensures
                match result {
                    Ok((result_head, result_tail, result_capacity)) => {
                        &&& result_head == self@.head
                        &&& result_tail == self@.head + self@.log.len()
                        &&& result_capacity == self@.capacity
                    },
                    _ => false
                }
        {
            self.untrusted_log_impl.get_head_tail_and_capacity(&self.wrpm_region, self.log_id)
        }
    }

}
=======
//! This file contains the trusted implementation of a `LogImpl`.
//! Although the verifier is run on this file, it needs to be
//! carefully read and audited to be confident of the correctness of
//! this log implementation.
//!
//! Fortunately, it delegates most of its work to an untrusted struct
//! `UntrustedLogImpl`, which doesn't need to be read or audited. It
//! forces the `UntrustedLogImpl` to satisfy certain postconditions,
//! and also places restrictions on what `UntrustedLogImpl` can do to
//! persistent memory. These restrictions ensure that even if the
//! system or process crashes in the middle of an operation, the
//! system will still recover to a consistent state.
//!
//! It requires `UntrustedLogImpl` to implement routines that do the
//! various log operations like read and commit.
//!
//! It also requires `UntrustedLogImpl` to provide a function
//! `UntrustedLogImpl::recover`, which specifies what its `start`
//! routine will do to recover after a crash. It requires its `start`
//! routine to satisfy that specification. It also uses it to limit
//! how `UntrustedLogImpl` writes to memory: It can only perform
//! updates that, if incompletely performed before a crash, still
//! leave the system in a valid state. The `recover` function takes a
//! second parameter, the `log_id` which is passed to the start
//! routine.
//!
//! It also requires `UntrustedLogImpl` to provide a function `view`
//! that converts the current state into an abstract log. It requires
//! that performing a certain operation on the `UntrustedLogImpl`
//! causes a corresponding update to its abstract view. For instance,
//! calling the `u.commit()` method should cause the resulting
//! `u.view()` to become `old(u).view().commit()`.
//!
//! It also permits `UntrustedLogImpl` to provide a function `inv`
//! that encodes any invariants `UntrustedLogImpl` wants maintained
//! across invocations of its functions. This implementation will then
//! guarantee that `inv` holds on any call to an `UntrustedLogImpl`
//! method, and demand that the method preserve that invariant.

use std::fmt::Write;

use crate::log::logimpl_v::UntrustedLogImpl;
use crate::log::logspec_t::AbstractLogState;
use crate::pmem::pmemspec_t::*;
use crate::pmem::wrpm_t::*;
use builtin::*;
use builtin_macros::*;
use vstd::prelude::*;

use deps_hack::rand::Rng;

verus! {

    // This is the specification that `LogImpl` provides for data
    // bytes it reads. It says that those bytes are correct unless
    // there was corruption on the persistent memory between the last
    // write and this read.
    pub open spec fn read_correct_modulo_corruption(bytes: Seq<u8>, true_bytes: Seq<u8>,
                                                    impervious_to_corruption: bool) -> bool
    {
        if impervious_to_corruption {
            // If the region is impervious to corruption, the bytes read
            // must match the true bytes, i.e., the bytes last written.

            bytes == true_bytes
        }
        else {
            // Otherwise, there must exist a sequence of distinct
            // addresses `addrs` such that the nth byte of `bytes` is
            // a possibly corrupted version of the nth byte of
            // `true_bytes` read from the nth address in `addrs`.  We
            // don't require the sequence of addresses to be
            // contiguous because the data might not be contiguous on
            // disk (e.g., if it wrapped around the log area).

            exists |addrs: Seq<int>| {
                &&& all_elements_unique(addrs)
                &&& #[trigger] maybe_corrupted(bytes, true_bytes, addrs)
            }
        }
    }

    // This specification function indicates whether a given view of
    // memory can only crash in a way that, after recovery, leads to a
    // certain abstract state.
    pub open spec fn can_only_crash_as_state(
        pm_region_view: PersistentMemoryRegionView,
        log_id: u128,
        state: AbstractLogState,
    ) -> bool
    {
        forall |s| #[trigger] pm_region_view.can_crash_as(s) ==>
            UntrustedLogImpl::recover(s, log_id) == Some(state)
    }

    // A `TrustedPermission` is the type of a tracked object
    // indicating permission to update memory. It restricts updates so
    // that if a crash happens, the resulting memory `mem` satisfies
    // `is_state_allowable(mem)`.
    //
    // The struct is defined in this file, and it has a non-public
    // field, so the only code that can create one is in this file.
    // So untrusted code in other files can't create one, and we can
    // rely on it to restrict access to persistent memory.
    #[allow(dead_code)]
    pub struct TrustedPermission {
        ghost is_state_allowable: spec_fn(Seq<u8>) -> bool
    }

    impl CheckPermission<Seq<u8>> for TrustedPermission {
        closed spec fn check_permission(&self, state: Seq<u8>) -> bool {
            (self.is_state_allowable)(state)
        }
    }

    impl TrustedPermission {

        // This is one of two constructors for `TrustedPermission`.
        // It conveys permission to do any update as long as a
        // subsequent crash and recovery can only lead to given
        // abstract state `state`.
        proof fn new_one_possibility(log_id: u128, state: AbstractLogState) -> (tracked perm: Self)
            ensures
                forall |s| #[trigger] perm.check_permission(s) <==>
                    UntrustedLogImpl::recover(s, log_id) == Some(state)
        {
            Self {
                is_state_allowable: |s| UntrustedLogImpl::recover(s, log_id) == Some(state)
            }
        }

        // This is the second of two constructors for
        // `TrustedPermission`.  It conveys permission to do any
        // update as long as a subsequent crash and recovery can only
        // lead to one of two given abstract states `state1` and
        // `state2`.
        proof fn new_two_possibilities(
            log_id: u128,
            state1: AbstractLogState,
            state2: AbstractLogState
        ) -> (tracked perm: Self)
            ensures
                forall |s| #[trigger] perm.check_permission(s) <==> {
                    ||| UntrustedLogImpl::recover(s, log_id) == Some(state1)
                    ||| UntrustedLogImpl::recover(s, log_id) == Some(state2)
                }
        {
            Self {
                is_state_allowable: |s| {
                    ||| UntrustedLogImpl::recover(s, log_id) == Some(state1)
                    ||| UntrustedLogImpl::recover(s, log_id) == Some(state2)
                }
            }
        }
    }

    // This enumeration represents the various errors that can be
    // returned from log operations. They're self-explanatory.
    // TODO: make `PmemErr` and `LogErr` handling cleaner
    #[derive(Debug)]
    pub enum LogErr {
        InsufficientSpaceForSetup { required_space: u64 },
        StartFailedDueToLogIDMismatch { log_id_expected: u128, log_id_read: u128 },
        StartFailedDueToRegionSizeMismatch { region_size_expected: u64, region_size_read: u64 },
        StartFailedDueToProgramVersionNumberUnsupported { version_number: u64, max_supported: u64 },
        StartFailedDueToInvalidMemoryContents,
        CRCMismatch,
        InsufficientSpaceForAppend { available_space: u64 },
        CantReadBeforeHead { head: u128 },
        CantReadPastTail { tail: u128 },
        CantAdvanceHeadPositionBeforeHead { head: u128 },
        CantAdvanceHeadPositionBeyondTail { tail: u128 },
        PmemErr { err: PmemError } // janky workaround so that callers can handle PmemErrors as LogErrors
    }

    // This executable method can be called to compute a random GUID.
    // It uses the external `rand` crate.
    #[verifier::external_body]
    pub exec fn generate_fresh_log_id() -> (out: u128)
    {
        deps_hack::rand::thread_rng().gen::<u128>()
    }

    /// A `LogImpl` wraps one `UntrustedLogImpl` and one persistent
    /// memory region to provide the executable interface that turns
    /// the persistent memory region into a log.
    ///
    /// The `untrusted_log_impl` field is the wrapped
    /// `UntrustedLogImpl`.
    ///
    /// The `log_id` field is the log ID. It's ghost.
    ///
    /// The `wrpm_region` field contains the write-restricted persistent
    /// memory. This memory will only allow updates allowed by a
    /// tracked `TrustedPermission`. So we can pass `wrpm_region` to an
    /// untrusted method, along with a restricting
    /// `TrustedPermission`, to limit what it's allowed to do.

    pub struct LogImpl<PMRegion: PersistentMemoryRegion> {
        untrusted_log_impl: UntrustedLogImpl,
        log_id: Ghost<u128>,
        wrpm_region: WriteRestrictedPersistentMemoryRegion<TrustedPermission, PMRegion>
    }

    impl <PMRegion: PersistentMemoryRegion> LogImpl<PMRegion> {
        // The view of a `LogImpl` is whatever the
        // `UntrustedLogImpl` it wraps says it is.
        pub closed spec fn view(self) -> AbstractLogState
        {
            self.untrusted_log_impl@
        }

        // The constants of a `LogImpl` are whatever the
        // persistent memory it wraps says they are.
        pub closed spec fn constants(&self) -> PersistentMemoryConstants {
            self.wrpm_region.constants()
        }

        // This is the validity condition that is maintained between
        // calls to methods on `self`.
        //
        // That is, each of the trusted wrappers on untrusted methods
        // below (e.g., `commit`, `advance_head`) can count on `valid`
        // holding because it demands that each untrusted method
        // maintains it.
        //
        // One element of `valid` is that the untrusted `inv` function
        // holds.
        //
        // The other element of `valid` is that the persistent memory,
        // if it crashes and recovers, must represent the current
        // abstract state with pending tentative appends dropped.
        pub closed spec fn valid(self) -> bool {
            &&& self.untrusted_log_impl.inv(&self.wrpm_region, self.log_id@)
            &&& can_only_crash_as_state(self.wrpm_region@, self.log_id@, self@.drop_pending_appends())
        }

        // The `setup` method sets up persistent memory regions
        // `pm_region` to store an initial empty log. It returns a
        // vector listing the capacity of the log as well as a
        // fresh log ID to uniquely identify it. See `README.md`
        // for more documentation.
        pub exec fn setup(pm_region: &mut PMRegion) -> (result: Result<(u64, u128), LogErr>)
            requires
                old(pm_region).inv(),
            ensures
                pm_region.inv(),
                pm_region@.no_outstanding_writes(),
                match result {
                    Ok((log_capacity, log_id)) => {
                        let state = AbstractLogState::initialize(log_capacity as int);
                        &&& log_capacity <= pm_region@.len()
                        &&& pm_region@.len() == old(pm_region)@.len()
                        &&& can_only_crash_as_state(pm_region@, log_id, state)
                        &&& UntrustedLogImpl::recover(pm_region@.committed(), log_id) == Some(state)
                        // Required by the `start` function's precondition. Putting this in the
                        // postcond of `setup` ensures that the trusted caller doesn't have to prove it
                        &&& UntrustedLogImpl::recover(pm_region@.flush().committed(), log_id) == Some(state)
                        &&& state == state.drop_pending_appends()
                    },
                    Err(LogErr::InsufficientSpaceForSetup { required_space }) => {
                        &&& pm_region@ == old(pm_region)@.flush()
                        &&& pm_region@.len() < required_space
                    },
                    _ => false
                }
        {
            let log_id = generate_fresh_log_id();
            let capacities = UntrustedLogImpl::setup(pm_region, log_id)?;
            Ok((capacities, log_id))
        }

        // The `start` method creates an `UntrustedLogImpl` out of a
        // persistent memory region. It's assumed that the region was
        // initialized with `setup` and then only log operations were
        // allowed to mutate them. See `README.md` for more
        // documentation and an example of use.
        pub exec fn start(pm_region: PMRegion, log_id: u128) -> (result: Result<LogImpl<PMRegion>, LogErr>)
            requires
                pm_region.inv(),
                UntrustedLogImpl::recover(pm_region@.flush().committed(), log_id).is_Some(),
            ensures
                match result {
                    Ok(trusted_log_impl) => {
                        &&& trusted_log_impl.valid()
                        &&& trusted_log_impl.constants() == pm_region.constants()
                        &&& Some(trusted_log_impl@) == UntrustedLogImpl::recover(pm_region@.flush().committed(),
                                                                               log_id)
                    },
                    Err(LogErr::CRCMismatch) => !pm_region.constants().impervious_to_corruption,
                    Err(e) => e == LogErr::PmemErr{ err: PmemError::AccessOutOfRange },
                }
        {
            // We allow the untrusted `start` method to update memory
            // as part of its initialization. But, to avoid bugs
            // stemming from crashes in the middle of this routine, we
            // must restrict how it updates memory. We must only let
            // it write such that, if a crash happens in the middle,
            // it doesn't change the persistent state.

            let ghost state = UntrustedLogImpl::recover(pm_region@.flush().committed(), log_id).get_Some_0();
            let mut wrpm_region = WriteRestrictedPersistentMemoryRegion::new(pm_region);
            let tracked perm = TrustedPermission::new_one_possibility(log_id, state);
            let untrusted_log_impl =
                UntrustedLogImpl::start(&mut wrpm_region, log_id, Tracked(&perm), Ghost(state))?;
            Ok(
                LogImpl {
                    untrusted_log_impl,
                    log_id:  Ghost(log_id),
                    wrpm_region
                },
            )
        }

        // The `tentatively_append` method tentatively appends
        // `bytes_to_append` to the end of the log. It's tentative in
        // that crashes will undo the appends, and reads aren't
        // allowed in the tentative part of the log. See `README.md` for
        // more documentation and examples of use.
        pub exec fn tentatively_append(&mut self, bytes_to_append: &[u8]) -> (result: Result<u128, LogErr>)
            requires
                old(self).valid(),
            ensures
                self.valid(),
                self.constants() == old(self).constants(),
                match result {
                    Ok(offset) => {
                        let state = old(self)@;
                        &&& offset == state.head + state.log.len() + state.pending.len()
                        &&& self@ == old(self)@.tentatively_append(bytes_to_append@)
                    },
                    Err(LogErr::InsufficientSpaceForAppend { available_space }) => {
                        &&& self@ == old(self)@
                        &&& available_space < bytes_to_append@.len()
                        &&& {
                               ||| available_space == self@.capacity - self@.log.len() - self@.pending.len()
                               ||| available_space == u128::MAX - self@.head - self@.log.len() - self@.pending.len()
                           }
                    },
                    _ => false
                }
        {
            // For crash safety, we must restrict the untrusted code's
            // writes to persistent memory. We must only let it write
            // such that, if a crash happens in the middle of a write,
            // the view of the persistent state is the current
            // state with pending appends dropped.
            let tracked perm = TrustedPermission::new_one_possibility(self.log_id@, self@.drop_pending_appends());
            self.untrusted_log_impl.tentatively_append(&mut self.wrpm_region, bytes_to_append,
                                                       self.log_id, Tracked(&perm))
        }

        // The `commit` method atomically commits all tentative
        // appends that have been done to `self` since the last
        // commit. The commit is atomic in that even if there's a
        // crash in the middle, the recovered-to state either reflects
        // all those tentative appends or none of them. See `README.md`
        // for more documentation and examples of use.
        pub exec fn commit(&mut self) -> (result: Result<(), LogErr>)
            requires
                old(self).valid(),
            ensures
                self.valid(),
                self.constants() == old(self).constants(),
                match result {
                    Ok(()) => self@ == old(self)@.commit(),
                    _ => false
                }
        {
            // For crash safety, we must restrict the untrusted code's
            // writes to persistent memory. We must only let it write
            // such that, if a crash happens in the middle of a write,
            // the view of the persistent state is either the current
            // state with all pending appends dropped or the current
            // state with all uncommitted appends committed.
            let tracked perm = TrustedPermission::new_two_possibilities(self.log_id@, self@.drop_pending_appends(),
                                                                        self@.commit().drop_pending_appends());
            self.untrusted_log_impl.commit(&mut self.wrpm_region, self.log_id, Tracked(&perm))
        }

        // The `advance_head` method advances the head of the log to
        // virtual new head position `new_head`. It doesn't do this
        // tentatively; it completes it durably before returning.
        // However, `advance_head` doesn't commit tentative appends;
        // to do that, you need a separate call to `commit`. See
        // `README.md` for more documentation and examples of use.
        pub exec fn advance_head(&mut self, new_head: u128) -> (result: Result<(), LogErr>)
            requires
                old(self).valid(),
            ensures
                self.valid(),
                self.constants() == old(self).constants(),
                match result {
                    Ok(()) => {
                        let state = old(self)@;
                        &&& state.head <= new_head <= state.head + state.log.len()
                        &&& self@ == old(self)@.advance_head(new_head as int)
                    },
                    Err(LogErr::CantAdvanceHeadPositionBeforeHead { head }) => {
                        &&& self@ == old(self)@
                        &&& head == self@.head
                        &&& new_head < head
                    },
                    Err(LogErr::CantAdvanceHeadPositionBeyondTail { tail }) => {
                        &&& self@ == old(self)@
                        &&& tail == self@.head + self@.log.len()
                        &&& new_head > tail
                    },
                    _ => false,
                }
        {
            // For crash safety, we must restrict the untrusted code's
            // writes to persistent memory. We must only let it write
            // such that, if a crash happens in the middle of a write,
            // the view of the persistent state is either the current
            // state or the current state with the head advanced.
            let tracked perm = TrustedPermission::new_two_possibilities(
                self.log_id@,
                self@.drop_pending_appends(),
                self@.advance_head(new_head as int).drop_pending_appends()
            );
            self.untrusted_log_impl.advance_head(&mut self.wrpm_region, new_head,
                                                 self.log_id, Tracked(&perm))
        }

        // The `read` method reads `len` bytes from the log starting
        // at virtual position `pos`. It isn't allowed to read earlier
        // than the head or past the committed tail. See `README.md` for
        // more documentation and examples of use.
        pub exec fn read(&self, pos: u128, len: u64) -> (result: Result<Vec<u8>, LogErr>)
            requires
                self.valid(),
                pos + len <= u128::MAX,
            ensures
                ({
                    let state = self@;
                    let head = state.head;
                    let log = state.log;
                    match result {
                        Ok(bytes) => {
                            let true_bytes = self@.read(pos as int, len as int);
                            &&& pos >= head
                            &&& pos + len <= head + log.len()
                            &&& read_correct_modulo_corruption(bytes@, true_bytes,
                                                             self.constants().impervious_to_corruption)
                        },
                        Err(LogErr::CantReadBeforeHead{ head: head_pos }) => {
                            &&& pos < head
                            &&& head_pos == head
                        },
                        Err(LogErr::CantReadPastTail{ tail }) => {
                            &&& pos + len > tail
                            &&& tail == head + log.len()
                        },
                        Err(e) => e == LogErr::PmemErr{ err: PmemError::AccessOutOfRange },
                    }
                })
        {
            let (bytes, addrs) = self.untrusted_log_impl.read(&self.wrpm_region, pos, len, self.log_id)?;
            Ok(bytes)
        }

        // The `get_head_tail_and_capacity` method returns three
        // pieces of metadata about the log: the virtual head
        // position, the virtual tail position, and the capacity. The
        // capacity is the maximum number of bytes there can be in the
        // log past the head, including bytes in tentative appends
        // that haven't been committed yet. See `README.md` for more
        // documentation and examples of use.
        pub exec fn get_head_tail_and_capacity(&self) -> (result: Result<(u128, u128, u64), LogErr>)
            requires
                self.valid()
            ensures
                match result {
                    Ok((result_head, result_tail, result_capacity)) => {
                        &&& result_head == self@.head
                        &&& result_tail == self@.head + self@.log.len()
                        &&& result_capacity == self@.capacity
                    },
                    _ => false
                }
        {
            self.untrusted_log_impl.get_head_tail_and_capacity(&self.wrpm_region, self.log_id)
        }
    }

}
>>>>>>> 8a1bfa85
<|MERGE_RESOLUTION|>--- conflicted
+++ resolved
@@ -1,4 +1,3 @@
-<<<<<<< HEAD
 //! This file contains the trusted implementation of a `LogImpl`.
 //! Although the verifier is run on this file, it needs to be
 //! carefully read and audited to be confident of the correctness of
@@ -116,15 +115,6 @@
 
     impl TrustedPermission {
 
-        // TODO: REMOVE THIS
-        #[verifier::external_body]
-        pub proof fn fake_log_perm() -> (tracked perm: Self)
-        {
-            Self {
-                is_state_allowable: |s| true
-            }
-        }
-
         // This is one of two constructors for `TrustedPermission`.
         // It conveys permission to do any update as long as a
         // subsequent crash and recovery can only lead to given
@@ -353,9 +343,8 @@
             // For crash safety, we must restrict the untrusted code's
             // writes to persistent memory. We must only let it write
             // such that, if a crash happens in the middle of a write,
-            // the view of the persistent state is either the current
-            // state or the current state with `bytes_to_append`
-            // appended.
+            // the view of the persistent state is the current
+            // state with pending appends dropped.
             let tracked perm = TrustedPermission::new_one_possibility(self.log_id@, self@.drop_pending_appends());
             self.untrusted_log_impl.tentatively_append(&mut self.wrpm_region, bytes_to_append,
                                                        self.log_id, Tracked(&perm))
@@ -382,8 +371,8 @@
             // writes to persistent memory. We must only let it write
             // such that, if a crash happens in the middle of a write,
             // the view of the persistent state is either the current
-            // state or the current state with all uncommitted appends
-            // committed.
+            // state with all pending appends dropped or the current
+            // state with all uncommitted appends committed.
             let tracked perm = TrustedPermission::new_two_possibilities(self.log_id@, self@.drop_pending_appends(),
                                                                         self@.commit().drop_pending_appends());
             self.untrusted_log_impl.commit(&mut self.wrpm_region, self.log_id, Tracked(&perm))
@@ -495,493 +484,4 @@
         }
     }
 
-}
-=======
-//! This file contains the trusted implementation of a `LogImpl`.
-//! Although the verifier is run on this file, it needs to be
-//! carefully read and audited to be confident of the correctness of
-//! this log implementation.
-//!
-//! Fortunately, it delegates most of its work to an untrusted struct
-//! `UntrustedLogImpl`, which doesn't need to be read or audited. It
-//! forces the `UntrustedLogImpl` to satisfy certain postconditions,
-//! and also places restrictions on what `UntrustedLogImpl` can do to
-//! persistent memory. These restrictions ensure that even if the
-//! system or process crashes in the middle of an operation, the
-//! system will still recover to a consistent state.
-//!
-//! It requires `UntrustedLogImpl` to implement routines that do the
-//! various log operations like read and commit.
-//!
-//! It also requires `UntrustedLogImpl` to provide a function
-//! `UntrustedLogImpl::recover`, which specifies what its `start`
-//! routine will do to recover after a crash. It requires its `start`
-//! routine to satisfy that specification. It also uses it to limit
-//! how `UntrustedLogImpl` writes to memory: It can only perform
-//! updates that, if incompletely performed before a crash, still
-//! leave the system in a valid state. The `recover` function takes a
-//! second parameter, the `log_id` which is passed to the start
-//! routine.
-//!
-//! It also requires `UntrustedLogImpl` to provide a function `view`
-//! that converts the current state into an abstract log. It requires
-//! that performing a certain operation on the `UntrustedLogImpl`
-//! causes a corresponding update to its abstract view. For instance,
-//! calling the `u.commit()` method should cause the resulting
-//! `u.view()` to become `old(u).view().commit()`.
-//!
-//! It also permits `UntrustedLogImpl` to provide a function `inv`
-//! that encodes any invariants `UntrustedLogImpl` wants maintained
-//! across invocations of its functions. This implementation will then
-//! guarantee that `inv` holds on any call to an `UntrustedLogImpl`
-//! method, and demand that the method preserve that invariant.
-
-use std::fmt::Write;
-
-use crate::log::logimpl_v::UntrustedLogImpl;
-use crate::log::logspec_t::AbstractLogState;
-use crate::pmem::pmemspec_t::*;
-use crate::pmem::wrpm_t::*;
-use builtin::*;
-use builtin_macros::*;
-use vstd::prelude::*;
-
-use deps_hack::rand::Rng;
-
-verus! {
-
-    // This is the specification that `LogImpl` provides for data
-    // bytes it reads. It says that those bytes are correct unless
-    // there was corruption on the persistent memory between the last
-    // write and this read.
-    pub open spec fn read_correct_modulo_corruption(bytes: Seq<u8>, true_bytes: Seq<u8>,
-                                                    impervious_to_corruption: bool) -> bool
-    {
-        if impervious_to_corruption {
-            // If the region is impervious to corruption, the bytes read
-            // must match the true bytes, i.e., the bytes last written.
-
-            bytes == true_bytes
-        }
-        else {
-            // Otherwise, there must exist a sequence of distinct
-            // addresses `addrs` such that the nth byte of `bytes` is
-            // a possibly corrupted version of the nth byte of
-            // `true_bytes` read from the nth address in `addrs`.  We
-            // don't require the sequence of addresses to be
-            // contiguous because the data might not be contiguous on
-            // disk (e.g., if it wrapped around the log area).
-
-            exists |addrs: Seq<int>| {
-                &&& all_elements_unique(addrs)
-                &&& #[trigger] maybe_corrupted(bytes, true_bytes, addrs)
-            }
-        }
-    }
-
-    // This specification function indicates whether a given view of
-    // memory can only crash in a way that, after recovery, leads to a
-    // certain abstract state.
-    pub open spec fn can_only_crash_as_state(
-        pm_region_view: PersistentMemoryRegionView,
-        log_id: u128,
-        state: AbstractLogState,
-    ) -> bool
-    {
-        forall |s| #[trigger] pm_region_view.can_crash_as(s) ==>
-            UntrustedLogImpl::recover(s, log_id) == Some(state)
-    }
-
-    // A `TrustedPermission` is the type of a tracked object
-    // indicating permission to update memory. It restricts updates so
-    // that if a crash happens, the resulting memory `mem` satisfies
-    // `is_state_allowable(mem)`.
-    //
-    // The struct is defined in this file, and it has a non-public
-    // field, so the only code that can create one is in this file.
-    // So untrusted code in other files can't create one, and we can
-    // rely on it to restrict access to persistent memory.
-    #[allow(dead_code)]
-    pub struct TrustedPermission {
-        ghost is_state_allowable: spec_fn(Seq<u8>) -> bool
-    }
-
-    impl CheckPermission<Seq<u8>> for TrustedPermission {
-        closed spec fn check_permission(&self, state: Seq<u8>) -> bool {
-            (self.is_state_allowable)(state)
-        }
-    }
-
-    impl TrustedPermission {
-
-        // This is one of two constructors for `TrustedPermission`.
-        // It conveys permission to do any update as long as a
-        // subsequent crash and recovery can only lead to given
-        // abstract state `state`.
-        proof fn new_one_possibility(log_id: u128, state: AbstractLogState) -> (tracked perm: Self)
-            ensures
-                forall |s| #[trigger] perm.check_permission(s) <==>
-                    UntrustedLogImpl::recover(s, log_id) == Some(state)
-        {
-            Self {
-                is_state_allowable: |s| UntrustedLogImpl::recover(s, log_id) == Some(state)
-            }
-        }
-
-        // This is the second of two constructors for
-        // `TrustedPermission`.  It conveys permission to do any
-        // update as long as a subsequent crash and recovery can only
-        // lead to one of two given abstract states `state1` and
-        // `state2`.
-        proof fn new_two_possibilities(
-            log_id: u128,
-            state1: AbstractLogState,
-            state2: AbstractLogState
-        ) -> (tracked perm: Self)
-            ensures
-                forall |s| #[trigger] perm.check_permission(s) <==> {
-                    ||| UntrustedLogImpl::recover(s, log_id) == Some(state1)
-                    ||| UntrustedLogImpl::recover(s, log_id) == Some(state2)
-                }
-        {
-            Self {
-                is_state_allowable: |s| {
-                    ||| UntrustedLogImpl::recover(s, log_id) == Some(state1)
-                    ||| UntrustedLogImpl::recover(s, log_id) == Some(state2)
-                }
-            }
-        }
-    }
-
-    // This enumeration represents the various errors that can be
-    // returned from log operations. They're self-explanatory.
-    // TODO: make `PmemErr` and `LogErr` handling cleaner
-    #[derive(Debug)]
-    pub enum LogErr {
-        InsufficientSpaceForSetup { required_space: u64 },
-        StartFailedDueToLogIDMismatch { log_id_expected: u128, log_id_read: u128 },
-        StartFailedDueToRegionSizeMismatch { region_size_expected: u64, region_size_read: u64 },
-        StartFailedDueToProgramVersionNumberUnsupported { version_number: u64, max_supported: u64 },
-        StartFailedDueToInvalidMemoryContents,
-        CRCMismatch,
-        InsufficientSpaceForAppend { available_space: u64 },
-        CantReadBeforeHead { head: u128 },
-        CantReadPastTail { tail: u128 },
-        CantAdvanceHeadPositionBeforeHead { head: u128 },
-        CantAdvanceHeadPositionBeyondTail { tail: u128 },
-        PmemErr { err: PmemError } // janky workaround so that callers can handle PmemErrors as LogErrors
-    }
-
-    // This executable method can be called to compute a random GUID.
-    // It uses the external `rand` crate.
-    #[verifier::external_body]
-    pub exec fn generate_fresh_log_id() -> (out: u128)
-    {
-        deps_hack::rand::thread_rng().gen::<u128>()
-    }
-
-    /// A `LogImpl` wraps one `UntrustedLogImpl` and one persistent
-    /// memory region to provide the executable interface that turns
-    /// the persistent memory region into a log.
-    ///
-    /// The `untrusted_log_impl` field is the wrapped
-    /// `UntrustedLogImpl`.
-    ///
-    /// The `log_id` field is the log ID. It's ghost.
-    ///
-    /// The `wrpm_region` field contains the write-restricted persistent
-    /// memory. This memory will only allow updates allowed by a
-    /// tracked `TrustedPermission`. So we can pass `wrpm_region` to an
-    /// untrusted method, along with a restricting
-    /// `TrustedPermission`, to limit what it's allowed to do.
-
-    pub struct LogImpl<PMRegion: PersistentMemoryRegion> {
-        untrusted_log_impl: UntrustedLogImpl,
-        log_id: Ghost<u128>,
-        wrpm_region: WriteRestrictedPersistentMemoryRegion<TrustedPermission, PMRegion>
-    }
-
-    impl <PMRegion: PersistentMemoryRegion> LogImpl<PMRegion> {
-        // The view of a `LogImpl` is whatever the
-        // `UntrustedLogImpl` it wraps says it is.
-        pub closed spec fn view(self) -> AbstractLogState
-        {
-            self.untrusted_log_impl@
-        }
-
-        // The constants of a `LogImpl` are whatever the
-        // persistent memory it wraps says they are.
-        pub closed spec fn constants(&self) -> PersistentMemoryConstants {
-            self.wrpm_region.constants()
-        }
-
-        // This is the validity condition that is maintained between
-        // calls to methods on `self`.
-        //
-        // That is, each of the trusted wrappers on untrusted methods
-        // below (e.g., `commit`, `advance_head`) can count on `valid`
-        // holding because it demands that each untrusted method
-        // maintains it.
-        //
-        // One element of `valid` is that the untrusted `inv` function
-        // holds.
-        //
-        // The other element of `valid` is that the persistent memory,
-        // if it crashes and recovers, must represent the current
-        // abstract state with pending tentative appends dropped.
-        pub closed spec fn valid(self) -> bool {
-            &&& self.untrusted_log_impl.inv(&self.wrpm_region, self.log_id@)
-            &&& can_only_crash_as_state(self.wrpm_region@, self.log_id@, self@.drop_pending_appends())
-        }
-
-        // The `setup` method sets up persistent memory regions
-        // `pm_region` to store an initial empty log. It returns a
-        // vector listing the capacity of the log as well as a
-        // fresh log ID to uniquely identify it. See `README.md`
-        // for more documentation.
-        pub exec fn setup(pm_region: &mut PMRegion) -> (result: Result<(u64, u128), LogErr>)
-            requires
-                old(pm_region).inv(),
-            ensures
-                pm_region.inv(),
-                pm_region@.no_outstanding_writes(),
-                match result {
-                    Ok((log_capacity, log_id)) => {
-                        let state = AbstractLogState::initialize(log_capacity as int);
-                        &&& log_capacity <= pm_region@.len()
-                        &&& pm_region@.len() == old(pm_region)@.len()
-                        &&& can_only_crash_as_state(pm_region@, log_id, state)
-                        &&& UntrustedLogImpl::recover(pm_region@.committed(), log_id) == Some(state)
-                        // Required by the `start` function's precondition. Putting this in the
-                        // postcond of `setup` ensures that the trusted caller doesn't have to prove it
-                        &&& UntrustedLogImpl::recover(pm_region@.flush().committed(), log_id) == Some(state)
-                        &&& state == state.drop_pending_appends()
-                    },
-                    Err(LogErr::InsufficientSpaceForSetup { required_space }) => {
-                        &&& pm_region@ == old(pm_region)@.flush()
-                        &&& pm_region@.len() < required_space
-                    },
-                    _ => false
-                }
-        {
-            let log_id = generate_fresh_log_id();
-            let capacities = UntrustedLogImpl::setup(pm_region, log_id)?;
-            Ok((capacities, log_id))
-        }
-
-        // The `start` method creates an `UntrustedLogImpl` out of a
-        // persistent memory region. It's assumed that the region was
-        // initialized with `setup` and then only log operations were
-        // allowed to mutate them. See `README.md` for more
-        // documentation and an example of use.
-        pub exec fn start(pm_region: PMRegion, log_id: u128) -> (result: Result<LogImpl<PMRegion>, LogErr>)
-            requires
-                pm_region.inv(),
-                UntrustedLogImpl::recover(pm_region@.flush().committed(), log_id).is_Some(),
-            ensures
-                match result {
-                    Ok(trusted_log_impl) => {
-                        &&& trusted_log_impl.valid()
-                        &&& trusted_log_impl.constants() == pm_region.constants()
-                        &&& Some(trusted_log_impl@) == UntrustedLogImpl::recover(pm_region@.flush().committed(),
-                                                                               log_id)
-                    },
-                    Err(LogErr::CRCMismatch) => !pm_region.constants().impervious_to_corruption,
-                    Err(e) => e == LogErr::PmemErr{ err: PmemError::AccessOutOfRange },
-                }
-        {
-            // We allow the untrusted `start` method to update memory
-            // as part of its initialization. But, to avoid bugs
-            // stemming from crashes in the middle of this routine, we
-            // must restrict how it updates memory. We must only let
-            // it write such that, if a crash happens in the middle,
-            // it doesn't change the persistent state.
-
-            let ghost state = UntrustedLogImpl::recover(pm_region@.flush().committed(), log_id).get_Some_0();
-            let mut wrpm_region = WriteRestrictedPersistentMemoryRegion::new(pm_region);
-            let tracked perm = TrustedPermission::new_one_possibility(log_id, state);
-            let untrusted_log_impl =
-                UntrustedLogImpl::start(&mut wrpm_region, log_id, Tracked(&perm), Ghost(state))?;
-            Ok(
-                LogImpl {
-                    untrusted_log_impl,
-                    log_id:  Ghost(log_id),
-                    wrpm_region
-                },
-            )
-        }
-
-        // The `tentatively_append` method tentatively appends
-        // `bytes_to_append` to the end of the log. It's tentative in
-        // that crashes will undo the appends, and reads aren't
-        // allowed in the tentative part of the log. See `README.md` for
-        // more documentation and examples of use.
-        pub exec fn tentatively_append(&mut self, bytes_to_append: &[u8]) -> (result: Result<u128, LogErr>)
-            requires
-                old(self).valid(),
-            ensures
-                self.valid(),
-                self.constants() == old(self).constants(),
-                match result {
-                    Ok(offset) => {
-                        let state = old(self)@;
-                        &&& offset == state.head + state.log.len() + state.pending.len()
-                        &&& self@ == old(self)@.tentatively_append(bytes_to_append@)
-                    },
-                    Err(LogErr::InsufficientSpaceForAppend { available_space }) => {
-                        &&& self@ == old(self)@
-                        &&& available_space < bytes_to_append@.len()
-                        &&& {
-                               ||| available_space == self@.capacity - self@.log.len() - self@.pending.len()
-                               ||| available_space == u128::MAX - self@.head - self@.log.len() - self@.pending.len()
-                           }
-                    },
-                    _ => false
-                }
-        {
-            // For crash safety, we must restrict the untrusted code's
-            // writes to persistent memory. We must only let it write
-            // such that, if a crash happens in the middle of a write,
-            // the view of the persistent state is the current
-            // state with pending appends dropped.
-            let tracked perm = TrustedPermission::new_one_possibility(self.log_id@, self@.drop_pending_appends());
-            self.untrusted_log_impl.tentatively_append(&mut self.wrpm_region, bytes_to_append,
-                                                       self.log_id, Tracked(&perm))
-        }
-
-        // The `commit` method atomically commits all tentative
-        // appends that have been done to `self` since the last
-        // commit. The commit is atomic in that even if there's a
-        // crash in the middle, the recovered-to state either reflects
-        // all those tentative appends or none of them. See `README.md`
-        // for more documentation and examples of use.
-        pub exec fn commit(&mut self) -> (result: Result<(), LogErr>)
-            requires
-                old(self).valid(),
-            ensures
-                self.valid(),
-                self.constants() == old(self).constants(),
-                match result {
-                    Ok(()) => self@ == old(self)@.commit(),
-                    _ => false
-                }
-        {
-            // For crash safety, we must restrict the untrusted code's
-            // writes to persistent memory. We must only let it write
-            // such that, if a crash happens in the middle of a write,
-            // the view of the persistent state is either the current
-            // state with all pending appends dropped or the current
-            // state with all uncommitted appends committed.
-            let tracked perm = TrustedPermission::new_two_possibilities(self.log_id@, self@.drop_pending_appends(),
-                                                                        self@.commit().drop_pending_appends());
-            self.untrusted_log_impl.commit(&mut self.wrpm_region, self.log_id, Tracked(&perm))
-        }
-
-        // The `advance_head` method advances the head of the log to
-        // virtual new head position `new_head`. It doesn't do this
-        // tentatively; it completes it durably before returning.
-        // However, `advance_head` doesn't commit tentative appends;
-        // to do that, you need a separate call to `commit`. See
-        // `README.md` for more documentation and examples of use.
-        pub exec fn advance_head(&mut self, new_head: u128) -> (result: Result<(), LogErr>)
-            requires
-                old(self).valid(),
-            ensures
-                self.valid(),
-                self.constants() == old(self).constants(),
-                match result {
-                    Ok(()) => {
-                        let state = old(self)@;
-                        &&& state.head <= new_head <= state.head + state.log.len()
-                        &&& self@ == old(self)@.advance_head(new_head as int)
-                    },
-                    Err(LogErr::CantAdvanceHeadPositionBeforeHead { head }) => {
-                        &&& self@ == old(self)@
-                        &&& head == self@.head
-                        &&& new_head < head
-                    },
-                    Err(LogErr::CantAdvanceHeadPositionBeyondTail { tail }) => {
-                        &&& self@ == old(self)@
-                        &&& tail == self@.head + self@.log.len()
-                        &&& new_head > tail
-                    },
-                    _ => false,
-                }
-        {
-            // For crash safety, we must restrict the untrusted code's
-            // writes to persistent memory. We must only let it write
-            // such that, if a crash happens in the middle of a write,
-            // the view of the persistent state is either the current
-            // state or the current state with the head advanced.
-            let tracked perm = TrustedPermission::new_two_possibilities(
-                self.log_id@,
-                self@.drop_pending_appends(),
-                self@.advance_head(new_head as int).drop_pending_appends()
-            );
-            self.untrusted_log_impl.advance_head(&mut self.wrpm_region, new_head,
-                                                 self.log_id, Tracked(&perm))
-        }
-
-        // The `read` method reads `len` bytes from the log starting
-        // at virtual position `pos`. It isn't allowed to read earlier
-        // than the head or past the committed tail. See `README.md` for
-        // more documentation and examples of use.
-        pub exec fn read(&self, pos: u128, len: u64) -> (result: Result<Vec<u8>, LogErr>)
-            requires
-                self.valid(),
-                pos + len <= u128::MAX,
-            ensures
-                ({
-                    let state = self@;
-                    let head = state.head;
-                    let log = state.log;
-                    match result {
-                        Ok(bytes) => {
-                            let true_bytes = self@.read(pos as int, len as int);
-                            &&& pos >= head
-                            &&& pos + len <= head + log.len()
-                            &&& read_correct_modulo_corruption(bytes@, true_bytes,
-                                                             self.constants().impervious_to_corruption)
-                        },
-                        Err(LogErr::CantReadBeforeHead{ head: head_pos }) => {
-                            &&& pos < head
-                            &&& head_pos == head
-                        },
-                        Err(LogErr::CantReadPastTail{ tail }) => {
-                            &&& pos + len > tail
-                            &&& tail == head + log.len()
-                        },
-                        Err(e) => e == LogErr::PmemErr{ err: PmemError::AccessOutOfRange },
-                    }
-                })
-        {
-            let (bytes, addrs) = self.untrusted_log_impl.read(&self.wrpm_region, pos, len, self.log_id)?;
-            Ok(bytes)
-        }
-
-        // The `get_head_tail_and_capacity` method returns three
-        // pieces of metadata about the log: the virtual head
-        // position, the virtual tail position, and the capacity. The
-        // capacity is the maximum number of bytes there can be in the
-        // log past the head, including bytes in tentative appends
-        // that haven't been committed yet. See `README.md` for more
-        // documentation and examples of use.
-        pub exec fn get_head_tail_and_capacity(&self) -> (result: Result<(u128, u128, u64), LogErr>)
-            requires
-                self.valid()
-            ensures
-                match result {
-                    Ok((result_head, result_tail, result_capacity)) => {
-                        &&& result_head == self@.head
-                        &&& result_tail == self@.head + self@.log.len()
-                        &&& result_capacity == self@.capacity
-                    },
-                    _ => false
-                }
-        {
-            self.untrusted_log_impl.get_head_tail_and_capacity(&self.wrpm_region, self.log_id)
-        }
-    }
-
-}
->>>>>>> 8a1bfa85
+}