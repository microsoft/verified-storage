//! This file contains functions for starting to use persistent memory
//! as a log. Such starting is done either after setup or after a
//! crash.
//!
//! The code in this file is verified and untrusted (as indicated by
//! the `_v.rs` suffix), so you don't have to read it to be confident
//! of the system's correctness.

use crate::log::inv_v::*;
use crate::log::layout_v::*;
use crate::log::logimpl_t::LogErr;
use crate::log::logimpl_v::LogInfo;
use crate::log::logspec_t::AbstractLogState;
<<<<<<< HEAD
use crate::pmem::pmemspec_t::*;
=======
use crate::pmem::pmemspec_t::{extract_bytes, PersistentMemoryRegion, PmemError, spec_crc_bytes};
>>>>>>> 7db12034
use crate::pmem::pmemutil_v::{check_cdb, check_crc};
use crate::pmem::pmcopy_t::*;
use crate::pmem::subregion_v::*;
use crate::pmem::traits_t::size_of;
use builtin::*;
use builtin_macros::*;
use vstd::arithmetic::div_mod::*;
use vstd::bytes::*;
use vstd::prelude::*;
use vstd::slice::*;

verus! {

    // This exported function reads the corruption-detecting boolean
    // and returns it.
    //
    // `pm_region` -- the persistent-memory region to read from
    //
    // The result is a `Result<bool, LogErr>` with the following meanings:
    //
    // `Err(LogErr::CRCMismatch)` -- The CDB couldn't be read due
    // to a CRC error.
    //
    // `Ok(b)` -- The CDB could be read and represents the boolean `b`.
    pub fn read_cdb<PMRegion: PersistentMemoryRegion>(pm_region: &PMRegion) -> (result: Result<bool, LogErr>)
        requires
            pm_region.inv(),
            recover_cdb(pm_region@.committed()).is_Some(),
            pm_region@.no_outstanding_writes(),
            metadata_types_set(pm_region@.committed()),
        ensures
            match result {
                Ok(b) => Some(b) == recover_cdb(pm_region@.committed()),
                // To make sure this code doesn't spuriously generate CRC-mismatch errors,
                // it's obligated to prove that it won't generate such an error when
                // the persistent memory is impervious to corruption.
                Err(LogErr::CRCMismatch) => !pm_region.constants().impervious_to_corruption,
                Err(e) => e == LogErr::PmemErr{ err: PmemError::AccessOutOfRange },
            }
    {
        assume(false);
        let ghost mem = pm_region@.committed();
        let ghost log_cdb_addrs = Seq::new(u64::spec_size_of() as nat, |i: int| ABSOLUTE_POS_OF_LOG_CDB + i);

        let ghost true_cdb_bytes = mem.subrange(ABSOLUTE_POS_OF_LOG_CDB as int,
                                                ABSOLUTE_POS_OF_LOG_CDB + u64::spec_size_of());
        // check_cdb does not require that the true bytes be contiguous, so we need to make Z3 confirm that the 
        // contiguous region we are using as the true value matches the address sequence we pass in.
        assert(true_cdb_bytes == Seq::new(u64::spec_size_of() as nat, |i: int| mem[log_cdb_addrs[i]]));

        let log_cdb = match pm_region.read_aligned::<u64>(ABSOLUTE_POS_OF_LOG_CDB) {
            Ok(log_cdb) => log_cdb,
            Err(e) => return Err(LogErr::PmemErr{ err: e }),
        };
        
        let result = check_cdb(log_cdb, Ghost(mem),
                               Ghost(pm_region.constants().impervious_to_corruption),
                               Ghost(log_cdb_addrs));
        match result {
            Some(b) => Ok(b),
            None => Err(LogErr::CRCMismatch)
        }
    }

    // This function reads the log information for a single log from
    // persistent memory.
    //
    // `pm_region` -- the persistent memory region to read from
    //
    // `log_id` -- the GUID of the log
    //
    // `cdb` -- the corruption-detection boolean
    //
    // The result is a `Result<LogInfo, LogErr>` with the following meanings:
    //
    // `Ok(log_info)` -- The information `log_info` has been
    // successfully read.
    //
    // `Err(LogErr::CRCMismatch)` -- The region couldn't be read due
    // to a CRC error when reading data.
    //
    // `Err(LogErr::StartFailedDueToProgramVersionNumberUnsupported)`
    // -- The program version number stored in persistent memory is
    // one that this code doesn't know how to recover from. It was
    // presumably created by a later version of this code.
    //
    // `Err(LogErr::StartFailedDueToLogIDMismatch)` -- The
    // log ID stored in persistent memory doesn't match the one
    // passed to the `start` routine. So the caller of `start` gave
    // the wrong persistent memory region or the wrong ID.
    //
    // `Err(LogErr::StartFailedDueToRegionSizeMismatch)` -- The
    // region size stored in persistent memory doesn't match the size
    // of the region passed to the `start` routine. So the caller of
    // `start` is likely using a persistent memory region that starts
    // in the right place but ends in the wrong place.
    //
    // `Err(LogErr::StartFailedDueToInvalidMemoryContents)` --
    // The region's contents aren't valid, i.e., they're not
    // recoverable to a valid log. The user must have requested to
    // start using the wrong region of persistent memory.
    pub fn read_log_variables<PMRegion: PersistentMemoryRegion>(
        pm_region: &PMRegion,
        log_id: u128,
        cdb: bool,
    ) -> (result: Result<LogInfo, LogErr>)
        requires
            pm_region.inv(),
            pm_region@.no_outstanding_writes(),
            metadata_types_set(pm_region@.committed()),
            cdb == deserialize_and_check_log_cdb(pm_region@.committed()).unwrap(),
        ensures
            ({
                let state = recover_given_cdb(pm_region@.committed(), log_id, cdb);
                match result {
                    Ok(info) => state.is_Some() ==> {
                        &&& metadata_consistent_with_info(pm_region@, log_id, cdb, info)
                        &&& info_consistent_with_log_area_in_region(pm_region@, info, state.unwrap())
                    },
                    Err(LogErr::CRCMismatch) =>
                        state.is_Some() ==> !pm_region.constants().impervious_to_corruption,
                    Err(LogErr::StartFailedDueToInvalidMemoryContents) => {
                        ||| pm_region@.len() < ABSOLUTE_POS_OF_LOG_AREA + MIN_LOG_AREA_SIZE
                        ||| state is None
                    },
                    Err(LogErr::StartFailedDueToProgramVersionNumberUnsupported{ version_number, max_supported}) => {
                        &&& state is None 
                        &&& version_number != max_supported
                    },
                    Err(LogErr::StartFailedDueToLogIDMismatch { log_id_expected, log_id_read }) => {
                        &&& state is None 
                        &&& log_id_expected != log_id_read
                    }
                    Err(LogErr::StartFailedDueToRegionSizeMismatch { region_size_expected, region_size_read }) => {
                        &&& state is None 
                        &&& region_size_expected != region_size_read
                    }
                    _ => false,
                }
            })
    {
        assume(false);
        let ghost mem = pm_region@.committed();
        let ghost state = recover_given_cdb(pm_region@.committed(), log_id, cdb);

        // Check that the region is at least the minimum required size. If
        // not, indicate invalid memory contents.

        let region_size = pm_region.get_region_size();
        if region_size < ABSOLUTE_POS_OF_LOG_AREA + MIN_LOG_AREA_SIZE {
            assert(state.is_None()); // This can't happen if the persistent memory is recoverable
            return Err(LogErr::StartFailedDueToInvalidMemoryContents)
        }
        
        // Obtain the true global metadata and CRC. The precondition ensures that a true value exists for each.
        let ghost true_global_metadata = GlobalMetadata::spec_from_bytes(extract_bytes(mem, ABSOLUTE_POS_OF_GLOBAL_METADATA as int, GlobalMetadata::spec_size_of()));
        let ghost true_crc = u64::spec_from_bytes(extract_bytes(mem, ABSOLUTE_POS_OF_GLOBAL_CRC as int, u64::spec_size_of()));

        // Read the global metadata struct and CRC from PM. We still have to prove that they are not corrupted before we can use the metadata.
        let global_metadata = match pm_region.read_aligned::<GlobalMetadata>(ABSOLUTE_POS_OF_GLOBAL_METADATA) {
            Ok(global_metadata) => global_metadata,
            Err(e) => {
                assert(false);
                return Err(LogErr::PmemErr { err: e });
            }
        };
        let global_crc = match pm_region.read_aligned::<u64>(ABSOLUTE_POS_OF_GLOBAL_CRC) {
            Ok(global_crc) => global_crc,
            Err(e) => {
                assert(false);
                return Err(LogErr::PmemErr { err: e });
            }
        };

        // Check whether the bytes we read are corrupted; if they aren't, we can safely cast the global metadata bytes to a GlobalMetadata
        // and access its fields.
        let ghost global_metadata_addrs = Seq::new(GlobalMetadata::spec_size_of() as nat, |i: int| ABSOLUTE_POS_OF_GLOBAL_METADATA + i);
        let ghost crc_addrs = Seq::new(u64::spec_size_of() as nat, |i: int| ABSOLUTE_POS_OF_GLOBAL_CRC + i);
        let ghost true_bytes = Seq::new(GlobalMetadata::spec_size_of()as nat, |i: int| mem[global_metadata_addrs[i] as int]);
        let ghost true_crc_bytes = Seq::new(u64::spec_size_of() as nat, |i: int| mem[crc_addrs[i] as int]);
        assert(true_global_metadata.spec_to_bytes() == true_bytes && true_crc.spec_to_bytes() == true_crc_bytes);

        if !check_crc(global_metadata.as_slice(), global_crc.as_slice(),
                      Ghost(mem), Ghost(pm_region.constants().impervious_to_corruption),
                      Ghost(global_metadata_addrs), 
                      Ghost(crc_addrs)) {
            return Err(LogErr::CRCMismatch);
        }

        let global_metadata = global_metadata.extract_init_val(
            Ghost(true_global_metadata), 
            Ghost(true_bytes), 
            Ghost(pm_region.constants().impervious_to_corruption)
        );

        // Check the global metadata for validity. If it isn't valid,
        // e.g., due to the program GUID not matching, then return an
        // error. Such invalidity can't happen if the persistent
        // memory is recoverable.

        if global_metadata.program_guid != LOG_PROGRAM_GUID {
            assert(state.is_None()); // This can't happen if the persistent memory is recoverable
            return Err(LogErr::StartFailedDueToInvalidMemoryContents)
        }

        if global_metadata.version_number != LOG_PROGRAM_VERSION_NUMBER {
            assert(state.is_None()); // This can't happen if the persistent memory is recoverable
            return Err(LogErr::StartFailedDueToProgramVersionNumberUnsupported{
                version_number: global_metadata.version_number,
                max_supported: LOG_PROGRAM_VERSION_NUMBER,
            })
        }

        if global_metadata.length_of_region_metadata != size_of::<RegionMetadata>() as u64 {
            assert(state.is_None()); // This can't happen if the persistent memory is recoverable
            return Err(LogErr::StartFailedDueToInvalidMemoryContents)
        }

        // Read the region metadata and its CRC, and check that the
        // CRC matches.
        let ghost metadata_addrs = Seq::new(RegionMetadata::spec_size_of() as nat, |i: int| ABSOLUTE_POS_OF_REGION_METADATA + i);
        let ghost crc_addrs = Seq::new(u64::spec_size_of() as nat, |i: int| ABSOLUTE_POS_OF_REGION_CRC + i);

        let ghost true_region_metadata = RegionMetadata::spec_from_bytes(extract_bytes(mem, ABSOLUTE_POS_OF_REGION_METADATA as int, RegionMetadata::spec_size_of()));
        let ghost true_crc = u64::spec_from_bytes(extract_bytes(mem, ABSOLUTE_POS_OF_REGION_CRC as int, u64::spec_size_of()));

        let region_metadata = match pm_region.read_aligned::<RegionMetadata>(ABSOLUTE_POS_OF_REGION_METADATA) {
            Ok(region_metadata) => region_metadata,
            Err(e) => {
                assert(false);
                return Err(LogErr::PmemErr { err: e });
            }
        };
        let region_crc = match pm_region.read_aligned::<u64>(ABSOLUTE_POS_OF_REGION_CRC) {
            Ok(region_crc) => region_crc,
            Err(e) => {
                assert(false);
                return Err(LogErr::PmemErr { err: e });
            }
        };

        let ghost true_bytes = Seq::new(metadata_addrs.len(), |i: int| mem[metadata_addrs[i] as int]);
        let ghost true_crc_bytes = Seq::new(crc_addrs.len(), |i: int| mem[crc_addrs[i] as int]);
        assert(true_region_metadata.spec_to_bytes() == true_bytes && true_crc.spec_to_bytes() == true_crc_bytes);

        if !check_crc(region_metadata.as_slice(), region_crc.as_slice(),
                      Ghost(mem), Ghost(pm_region.constants().impervious_to_corruption),
                      Ghost(metadata_addrs),
                      Ghost(crc_addrs)) {
            return Err(LogErr::CRCMismatch);
        }

        assert(true_region_metadata.spec_to_bytes() == true_bytes);
        let region_metadata = region_metadata.extract_init_val(
            Ghost(true_region_metadata),
            Ghost(true_bytes),
            Ghost(pm_region.constants().impervious_to_corruption)
        );

        // Check the region metadata for validity. If it isn't valid,
        // e.g., due to the encoded region size not matching the
        // actual region size, then return an error. Such invalidity
        // can't happen if the persistent memory is recoverable.

        if region_metadata.region_size != region_size {
            assert(state.is_None()); // This can't happen if the persistent memory is recoverable
            return Err(LogErr::StartFailedDueToRegionSizeMismatch{
                region_size_expected: region_size,
                region_size_read: region_metadata.region_size,
            })
        }

        if region_metadata.log_id != log_id {
            assert(state.is_None()); // This can't happen if the persistent memory is recoverable
            return Err(LogErr::StartFailedDueToLogIDMismatch{
                log_id_expected: log_id,
                log_id_read: region_metadata.log_id,
            })
        }

        if region_metadata.log_area_len > region_size {
            assert(state.is_None()); // This can't happen if the persistent memory is recoverable
            return Err(LogErr::StartFailedDueToInvalidMemoryContents)
        }
        if region_size - region_metadata.log_area_len < ABSOLUTE_POS_OF_LOG_AREA {
            assert(state.is_None()); // This can't happen if the persistent memory is recoverable
            return Err(LogErr::StartFailedDueToInvalidMemoryContents)
        }
        if region_metadata.log_area_len < MIN_LOG_AREA_SIZE {
            assert(state.is_None()); // This can't happen if the persistent memory is recoverable
            return Err(LogErr::StartFailedDueToInvalidMemoryContents)
        }

        // Read the log metadata and its CRC, and check that the
        // CRC matches. The position where to find the log
        // metadata depend on the CDB.

        let log_metadata_pos = if cdb { ABSOLUTE_POS_OF_LOG_METADATA_FOR_CDB_TRUE }
                                    else { ABSOLUTE_POS_OF_LOG_METADATA_FOR_CDB_FALSE };
        let log_crc_pos = if cdb { ABSOLUTE_POS_OF_LOG_CRC_FOR_CDB_TRUE }
                                    else { ABSOLUTE_POS_OF_LOG_CRC_FOR_CDB_FALSE };
        assert(log_metadata_pos == get_log_metadata_pos(cdb));
        let subregion = PersistentMemorySubregion::new(pm_region, log_metadata_pos,
                                                       Ghost(LogMetadata::spec_size_of() + u64::spec_size_of()));
        let ghost true_log_metadata = LogMetadata::spec_from_bytes(extract_bytes(mem, log_metadata_pos as int, LogMetadata::spec_size_of()));
        let ghost true_crc = u64::spec_from_bytes(extract_bytes(mem, log_crc_pos as int, u64::spec_size_of()));
        let ghost log_metadata_addrs = Seq::new(LogMetadata::spec_size_of() as nat, |i: int| log_metadata_pos + i);
        let ghost crc_addrs = Seq::new(u64::spec_size_of() as nat, |i: int| log_crc_pos + i);
        let ghost true_bytes = Seq::new(log_metadata_addrs.len(), |i: int| mem[log_metadata_addrs[i] as int]);
        let ghost true_crc_bytes = Seq::new(crc_addrs.len(), |i: int| mem[crc_addrs[i] as int]);

        assert(pm_region@.committed().subrange(log_metadata_pos as int, log_metadata_pos + LogMetadata::spec_size_of()) == true_bytes);
        let log_metadata = match pm_region.read_aligned::<LogMetadata>(log_metadata_pos) {
            Ok(log_metadata) => log_metadata,
            Err(e) => {
                assert(false);
                return Err(LogErr::PmemErr { err: e });
            }
        };
        let log_crc = match pm_region.read_aligned::<u64>(log_crc_pos) {
            Ok(log_crc) => log_crc,
            Err(e) => {
                assert(false);
                return Err(LogErr::PmemErr { err: e });
            }
        };

        assert(true_log_metadata.spec_to_bytes() == true_bytes && true_crc.spec_to_bytes() == true_crc_bytes);

        if !check_crc(log_metadata.as_slice(), log_crc.as_slice(), Ghost(mem),
                                   Ghost(pm_region.constants().impervious_to_corruption),
                                    Ghost(log_metadata_addrs), Ghost(crc_addrs)) {
            return Err(LogErr::CRCMismatch);
        }

        let log_metadata = log_metadata.extract_init_val(
            Ghost(true_log_metadata), 
            Ghost(true_bytes),
            Ghost(pm_region.constants().impervious_to_corruption)
        );

        // Check the log metadata for validity. If it isn't valid,
        // e.g., due to the log length being greater than the log area
        // length, then return an error. Such invalidity can't happen
        // if the persistent memory is recoverable.

        let head = log_metadata.head;
        let log_length = log_metadata.log_length;
        if log_length > region_metadata.log_area_len {
            assert(state.is_None()); // This can't happen if the persistent memory is recoverable
            return Err(LogErr::StartFailedDueToInvalidMemoryContents)
        }
        if log_length as u128 > u128::MAX - head {
            assert(state.is_None()); // This can't happen if the persistent memory is recoverable
            return Err(LogErr::StartFailedDueToInvalidMemoryContents)
        }

        // Compute the offset into the log area where the head of the
        // log is. This is the u128 `head` mod the u64
        // `log_area_len`. To prove that this will fit in a `u64`, we
        // need to invoke a math lemma saying that the result of a
        // modulo operation is always less than the divisor.

        proof { lemma_mod_bound(head as int, region_metadata.log_area_len as int); }
        let head_log_area_offset: u64 = (head % region_metadata.log_area_len as u128) as u64;

        // Return the log info. This necessitates computing the
        // pending tail position relative to the head, but this is
        // easy: It's the same as the log length. This is because,
        // upon recovery, there are no pending appends beyond the tail
        // of the log.

        Ok(LogInfo{
            log_area_len: region_metadata.log_area_len,
            head,
            head_log_area_offset,
            log_length,
            log_plus_pending_length: log_length
        })
    }
}<|MERGE_RESOLUTION|>--- conflicted
+++ resolved
@@ -11,11 +11,7 @@
 use crate::log::logimpl_t::LogErr;
 use crate::log::logimpl_v::LogInfo;
 use crate::log::logspec_t::AbstractLogState;
-<<<<<<< HEAD
-use crate::pmem::pmemspec_t::*;
-=======
 use crate::pmem::pmemspec_t::{extract_bytes, PersistentMemoryRegion, PmemError, spec_crc_bytes};
->>>>>>> 7db12034
 use crate::pmem::pmemutil_v::{check_cdb, check_crc};
 use crate::pmem::pmcopy_t::*;
 use crate::pmem::subregion_v::*;
@@ -56,7 +52,6 @@
                 Err(e) => e == LogErr::PmemErr{ err: PmemError::AccessOutOfRange },
             }
     {
-        assume(false);
         let ghost mem = pm_region@.committed();
         let ghost log_cdb_addrs = Seq::new(u64::spec_size_of() as nat, |i: int| ABSOLUTE_POS_OF_LOG_CDB + i);
 
@@ -157,7 +152,6 @@
                 }
             })
     {
-        assume(false);
         let ghost mem = pm_region@.committed();
         let ghost state = recover_given_cdb(pm_region@.committed(), log_id, cdb);
 
