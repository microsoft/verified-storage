use builtin::*;
use builtin_macros::*;
use vstd::prelude::*;
use crate::pmem::pmcopy_t::*;
use crate::pmem::pmemspec_t::*;
use crate::pmem::pmemutil_v::*;
use crate::pmem::traits_t::size_of;
use crate::pmem::power_t::*;
use crate::common::align_v::*;
use crate::common::subrange_v::*;
use super::impl_v::*;
use super::recover_v::*;
use super::spec_v::*;
use vstd::arithmetic::overflow::CheckedU64;

verus! {

#[verifier::ext_equal]
struct AddressesForSetup
{
    journal_version_metadata_start: u64,
    journal_version_metadata_crc_start: u64,
    journal_static_metadata_start: u64,
    journal_static_metadata_end: u64,
    journal_static_metadata_crc_start: u64,
    journal_dynamic_area_start: u64,
    committed_cdb_start: u64,
    journal_length_start: u64,
    journal_length_crc_start: u64,
    journal_entries_crc_start: u64,
    journal_entries_start: u64,
    journal_entries_end: u64,
}

impl AddressesForSetup
{
    spec fn valid(&self, journal_capacity: u64) -> bool
    {
        &&& self.journal_version_metadata_start == spec_journal_version_metadata_start()
        &&& self.journal_version_metadata_start + JournalVersionMetadata::spec_size_of()
                <= self.journal_version_metadata_crc_start
        &&& self.journal_version_metadata_crc_start == spec_journal_version_metadata_crc_start()
        &&& is_aligned(self.journal_version_metadata_crc_start as int, u64::spec_size_of() as int)
        &&& self.journal_version_metadata_crc_start ==
            round_up_to_alignment(self.journal_version_metadata_start + JournalVersionMetadata::spec_size_of(),
                                  u64::spec_align_of() as int)
        &&& self.journal_version_metadata_crc_start + u64::spec_size_of() <= self.journal_static_metadata_start
        &&& self.journal_static_metadata_start == spec_journal_static_metadata_start()
        &&& is_aligned(self.journal_static_metadata_start as int, JournalStaticMetadata::spec_align_of() as int)
        &&& self.journal_static_metadata_start + JournalStaticMetadata::spec_size_of() ==
               self.journal_static_metadata_end
        &&& self.journal_static_metadata_end <= self.journal_static_metadata_crc_start
        &&& self.journal_static_metadata_crc_start == spec_journal_static_metadata_crc_start()
        &&& is_aligned(self.journal_static_metadata_crc_start as int, u64::spec_size_of() as int)
        &&& self.journal_static_metadata_crc_start + u64::spec_size_of() <= self.journal_dynamic_area_start
        &&& self.journal_dynamic_area_start <= self.committed_cdb_start
        &&& is_aligned(self.committed_cdb_start as int, const_persistence_chunk_size() as int)
        &&& self.committed_cdb_start + u64::spec_size_of() <= self.journal_length_start
        &&& self.journal_length_start + u64::spec_size_of() <= self.journal_length_crc_start
        &&& self.journal_length_crc_start + u64::spec_size_of() <= self.journal_entries_crc_start
        &&& self.journal_entries_crc_start + u64::spec_size_of() <= self.journal_entries_start
        &&& self.journal_entries_start + journal_capacity == self.journal_entries_end
    }
}

<<<<<<< HEAD
impl <Perm, PermFactory, PM> Journal<Perm, PermFactory, PM>
where
    PM: PersistentMemoryRegion,
    Perm: CheckPermission<Seq<u8>>,
    PermFactory: PermissionFactory<Seq<u8>, Perm>,
=======
impl <PM> Journal<PM>
    where
        PM: PersistentMemoryRegion,
>>>>>>> 03983b64
{
    pub closed spec fn spec_space_needed_for_setup(journal_capacity: nat) -> nat
    {
        let journal_version_metadata_start: int = 0;
        let journal_version_metadata_end = JournalVersionMetadata::spec_size_of() as int;
        let (journal_version_metadata_crc_start, journal_version_metadata_crc_end) =
            spec_reserve_space::<u64>(journal_version_metadata_end);
        let (journal_static_metadata_start, journal_static_metadata_end) =
            spec_reserve_space::<JournalStaticMetadata>(journal_version_metadata_crc_end);
        let (journal_static_metadata_crc_start, journal_static_metadata_crc_end) =
            spec_reserve_space::<u64>(journal_static_metadata_end);
        let (committed_cdb_start, committed_cdb_end) = spec_reserve_space::<u64>(journal_static_metadata_crc_end);
        let (journal_length_start, journal_length_end) = spec_reserve_space::<u64>(committed_cdb_end);
        let (journal_length_crc_start, journal_length_crc_end) = spec_reserve_space::<u64>(journal_length_end);
        let (journal_entries_crc_start, journal_entries_crc_end) = spec_reserve_space::<u64>(journal_length_crc_end);
        let (journal_entries_start, journal_entries_end) =
            spec_reserve_specified_space(journal_entries_crc_end, journal_capacity as int, u64::spec_size_of() as int);
        journal_entries_end as nat
    }
    
    pub exec fn space_needed_for_setup(journal_capacity: &CheckedU64) -> (result: CheckedU64)
        ensures
            result@ == Self::spec_space_needed_for_setup(journal_capacity@),
            journal_capacity@ <= result@,
    {
        let journal_version_metadata_end = CheckedU64::new(size_of::<JournalVersionMetadata>() as u64);
        let (journal_version_metadata_crc_start, journal_version_metadata_crc_end) =
            reserve_space::<u64>(&journal_version_metadata_end);
        let (journal_static_metadata_start, journal_static_metadata_end) =
            reserve_space::<JournalStaticMetadata>(&journal_version_metadata_crc_end);
        let (journal_static_metadata_crc_start, journal_static_metadata_crc_end) =
            reserve_space::<u64>(&journal_static_metadata_end);
        let (committed_cdb_start, committed_cdb_end) = reserve_space::<u64>(&journal_static_metadata_crc_end);
        let (journal_length_start, journal_length_end) = reserve_space::<u64>(&committed_cdb_end);
        let (journal_length_crc_start, journal_length_crc_end) = reserve_space::<u64>(&journal_length_end);
        let (journal_entries_crc_start, journal_entries_crc_end) = reserve_space::<u64>(&journal_length_crc_end);
        let (journal_entries_start, journal_entries_end) =
            reserve_specified_space_checked_u64(&journal_entries_crc_end, &journal_capacity, size_of::<u64>() as u64);
        journal_entries_end
    }
    
    exec fn get_addresses_for_setup(journal_capacity: u64) -> (result: Option<AddressesForSetup>)
        ensures
            match result {
                Some(addrs) => {
                    &&& addrs.valid(journal_capacity)
                    &&& addrs.journal_entries_end == Self::spec_space_needed_for_setup(journal_capacity as nat)
                },
                None => u64::MAX < Self::spec_space_needed_for_setup(journal_capacity as nat),
            }
    {
        let journal_version_metadata_end = CheckedU64::new(size_of::<JournalVersionMetadata>() as u64);
        let (journal_version_metadata_crc_start, journal_version_metadata_crc_end) =
            reserve_space::<u64>(&journal_version_metadata_end);
        let (journal_static_metadata_start, journal_static_metadata_end) =
            reserve_space::<JournalStaticMetadata>(&journal_version_metadata_crc_end);
        let (journal_static_metadata_crc_start, journal_static_metadata_crc_end) =
            reserve_space::<u64>(&journal_static_metadata_end);
        let (committed_cdb_start, committed_cdb_end) = reserve_space::<u64>(&journal_static_metadata_crc_end);
        let (journal_length_start, journal_length_end) = reserve_space::<u64>(&committed_cdb_end);
        let (journal_length_crc_start, journal_length_crc_end) = reserve_space::<u64>(&journal_length_end);
        let (journal_entries_crc_start, journal_entries_crc_end) = reserve_space::<u64>(&journal_length_crc_end);
        let (journal_entries_start, journal_entries_end) =
            reserve_specified_space(&journal_entries_crc_end, journal_capacity, size_of::<u64>() as u64);
    
        if journal_entries_end.is_overflowed() {
            None
        }
        else {
            Some(AddressesForSetup {
                journal_version_metadata_start: 0,
                journal_version_metadata_crc_start: journal_version_metadata_crc_start.unwrap(),
                journal_static_metadata_start: journal_static_metadata_start.unwrap(),
                journal_static_metadata_end: journal_static_metadata_end.unwrap(),
                journal_static_metadata_crc_start: journal_static_metadata_crc_start.unwrap(),
                journal_dynamic_area_start: committed_cdb_start.unwrap(),
                committed_cdb_start: committed_cdb_start.unwrap(),
                journal_length_start: journal_length_start.unwrap(),
                journal_length_crc_start: journal_length_crc_start.unwrap(),
                journal_entries_crc_start: journal_entries_crc_start.unwrap(),
                journal_entries_start: journal_entries_start.unwrap(),
                journal_entries_end: journal_entries_end.unwrap(),
            })
        }
    }
    
    proof fn lemma_setup_works(
        bytes: Seq<u8>,
        jc: JournalConstants,
        addrs: AddressesForSetup,
        vm: JournalVersionMetadata,
        sm: JournalStaticMetadata
    )
        requires
            addrs.valid(jc.journal_capacity),
            addrs.journal_entries_end <= jc.app_area_start <= jc.app_area_end <= bytes.len(),
            validate_metadata(vm, sm, bytes.len()),
            vm.program_guid == JOURNAL_PROGRAM_GUID,
            vm.version_number == JOURNAL_PROGRAM_VERSION_NUMBER,
            sm.app_program_guid == jc.app_program_guid,
            sm.app_version_number == jc.app_version_number,
            sm.committed_cdb_start == addrs.committed_cdb_start,
            sm.journal_length_start == addrs.journal_length_start,
            sm.journal_length_crc_start == addrs.journal_length_crc_start,
            sm.journal_entries_start == addrs.journal_entries_start,
            sm.journal_entries_end == addrs.journal_entries_end,
            sm.app_area_start == jc.app_area_start,
            sm.app_area_end == jc.app_area_end,
            sm.app_area_end == bytes.len(),
            ({
                &&& bytes.subrange(spec_journal_version_metadata_start(),
                                  spec_journal_version_metadata_end()) == vm.spec_to_bytes()
                &&& bytes.subrange(spec_journal_version_metadata_crc_start(),
                                  spec_journal_version_metadata_crc_end())
                        == spec_crc_bytes(vm.spec_to_bytes())
                &&& bytes.subrange(spec_journal_static_metadata_start(), spec_journal_static_metadata_end())
                        == sm.spec_to_bytes()
                &&& bytes.subrange(spec_journal_static_metadata_crc_start(), spec_journal_static_metadata_crc_end())
                        == spec_crc_bytes(sm.spec_to_bytes())
                &&& extract_section(bytes, sm.committed_cdb_start as int, u64::spec_size_of())
                    == u64::spec_to_bytes(CDB_FALSE)
            }),
        ensures ({
            &&& recover_journal(bytes) matches Some(j)
            &&& j.constants == jc
            &&& j.constants.journal_capacity == addrs.journal_entries_end - addrs.journal_entries_start
            &&& bytes == j.state
        }),
    {
        broadcast use pmcopy_axioms;
    }
    
    pub exec fn setup(
        pm: &mut PM,
        jc: &JournalConstants,
    ) -> (result: Result<(), JournalError>)
        requires
            old(pm).inv(),
        ensures
            pm.inv(),
            pm.constants() == old(pm).constants(),
            match result {
                Ok(constants) => {
                    &&& pm@.flush_predicted()
                    &&& Self::recover(pm@.durable_state)
                        == Some(RecoveredJournal{ constants: *jc, state: pm@.durable_state })
                    &&& jc.app_area_start <= jc.app_area_end
                    &&& jc.app_area_end == pm@.len()
                    &&& seqs_match_in_range(old(pm)@.read_state, pm@.read_state, jc.app_area_start as int,
                                           jc.app_area_end as int)
                },
                Err(JournalError::InvalidSetupParameters) => {
                    &&& pm@ == old(pm)@
                    &&& {
                           ||| jc.app_area_start > jc.app_area_end
                           ||| jc.app_area_end != pm@.len()
                       }
                },
                Err(JournalError::NotEnoughSpace) => {
                    &&& pm@ == old(pm)@
                    &&& jc.app_area_start < Self::spec_space_needed_for_setup(jc.journal_capacity as nat)
                },
                Err(_) => false,
            }
    {
        if jc.app_area_start > jc.app_area_end {
            return Err(JournalError::InvalidSetupParameters);
        }
    
        // Compute the region size so we can see if we have enough space.
        // This also establishes that the region size fits in a u64, so
        // if it turns out we need more than u64::MAX bytes we're justified
        // in returning `JournalError::NotEnoughSpace`.
        let pm_size = pm.get_region_size();
    
        if jc.app_area_end != pm_size {
            return Err(JournalError::InvalidSetupParameters);
        }
    
        let addrs = match Self::get_addresses_for_setup(jc.journal_capacity) {
            Some(addrs) => addrs,
            None => { return Err(JournalError::NotEnoughSpace); }, // space needed > u64::MAX
        };
    
        if addrs.journal_entries_end > jc.app_area_start {
            return Err(JournalError::NotEnoughSpace);
        }
    
        proof {
            assert(pm@.valid()) by { pm.lemma_inv_implies_view_valid(); }
            broadcast use pmcopy_axioms;
            assert(addrs.valid(jc.journal_capacity));
        }
    
        // We now know we have enough space, and we know the addresses to store things.
    
        broadcast use group_can_result_from_write_effect;
    
        let vm = JournalVersionMetadata{
            program_guid: JOURNAL_PROGRAM_GUID,
            version_number: JOURNAL_PROGRAM_VERSION_NUMBER,
        };
        pm.serialize_and_write(addrs.journal_version_metadata_start, &vm);
        let vm_crc = calculate_crc(&vm);
        pm.serialize_and_write(addrs.journal_version_metadata_crc_start, &vm_crc);
        
        let sm = JournalStaticMetadata{
            app_program_guid: jc.app_program_guid,
            app_version_number: jc.app_version_number,
            committed_cdb_start: addrs.committed_cdb_start,
            journal_length_start: addrs.journal_length_start,
            journal_length_crc_start: addrs.journal_length_crc_start,
            journal_entries_crc_start: addrs.journal_entries_crc_start,
            journal_entries_start: addrs.journal_entries_start,
            journal_entries_end: addrs.journal_entries_end,
            app_area_start: jc.app_area_start,
            app_area_end: jc.app_area_end,
        };
        pm.serialize_and_write(addrs.journal_static_metadata_start, &sm);
        let sm_crc = calculate_crc(&sm);
        pm.serialize_and_write(addrs.journal_static_metadata_crc_start, &sm_crc);
    
        let committed_cdb = CDB_FALSE;
        pm.serialize_and_write(addrs.committed_cdb_start, &committed_cdb);
    
        proof {
            Self::lemma_setup_works(pm@.read_state, *jc, addrs, vm, sm);
        }
    
        pm.flush();
    
        Ok(())
    }
}

}<|MERGE_RESOLUTION|>--- conflicted
+++ resolved
@@ -63,17 +63,10 @@
     }
 }
 
-<<<<<<< HEAD
-impl <Perm, PermFactory, PM> Journal<Perm, PermFactory, PM>
+impl <PermFactory, PM> Journal<PermFactory, PM>
 where
     PM: PersistentMemoryRegion,
-    Perm: CheckPermission<Seq<u8>>,
-    PermFactory: PermissionFactory<Seq<u8>, Perm>,
-=======
-impl <PM> Journal<PM>
-    where
-        PM: PersistentMemoryRegion,
->>>>>>> 03983b64
+    PermFactory: PermissionFactory<Seq<u8>>,
 {
     pub closed spec fn spec_space_needed_for_setup(journal_capacity: nat) -> nat
     {
