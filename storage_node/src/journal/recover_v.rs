--- conflicted
+++ resolved
@@ -326,17 +326,10 @@
     broadcast use broadcast_seqs_match_in_range_can_narrow_range;
 }
 
-<<<<<<< HEAD
-impl <Perm, PermFactory, PM> Journal<Perm, PermFactory, PM>
+impl <PermFactory, PM> Journal<PermFactory, PM>
 where
     PM: PersistentMemoryRegion,
-    Perm: CheckPermission<Seq<u8>>,
-    PermFactory: PermissionFactory<Seq<u8>, Perm>,
-=======
-impl <PM> Journal<PM>
-    where
-        PM: PersistentMemoryRegion,
->>>>>>> 03983b64
+    PermFactory: PermissionFactory<Seq<u8>>,
 {
     pub proof fn lemma_recover_doesnt_change_size(bytes: Seq<u8>)
         ensures
