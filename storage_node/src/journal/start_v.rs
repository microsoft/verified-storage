use builtin::*;
use builtin_macros::*;
use vstd::prelude::*;
use crate::pmem::pmcopy_t::*;
use crate::pmem::pmemspec_t::*;
use crate::pmem::pmemutil_v::*;
use crate::pmem::traits_t::size_of;
use crate::pmem::power_t::*;
use crate::common::align_v::*;
use crate::common::recover_v::*;
use crate::common::subrange_v::*;
use super::entry_v::*;
use super::impl_v::*;
use super::inv_v::*;
use super::recover_v::*;
use super::spec_v::*;
use vstd::bytes::u64_from_le_bytes;
use vstd::slice::slice_subrange;

verus! {

impl <Perm, PermFactory, PM> Journal<Perm, PermFactory, PM>
where
    PM: PersistentMemoryRegion,
    Perm: CheckPermission<Seq<u8>>,
    PermFactory: PermissionFactory<Seq<u8>, Perm>,
{
    exec fn read_version_metadata(pm: &PM) -> (result: Option<JournalVersionMetadata>)
        requires
            pm.inv(),
            recover_version_metadata(pm@.read_state).is_some(),
            pm@.len() <= u64::MAX,
        ensures
            match result {
                None => !pm.constants().impervious_to_corruption(),
                Some(vm) => recover_version_metadata(pm@.read_state) == Some(vm),
            }
    {
        let journal_version_metadata_end = size_of::<JournalVersionMetadata>() as u64;
        let journal_version_metadata_crc_addr = exec_round_up_to_alignment::<u64>(journal_version_metadata_end);
    
        assert(spec_journal_version_metadata_start() == 0);
        exec_recover_object(pm, 0, journal_version_metadata_crc_addr)
    }
    
    exec fn read_static_metadata(pm: &PM, vm: &JournalVersionMetadata) -> (result: Option<JournalStaticMetadata>)
        requires
            pm.inv(),
            validate_version_metadata(*vm),
            recover_static_metadata(pm@.read_state, *vm).is_some(),
            pm@.len() <= u64::MAX,
        ensures
            match result {
                None => !pm.constants().impervious_to_corruption(),
                Some(sm) => recover_static_metadata(pm@.read_state, *vm) == Some(sm),
            }
    {
        if vm.version_number != 1 {
            assert(false);
            return None;
        }
    
        if vm.program_guid != JOURNAL_PROGRAM_GUID {
            assert(false);
            return None;
        }
    
        let journal_version_metadata_end = size_of::<JournalVersionMetadata>() as u64;
        let journal_version_metadata_crc_addr = exec_round_up_to_alignment::<u64>(journal_version_metadata_end);
        assert(journal_version_metadata_crc_addr == spec_journal_version_metadata_crc_start());
        let journal_version_metadata_crc_end = journal_version_metadata_crc_addr + size_of::<u64>() as u64;
        assert(journal_version_metadata_crc_end == spec_journal_version_metadata_crc_end());
        let journal_static_metadata_start =
            exec_round_up_to_alignment::<JournalStaticMetadata>(journal_version_metadata_crc_end);
        assert(journal_static_metadata_start == spec_journal_static_metadata_start());
        let journal_static_metadata_end = journal_static_metadata_start + size_of::<JournalStaticMetadata>() as u64;
        assert(journal_static_metadata_end == spec_journal_static_metadata_end());
        let journal_static_metadata_crc_start = exec_round_up_to_alignment::<u64>(journal_static_metadata_end);
        assert(journal_static_metadata_crc_start == spec_journal_static_metadata_crc_start());
    
        exec_recover_object(pm, journal_static_metadata_start, journal_static_metadata_crc_start)
    }
    
    exec fn read_committed_cdb(pm: &PM, vm: &JournalVersionMetadata, sm: &JournalStaticMetadata)
                               -> (result: Option<bool>)
        requires
            pm.inv(),
            pm@.len() <= u64::MAX,
            recover_committed_cdb(pm@.read_state, *sm).is_some(),
            validate_metadata(*vm, *sm, pm@.len()),
        ensures
            match result {
                None => !pm.constants().impervious_to_corruption(),
                Some(b) => recover_committed_cdb(pm@.read_state, *sm) == Some(b),
            }
    {
        exec_recover_cdb(pm, sm.committed_cdb_start)
    }
    
    exec fn read_journal_length(
        pm: &PM,
        Ghost(vm): Ghost<JournalVersionMetadata>,
        sm: &JournalStaticMetadata
    ) -> (result: Option<u64>)
        requires
            pm.inv(),
            recover_journal_length(pm@.read_state, *sm).is_some(),
            validate_metadata(vm, *sm, pm@.len()),
            pm@.len() <= u64::MAX,
        ensures
            match result {
                None => !pm.constants().impervious_to_corruption(),
                Some(journal_length) => recover_journal_length(pm@.read_state, *sm) == Some(journal_length),
            }
    {
        exec_recover_object(pm, sm.journal_length_start, sm.journal_length_crc_start)
    }
    
    exec fn read_journal_entries_bytes(
        pm: &PM,
        Ghost(vm): Ghost<JournalVersionMetadata>,
        sm: &JournalStaticMetadata,
        journal_length: u64,
    ) -> (result: Option<Vec<u8>>)
        requires
            pm.inv(),
            validate_metadata(vm, *sm, pm@.len()),
            recover_journal_length(pm@.read_state, *sm) == Some(journal_length),
            recover_journal_entries_bytes(pm@.read_state, *sm, journal_length) is Some,
            pm@.len() <= u64::MAX,
        ensures
            match result {
                None => !pm.constants().impervious_to_corruption(),
                Some(b) => {
                    &&& recover_journal_entries_bytes(pm@.read_state, *sm, journal_length) == Some(b@)
                    &&& b.len() == journal_length
                },
            }
    {
        exec_recover_bytes(pm, sm.journal_entries_start, journal_length, sm.journal_entries_crc_start)
    }
    
    exec fn install_journal_entry_during_start(
        powerpm: &mut PoWERPersistentMemoryRegion<Perm, PM>,
        Tracked(perm_factory): Tracked<&PermFactory>,
        Ghost(vm): Ghost<JournalVersionMetadata>,
        sm: &JournalStaticMetadata,
        start: usize,
        write_addr: u64,
        bytes_to_write: &[u8],
        Ghost(entries_bytes): Ghost<Seq<u8>>,
        Ghost(num_entries_installed): Ghost<int>,
        Ghost(entries): Ghost<Seq<JournalEntry>>,
        Ghost(commit_state): Ghost<Seq<u8>>,
    )
        requires
            old(powerpm).inv(),
            old(powerpm)@.valid(),
            0 <= sm.app_area_end <= old(powerpm)@.len(),
            recover_version_metadata(old(powerpm)@.durable_state) == Some(vm),
            recover_static_metadata(old(powerpm)@.durable_state, vm) == Some(*sm),
            recover_committed_cdb(old(powerpm)@.durable_state, *sm) == Some(true),
            recover_journal_length(old(powerpm)@.durable_state, *sm) == Some(entries_bytes.len() as u64),
            recover_journal_entries_bytes(old(powerpm)@.durable_state, *sm, entries_bytes.len() as u64)
                == Some(entries_bytes),
            journal_entries_valid(entries, *sm),
            apply_journal_entries(old(powerpm)@.read_state, entries.skip(num_entries_installed), *sm)
                == Some(commit_state),
            parse_journal_entries(entries_bytes) == Some(entries),
            recover_journal(old(powerpm)@.durable_state) is Some,
            0 <= start < entries_bytes.len(),
            0 <= num_entries_installed < entries.len(),
            entries[num_entries_installed as int].start == write_addr,
            entries[num_entries_installed as int].bytes_to_write == bytes_to_write@,
<<<<<<< HEAD
            perm_factory.valid(old(powerpm).id()),
            forall|s1: Seq<u8>, s2: Seq<u8>| Self::recovery_equivalent_for_app(s1, s2)
                ==> #[trigger] perm_factory.check_permission(s1, s2),
=======
            perm.id() == old(powerpm).id(),
            forall|s: Seq<u8>| recover_journal(s) == recover_journal(old(powerpm)@.durable_state)
                ==> #[trigger] perm.check_permission(s),
>>>>>>> 8161542a
        ensures
            powerpm.inv(),
            powerpm.constants() == old(powerpm).constants(),
            powerpm.id() == old(powerpm).id(),
            powerpm@.len() == old(powerpm)@.len(),
            powerpm@.valid(),
            recover_journal(powerpm@.durable_state) == recover_journal(old(powerpm)@.durable_state),
            apply_journal_entries(powerpm@.read_state, entries.skip(num_entries_installed + 1), *sm) == Some(commit_state),
            seqs_match_in_range(old(powerpm)@.durable_state, powerpm@.durable_state, 0, sm.app_area_start as int),
            seqs_match_in_range(old(powerpm)@.read_state, powerpm@.read_state, 0, sm.app_area_start as int),
    {
        proof {
            lemma_addresses_in_entry_dont_affect_recovery(powerpm@.durable_state, vm, *sm,
                                                          entries_bytes, entries, num_entries_installed);
            assert(entries[num_entries_installed].fits(*sm)) by {
                lemma_journal_entries_valid_implies_one_valid(entries, *sm, num_entries_installed);
            }
            assert forall|s| can_result_from_partial_write(s, powerpm@.durable_state, write_addr as int, bytes_to_write@)
                implies #[trigger] perm_factory.check_permission(powerpm@.durable_state, s) by {
                lemma_if_addresses_unreachable_in_recovery_then_recovery_unchanged_by_write(
                    s, powerpm@.durable_state, write_addr as int, bytes_to_write@,
                    entries[num_entries_installed as int].addrs(),
                    |s| recover_journal(s),
                );
                assert(recover_journal(s) == recover_journal(powerpm@.durable_state));
                Self::lemma_recover_doesnt_change_size(powerpm@.durable_state);
            }
        }
        let tracked perm = perm_factory.grant_permission();
        powerpm.write(write_addr, bytes_to_write, Tracked(perm));
        proof {
            broadcast use group_can_result_from_write_effect;
            assert(recover_journal(powerpm@.durable_state) == recover_journal(old(powerpm)@.durable_state)) by {
                lemma_if_addresses_unreachable_in_recovery_then_recovery_unchanged_by_write(
                    powerpm@.durable_state, old(powerpm)@.durable_state, write_addr as int, bytes_to_write@,
                    entries[num_entries_installed as int].addrs(),
                    |s| recover_journal(s),
                );
            }
            assert(Some(powerpm@.read_state) ==
                   apply_journal_entry(old(powerpm)@.read_state, entries[num_entries_installed], *sm));
            assert(recover_journal(powerpm@.durable_state) == recover_journal(old(powerpm)@.durable_state));
            assert(recover_journal_length(powerpm@.durable_state, *sm) == Some(entries_bytes.len() as u64));
    
            assert(entries.skip(num_entries_installed)[0] =~= entries[num_entries_installed]);
            assert(entries.skip(num_entries_installed).skip(1) =~= entries.skip(num_entries_installed + 1));
        }
    }
    
    exec fn install_journal_entries_during_start(
        powerpm: &mut PoWERPersistentMemoryRegion<Perm, PM>,
        Tracked(perm_factory): Tracked<&PermFactory>,
        Ghost(vm): Ghost<JournalVersionMetadata>,
        sm: &JournalStaticMetadata,
        entries_bytes: &Vec<u8>,
        Ghost(entries): Ghost<Seq<JournalEntry>>,
    )
        requires
            old(powerpm).inv(),
            old(powerpm)@.valid(),
            old(powerpm)@.flush_predicted(),
            recover_version_metadata(old(powerpm)@.read_state) == Some(vm),
            recover_static_metadata(old(powerpm)@.read_state, vm) == Some(*sm),
            recover_committed_cdb(old(powerpm)@.read_state, *sm) == Some(true),
            recover_journal_length(old(powerpm)@.read_state, *sm) == Some(entries_bytes.len() as u64),
            recover_journal_entries_bytes(old(powerpm)@.read_state, *sm, entries_bytes.len() as u64)
                == Some(entries_bytes@),
            parse_journal_entries(entries_bytes@) == Some(entries),
            apply_journal_entries(old(powerpm)@.read_state, entries, *sm) is Some,
            recover_journal(old(powerpm)@.read_state) is Some,
<<<<<<< HEAD
            perm_factory.valid(old(powerpm).id()),
            forall|s1: Seq<u8>, s2: Seq<u8>| Self::recovery_equivalent_for_app(s1, s2)
                ==> #[trigger] perm_factory.check_permission(s1, s2),
=======
            perm.id() == old(powerpm).id(),
            forall|s: Seq<u8>| recover_journal(old(powerpm)@.durable_state) == recover_journal(s)
                ==> #[trigger] perm.check_permission(s),
>>>>>>> 8161542a
        ensures
            powerpm.inv(),
            powerpm.constants() == old(powerpm).constants(),
            powerpm.id() == old(powerpm).id(),
            powerpm@.len() == old(powerpm)@.len(),
            powerpm@.flush_predicted(),
            recover_version_metadata(powerpm@.read_state) == Some(vm),
            recover_static_metadata(powerpm@.read_state, vm) == Some(*sm),
            recover_committed_cdb(powerpm@.read_state, *sm) == Some(true),
            recover_journal_length(powerpm@.read_state, *sm) == Some(entries_bytes.len() as u64),
            recover_journal_entries_bytes(powerpm@.read_state, *sm, entries_bytes.len() as u64) == Some(entries_bytes@),
            apply_journal_entries(powerpm@.durable_state, entries, *sm) == Some(powerpm@.read_state),
            apply_journal_entries(old(powerpm)@.read_state, entries, *sm) == Some(powerpm@.read_state),
            recover_journal(powerpm@.durable_state) == recover_journal(old(powerpm)@.durable_state),
    {
        let mut start: usize = 0;
        let end: usize = entries_bytes.len();
        let ghost mut num_entries_installed: int = 0;
        let u64_size: usize = size_of::<u64>();
        let twice_u64_size: usize = u64_size + u64_size;
        let ghost commit_state = apply_journal_entries(powerpm@.read_state, entries, *sm).unwrap();
    
        assert(entries.skip(0) =~= entries);
        assert(entries_bytes@.skip(0) =~= entries_bytes@);
        proof {
            lemma_apply_journal_entries_some_iff_journal_entries_valid(old(powerpm)@.read_state, entries, *sm);
        }
    
        while start < end
            invariant
                powerpm.inv(),
                powerpm.constants() == old(powerpm).constants(),
                powerpm.id() == old(powerpm).id(),
                powerpm@.valid(),
                powerpm@.len() == old(powerpm)@.len(),
                start <= end == entries_bytes.len(),
                u64_size == u64::spec_size_of(),
                twice_u64_size == u64_size + u64_size,
                0 <= num_entries_installed <= entries.len(),
                num_entries_installed == entries.len() <==> start == end,
                old(powerpm)@.read_state == old(powerpm)@.durable_state,
                recover_version_metadata(old(powerpm)@.read_state) == Some(vm),
                recover_static_metadata(old(powerpm)@.read_state, vm) == Some(*sm),
                recover_committed_cdb(old(powerpm)@.read_state, *sm) == Some(true),
                recover_journal_length(old(powerpm)@.read_state, *sm) == Some(entries_bytes.len() as u64),
                recover_journal_entries_bytes(old(powerpm)@.read_state, *sm, entries_bytes.len() as u64)
                    == Some(entries_bytes@),
                parse_journal_entries(entries_bytes@) == Some(entries),
                journal_entries_valid(entries, *sm),
                apply_journal_entries(old(powerpm)@.read_state, entries, *sm) is Some,
                recover_journal(old(powerpm)@.read_state) is Some,
                recover_version_metadata(powerpm@.durable_state) == Some(vm),
                recover_static_metadata(powerpm@.durable_state, vm) == Some(*sm),
                recover_committed_cdb(powerpm@.durable_state, *sm) == Some(true),
                recover_journal_length(powerpm@.durable_state, *sm) == Some(entries_bytes.len() as u64),
                recover_journal_entries_bytes(powerpm@.durable_state, *sm, entries_bytes.len() as u64)
                    == Some(entries_bytes@),
                recover_journal(powerpm@.durable_state) == recover_journal(old(powerpm)@.durable_state),
<<<<<<< HEAD
                perm_factory.valid(powerpm.id()),
                forall|s1: Seq<u8>, s2: Seq<u8>| Self::recovery_equivalent_for_app(s1, s2)
                    ==> #[trigger] perm_factory.check_permission(s1, s2),
=======
                perm.id() == powerpm.id(),
                forall|s: Seq<u8>| recover_journal(s) == recover_journal(old(powerpm)@.durable_state)
                    ==> #[trigger] perm.check_permission(s),
>>>>>>> 8161542a
                parse_journal_entries(entries_bytes@.skip(start as int)) == Some(entries.skip(num_entries_installed)),
                seqs_match_in_range(old(powerpm)@.durable_state, powerpm@.durable_state, 0, sm.app_area_start as int),
                seqs_match_in_range(old(powerpm)@.read_state, powerpm@.read_state, 0, sm.app_area_start as int),
                apply_journal_entries(powerpm@.read_state, entries.skip(num_entries_installed), *sm)
                    == Some(commit_state),
        {
            broadcast use broadcast_seqs_match_in_range_can_narrow_range;
            broadcast use pmcopy_axioms;
            
            let ghost durable_state_at_start_of_loop = powerpm@.durable_state;
    
            assert(start + twice_u64_size <= end);
            assert(parse_journal_entry(entries_bytes@.skip(start as int)) is Some);
            assert(parse_journal_entry(entries_bytes@.skip(start as int)).unwrap().0 == entries[num_entries_installed]);
            let entries_bytes_slice = entries_bytes.as_slice();
            let addr = u64_from_le_bytes(slice_subrange(entries_bytes_slice, start, start + u64_size));
            let len = u64_from_le_bytes(slice_subrange(entries_bytes_slice, start + u64_size, start + twice_u64_size));
            assert(entries_bytes_slice@.subrange(start as int, (start + u64_size) as int) ==
                   extract_section(entries_bytes@.skip(start as int), 0, u64::spec_size_of()));
            assert(addr == u64::spec_from_bytes(extract_section(entries_bytes@.skip(start as int),
                                                                0, u64::spec_size_of())));
            assert(entries_bytes_slice@.subrange((start + u64_size) as int, (start + u64_size + u64_size) as int) ==
                   extract_section(entries_bytes@.skip(start as int), u64::spec_size_of() as int, u64::spec_size_of()));
            assert(len == u64::spec_from_bytes(extract_section(entries_bytes@.skip(start as int),
                                                               u64::spec_size_of() as int, u64::spec_size_of())));
            assert(start + twice_u64_size + len as usize <= end);
            let bytes_to_write = slice_subrange(entries_bytes_slice, start + twice_u64_size,
                                                start + twice_u64_size + len as usize);
            assert(bytes_to_write@ == extract_section(entries_bytes@.skip(start as int),
                                                     (u64::spec_size_of() + u64::spec_size_of()) as int,
                                                     len as nat));
            let ghost entry = JournalEntry{ start: addr as int, bytes_to_write: bytes_to_write@ };
            proof {
                lemma_parse_journal_entry_implications(entries_bytes@, entries, start as int, num_entries_installed);
                assert(entries[num_entries_installed as int] == entry);
            }
            Self::install_journal_entry_during_start(powerpm, Tracked(&perm_factory), Ghost(vm), sm, start,
                                                     addr, bytes_to_write,
                                                     Ghost(entries_bytes@), Ghost(num_entries_installed),
                                                     Ghost(entries), Ghost(commit_state));
            proof {
                assert(entries.skip(num_entries_installed) =~= seq![entries[num_entries_installed as int]] +
                       entries.skip(num_entries_installed + 1));
                num_entries_installed = num_entries_installed + 1;
            }
            
            start += twice_u64_size + len as usize;
        }
    
        powerpm.flush();
    }
    
    pub(super) exec fn clear_log(
        powerpm: &mut PoWERPersistentMemoryRegion<Perm, PM>,
        Tracked(perm_factory): Tracked<&PermFactory>,
        Ghost(vm): Ghost<JournalVersionMetadata>,
        sm: &JournalStaticMetadata,
    )
        requires
            old(powerpm).inv(),
            old(powerpm)@.valid(),
            old(powerpm)@.flush_predicted(),
            recover_version_metadata(old(powerpm)@.read_state) == Some(vm),
            recover_static_metadata(old(powerpm)@.read_state, vm) == Some(*sm),
            recover_committed_cdb(old(powerpm)@.read_state, *sm) == Some(true),
            ({
                &&& recover_journal(old(powerpm)@.read_state) matches Some(j)
                &&& j.state == old(powerpm)@.read_state
            }),
<<<<<<< HEAD
            perm_factory.valid(old(powerpm).id()),
            forall|s1: Seq<u8>, s2: Seq<u8>| spec_recovery_equivalent_for_app(s1, s2)
                ==> #[trigger] perm_factory.check_permission(s1, s2),
=======
            perm.id() == old(powerpm).id(),
            forall|s: Seq<u8>| spec_recovery_equivalent_for_app(s, old(powerpm)@.durable_state)
                ==> #[trigger] perm.check_permission(s),
>>>>>>> 8161542a
        ensures
            powerpm.inv(),
            powerpm.constants() == old(powerpm).constants(),
            powerpm.id() == old(powerpm).id(),
            powerpm@.len() == old(powerpm)@.len(),
            powerpm@.flush_predicted(),
            recover_version_metadata(powerpm@.read_state) == Some(vm),
            recover_static_metadata(powerpm@.read_state, vm) == Some(*sm),
            recover_committed_cdb(powerpm@.read_state, *sm) == Some(false),
            spec_recovery_equivalent_for_app(powerpm@.durable_state, old(powerpm)@.durable_state),
    {
        let new_cdb: u64 = CDB_FALSE;
        let ghost new_state = update_bytes(powerpm@.durable_state, sm.committed_cdb_start as int,
            new_cdb.spec_to_bytes());
        proof {
            broadcast use pmcopy_axioms;
            broadcast use group_update_bytes_effect;
            assert(sm.committed_cdb_start as int % const_persistence_chunk_size() == 0);
            assert(new_cdb.spec_to_bytes().len() == const_persistence_chunk_size()); // uses pmcopy_axioms
            assert(spec_recovery_equivalent_for_app(powerpm@.durable_state, powerpm@.durable_state));
            assert(perm_factory.check_permission(powerpm@.durable_state, powerpm@.durable_state));
            assert(recover_version_metadata(new_state) == Some(vm));
            assert(recover_static_metadata(new_state, vm) == Some(*sm));
            assert(recover_committed_cdb(new_state, *sm) == Some(false)); // uses pmcopy_axioms
            assert(spec_recovery_equivalent_for_app(new_state, old(powerpm)@.durable_state));
            lemma_auto_only_two_crash_states_introduced_by_aligned_chunk_write();
        }
        let tracked perm = perm_factory.grant_permission();
        powerpm.serialize_and_write::<u64>(sm.committed_cdb_start, &new_cdb, Tracked(perm));
        powerpm.flush();
        assert(powerpm@.read_state == new_state);
    }

    pub exec fn start(
        powerpm: PoWERPersistentMemoryRegion<Perm, PM>,
        Tracked(perm_factory): Tracked<PermFactory>
    ) -> (result: Result<Self, JournalError>)
        requires
            powerpm.inv(),
            Self::recover(powerpm@.durable_state).is_some(),
<<<<<<< HEAD
            perm_factory.valid(powerpm.id()),
            forall|s1: Seq<u8>, s2: Seq<u8>| Self::recovery_equivalent_for_app(s1, s2)
                ==> #[trigger] perm_factory.check_permission(s1, s2),
=======
            perm.id() == powerpm.id(),
            forall|s: Seq<u8>| Self::recovery_equivalent_for_app(s, powerpm@.durable_state)
                ==> #[trigger] perm.check_permission(s),
>>>>>>> 8161542a
        ensures
            match result {
                Ok(j) => {
                    &&& j.valid()
                    &&& j.recover_idempotent()
                    &&& j@.valid()
                    &&& j@.constants == Self::recover(powerpm@.durable_state).unwrap().constants
                    &&& j@.pm_constants == powerpm.constants()
                    &&& j@.remaining_capacity == j@.constants.journal_capacity
                    &&& j@.journaled_addrs == Set::<int>::empty()
                    &&& j@.durable_state == j@.read_state
                    &&& j@.read_state == j@.commit_state
                    &&& j@.powerpm_id == powerpm.id()
                    &&& Self::recovery_equivalent_for_app(j@.durable_state, powerpm@.durable_state)
                },
                Err(JournalError::CRCError) => !powerpm.constants().impervious_to_corruption(),
                _ => false,
            }
    {
        let ghost old_durable_state = powerpm@.durable_state;
        assert(powerpm.constants().valid()) by {
            powerpm.lemma_inv_implies_view_valid();
        }
        let mut powerpm = powerpm;
        powerpm.flush();

        let pm = powerpm.get_pm_region_ref();
        let pm_size = pm.get_region_size(); // This establishes that `pm@.len() <= u64::MAX`
 
        let vm = Self::read_version_metadata(pm).ok_or(JournalError::CRCError)?;
        let sm = Self::read_static_metadata(pm, &vm).ok_or(JournalError::CRCError)?;
        let cdb = Self::read_committed_cdb(pm, &vm, &sm).ok_or(JournalError::CRCError)?;
        let constants = JournalConstants {
            app_version_number: sm.app_version_number,
            app_program_guid: sm.app_program_guid,
            journal_capacity: sm.journal_entries_end - sm.journal_entries_start,
            app_area_start: sm.app_area_start,
            app_area_end: sm.app_area_end,
        };

        assert(Self::recover(powerpm@.durable_state).unwrap().constants.app_area_end == powerpm@.len());
        if cdb {
            let journal_length = Self::read_journal_length(pm, Ghost(vm), &sm).ok_or(JournalError::CRCError)?;
            let entries_bytes =
                Self::read_journal_entries_bytes(pm, Ghost(vm), &sm, journal_length).ok_or(JournalError::CRCError)?;
            let ghost entries = parse_journal_entries(entries_bytes@).unwrap();
            Self::install_journal_entries_during_start(&mut powerpm, Tracked(&perm_factory), Ghost(vm), &sm,
                                                       &entries_bytes, Ghost(entries));
            assert forall|s1: Seq<u8>, s2: Seq<u8>| spec_recovery_equivalent_for_app(s1, s2)
                       implies #[trigger] perm_factory.check_permission(s1, s2) by {
                Self::lemma_recover_doesnt_change_size(s1);
            }
            Self::clear_log(&mut powerpm, Tracked(&perm_factory), Ghost(vm), &sm);
        }
        let j = Self {
            powerpm,
            perm_factory: Tracked(perm_factory),
            vm: Ghost(vm),
            sm,
            status: Ghost(JournalStatus::Quiescent),
            constants: constants.clone(),
            journal_length: 0,
            journaled_addrs: Ghost(Set::<int>::empty()),
            entries: ConcreteJournalEntries::new(),
        };
        Ok(j)
    }
}

}<|MERGE_RESOLUTION|>--- conflicted
+++ resolved
@@ -172,15 +172,9 @@
             0 <= num_entries_installed < entries.len(),
             entries[num_entries_installed as int].start == write_addr,
             entries[num_entries_installed as int].bytes_to_write == bytes_to_write@,
-<<<<<<< HEAD
-            perm_factory.valid(old(powerpm).id()),
+            perm_factory.id() == old(powerpm).id(),
             forall|s1: Seq<u8>, s2: Seq<u8>| Self::recovery_equivalent_for_app(s1, s2)
                 ==> #[trigger] perm_factory.check_permission(s1, s2),
-=======
-            perm.id() == old(powerpm).id(),
-            forall|s: Seq<u8>| recover_journal(s) == recover_journal(old(powerpm)@.durable_state)
-                ==> #[trigger] perm.check_permission(s),
->>>>>>> 8161542a
         ensures
             powerpm.inv(),
             powerpm.constants() == old(powerpm).constants(),
@@ -251,15 +245,9 @@
             parse_journal_entries(entries_bytes@) == Some(entries),
             apply_journal_entries(old(powerpm)@.read_state, entries, *sm) is Some,
             recover_journal(old(powerpm)@.read_state) is Some,
-<<<<<<< HEAD
-            perm_factory.valid(old(powerpm).id()),
+            perm_factory.id() == old(powerpm).id(),
             forall|s1: Seq<u8>, s2: Seq<u8>| Self::recovery_equivalent_for_app(s1, s2)
                 ==> #[trigger] perm_factory.check_permission(s1, s2),
-=======
-            perm.id() == old(powerpm).id(),
-            forall|s: Seq<u8>| recover_journal(old(powerpm)@.durable_state) == recover_journal(s)
-                ==> #[trigger] perm.check_permission(s),
->>>>>>> 8161542a
         ensures
             powerpm.inv(),
             powerpm.constants() == old(powerpm).constants(),
@@ -318,15 +306,9 @@
                 recover_journal_entries_bytes(powerpm@.durable_state, *sm, entries_bytes.len() as u64)
                     == Some(entries_bytes@),
                 recover_journal(powerpm@.durable_state) == recover_journal(old(powerpm)@.durable_state),
-<<<<<<< HEAD
-                perm_factory.valid(powerpm.id()),
+                perm_factory.id() == powerpm.id(),
                 forall|s1: Seq<u8>, s2: Seq<u8>| Self::recovery_equivalent_for_app(s1, s2)
                     ==> #[trigger] perm_factory.check_permission(s1, s2),
-=======
-                perm.id() == powerpm.id(),
-                forall|s: Seq<u8>| recover_journal(s) == recover_journal(old(powerpm)@.durable_state)
-                    ==> #[trigger] perm.check_permission(s),
->>>>>>> 8161542a
                 parse_journal_entries(entries_bytes@.skip(start as int)) == Some(entries.skip(num_entries_installed)),
                 seqs_match_in_range(old(powerpm)@.durable_state, powerpm@.durable_state, 0, sm.app_area_start as int),
                 seqs_match_in_range(old(powerpm)@.read_state, powerpm@.read_state, 0, sm.app_area_start as int),
@@ -396,15 +378,9 @@
                 &&& recover_journal(old(powerpm)@.read_state) matches Some(j)
                 &&& j.state == old(powerpm)@.read_state
             }),
-<<<<<<< HEAD
-            perm_factory.valid(old(powerpm).id()),
+            perm_factory.id() == old(powerpm).id(),
             forall|s1: Seq<u8>, s2: Seq<u8>| spec_recovery_equivalent_for_app(s1, s2)
                 ==> #[trigger] perm_factory.check_permission(s1, s2),
-=======
-            perm.id() == old(powerpm).id(),
-            forall|s: Seq<u8>| spec_recovery_equivalent_for_app(s, old(powerpm)@.durable_state)
-                ==> #[trigger] perm.check_permission(s),
->>>>>>> 8161542a
         ensures
             powerpm.inv(),
             powerpm.constants() == old(powerpm).constants(),
@@ -445,15 +421,9 @@
         requires
             powerpm.inv(),
             Self::recover(powerpm@.durable_state).is_some(),
-<<<<<<< HEAD
-            perm_factory.valid(powerpm.id()),
+            perm_factory.id() == powerpm.id(),
             forall|s1: Seq<u8>, s2: Seq<u8>| Self::recovery_equivalent_for_app(s1, s2)
                 ==> #[trigger] perm_factory.check_permission(s1, s2),
-=======
-            perm.id() == powerpm.id(),
-            forall|s: Seq<u8>| Self::recovery_equivalent_for_app(s, powerpm@.durable_state)
-                ==> #[trigger] perm.check_permission(s),
->>>>>>> 8161542a
         ensures
             match result {
                 Ok(j) => {
