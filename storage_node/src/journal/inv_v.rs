use builtin::*;
use builtin_macros::*;
use vstd::prelude::*;
use crate::pmem::pmemspec_t::*;
use crate::common::subrange_v::*;
use crate::pmem::power_t::*;
use super::entry_v::*;
use super::impl_v::*;
use super::recover_v::*;

verus! {

pub(super) enum JournalStatus {
    Quiescent,
    WritingJournal,
    Committed,
}

<<<<<<< HEAD
impl <Perm, PermFactory, PM> Journal<Perm, PermFactory, PM>
where
    PM: PersistentMemoryRegion,
    Perm: CheckPermission<Seq<u8>>,
    PermFactory: PermissionFactory<Seq<u8>, Perm>,
=======
impl <PM> Journal<PM>
    where
        PM: PersistentMemoryRegion,
>>>>>>> 03983b64
{
    pub(super) open spec fn inv_constants_match(self) -> bool
    {
        &&& self.constants.app_version_number == self.sm.app_version_number
        &&& self.constants.app_program_guid == self.sm.app_program_guid
        &&& self.constants.journal_capacity == self.sm.journal_entries_end - self.sm.journal_entries_start
        &&& self.constants.app_area_start == self.sm.app_area_start
        &&& self.constants.app_area_end == self.sm.app_area_end
    }

    pub(super) open spec fn inv_perm_factory_allows_app_equivalent_changes(self) -> bool
    {
        &&& self.perm_factory@.id() == self.powerpm.id()
        &&& forall|s1: Seq<u8>, s2: Seq<u8>| Self::recovery_equivalent_for_app(s1, s2) ==>
            #[trigger] self.perm_factory@.check_permission(s1, s2)
    }

    pub(super) open spec fn inv(self) -> bool
    {
        let pmv = self.powerpm.view();
        &&& self.powerpm.inv()
        &&& self@.valid()
        &&& pmv.valid()
        &&& self.inv_constants_match()
        &&& self.inv_perm_factory_allows_app_equivalent_changes()
        &&& self.constants.app_area_end == pmv.len()
        &&& recover_version_metadata(pmv.durable_state) == Some(self.vm@)
        &&& recover_static_metadata(pmv.durable_state, self.vm@) == Some(self.sm)
        &&& recover_committed_cdb(pmv.durable_state, self.sm) matches Some(committed)
        &&& match self.status@ {
            JournalStatus::Quiescent => {
                &&& !committed
                &&& seqs_match_except_in_range(pmv.durable_state, pmv.read_state, self.sm.app_area_start as int,
                                              self.sm.app_area_end as int)
            },
            JournalStatus::WritingJournal => !committed,
            JournalStatus::Committed => committed,
        }
        &&& journal_entries_valid(self.entries@, self.sm)
        &&& journaled_addrs_complete(self.entries@, self.journaled_addrs@)
        &&& self.journal_length <= self.constants.journal_capacity
        &&& self.journal_length == space_needed_for_journal_entries_list(self.entries@)
    }
}

}<|MERGE_RESOLUTION|>--- conflicted
+++ resolved
@@ -16,17 +16,10 @@
     Committed,
 }
 
-<<<<<<< HEAD
-impl <Perm, PermFactory, PM> Journal<Perm, PermFactory, PM>
+impl <PermFactory, PM> Journal<PermFactory, PM>
 where
     PM: PersistentMemoryRegion,
-    Perm: CheckPermission<Seq<u8>>,
-    PermFactory: PermissionFactory<Seq<u8>, Perm>,
-=======
-impl <PM> Journal<PM>
-    where
-        PM: PersistentMemoryRegion,
->>>>>>> 03983b64
+    PermFactory: PermissionFactory<Seq<u8>>,
 {
     pub(super) open spec fn inv_constants_match(self) -> bool
     {
