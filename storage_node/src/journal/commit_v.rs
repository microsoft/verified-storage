--- conflicted
+++ resolved
@@ -6,6 +6,7 @@
 use crate::pmem::pmemspec_t::*;
 use crate::pmem::pmemutil_v::*;
 use crate::pmem::power_t::*;
+use crate::pmem::power_v::*;
 use crate::common::subrange_v::*;
 use super::entry_v::*;
 use super::impl_v::*;
@@ -14,17 +15,10 @@
 
 verus! {
 
-<<<<<<< HEAD
-impl <Perm, PermFactory, PM> Journal<Perm, PermFactory, PM>
+impl <PermFactory, PM> Journal<PermFactory, PM>
 where
     PM: PersistentMemoryRegion,
-    Perm: CheckPermission<Seq<u8>>,
-    PermFactory: PermissionFactory<Seq<u8>, Perm>,
-=======
-impl <PM> Journal<PM>
-    where
-        PM: PersistentMemoryRegion,
->>>>>>> 03983b64
+    PermFactory: PermissionFactory<Seq<u8>>,
 {
     proof fn lemma_write_journal_entry_initial_conditions(
         self,
@@ -131,14 +125,9 @@
 
         // First, write the `start` field of the entry, which is the address that the entry
         // is referring to, to the next position in the journal.
-<<<<<<< HEAD
 
         let tracked perm = self.perm_factory.borrow().grant_permission();
-        self.powerpm.serialize_and_write::<u64>(current_pos, &entry.start, Tracked(perm));
-=======
-    
-        self.powerpm.serialize_and_write::<Perm, u64>(current_pos, &entry.start, Tracked(perm));
->>>>>>> 03983b64
+        self.powerpm.serialize_and_write::<PermFactory::Perm, u64>(current_pos, &entry.start, Tracked(perm));
         crc_digest.write(&entry.start);
         assert(crc_digest.bytes_in_digest() ==
                self.powerpm@.read_state.subrange(self.sm.journal_entries_start as int,
@@ -150,12 +139,8 @@
         // Next, write the `num_bytes` field of the entry.
     
         let num_bytes_addr = current_pos + size_of::<u64>() as u64;
-<<<<<<< HEAD
         let tracked perm = self.perm_factory.borrow().grant_permission();
-        self.powerpm.serialize_and_write::<u64>(num_bytes_addr, &num_bytes, Tracked(perm));
-=======
-        self.powerpm.serialize_and_write::<Perm, u64>(num_bytes_addr, &num_bytes, Tracked(perm));
->>>>>>> 03983b64
+        self.powerpm.serialize_and_write::<PermFactory::Perm, u64>(num_bytes_addr, &num_bytes, Tracked(perm));
         crc_digest.write(&num_bytes);
         assert(crc_digest.bytes_in_digest() ==
                self.powerpm@.read_state.subrange(self.sm.journal_entries_start as int,
@@ -168,12 +153,8 @@
     
         let bytes_to_write_addr = num_bytes_addr + size_of::<u64>() as u64;
         let bytes_to_write_as_slice = entry.bytes_to_write.as_slice();
-<<<<<<< HEAD
         let tracked perm = self.perm_factory.borrow().grant_permission();
-        self.powerpm.write(bytes_to_write_addr, bytes_to_write_as_slice, Tracked(perm));
-=======
-        self.powerpm.write::<Perm>(bytes_to_write_addr, bytes_to_write_as_slice, Tracked(perm));
->>>>>>> 03983b64
+        self.powerpm.write::<PermFactory::Perm>(bytes_to_write_addr, bytes_to_write_as_slice, Tracked(perm));
         crc_digest.write_bytes(bytes_to_write_as_slice);
         assert(crc_digest.bytes_in_digest() ==
                   self.powerpm@.read_state.subrange(self.sm.journal_entries_start as int,
@@ -213,11 +194,9 @@
     }
 
     #[inline]
-    exec fn write_journal_entries<Perm>(
+    exec fn write_journal_entries(
         &mut self,
     ) -> (journal_entries_crc: u64)
-        where
-            Perm: CheckPermission<Seq<u8>>,
         requires
             old(self).inv(),
             old(self).status@ is WritingJournal,
@@ -276,13 +255,7 @@
                 crc_digest.bytes_in_digest() ==
                     self.powerpm@.read_state.subrange(self.sm.journal_entries_start as int, current_pos as int),
         {
-<<<<<<< HEAD
-            let tracked perm = self.perm_factory.borrow().grant_permission();
-            current_pos = self.write_journal_entry(Ghost(original_durable_state), Ghost(original_read_state),
-=======
-            current_pos = self.write_journal_entry::<Perm>(Tracked(perm),
-                                                   Ghost(original_durable_state), Ghost(original_read_state),
->>>>>>> 03983b64
+            current_pos = self.write_journal_entry::<PermFactory::Perm>(Ghost(original_durable_state), Ghost(original_read_state),
                                                    current_entry_index, current_pos,
                                                    &mut crc_digest);
             assert(current_entry_index < u64::MAX) by {
@@ -295,16 +268,7 @@
     }
 
     #[inline]
-<<<<<<< HEAD
     exec fn write_journal_metadata(&mut self)
-=======
-    exec fn write_journal_metadata<Perm>(
-        &mut self,
-        Tracked(perm): Tracked<&Perm>,
-    )
-        where
-            Perm: CheckPermission<Seq<u8>>,
->>>>>>> 03983b64
         requires
             old(self).inv(),
             old(self).status@ is WritingJournal,
@@ -333,20 +297,13 @@
             digest.sum64()
         };
 
-<<<<<<< HEAD
         let journal_entries_crc = self.write_journal_entries();
         let tracked perm = self.perm_factory.borrow().grant_permission();
-        self.powerpm.serialize_and_write::<u64>(self.sm.journal_length_start, &self.journal_length, Tracked(perm));
+        self.powerpm.serialize_and_write::<PermFactory::Perm, u64>(self.sm.journal_length_start, &self.journal_length, Tracked(perm));
         let tracked perm = self.perm_factory.borrow().grant_permission();
-        self.powerpm.serialize_and_write::<u64>(self.sm.journal_length_crc_start, &journal_length_crc, Tracked(perm));
+        self.powerpm.serialize_and_write::<PermFactory::Perm, u64>(self.sm.journal_length_crc_start, &journal_length_crc, Tracked(perm));
         let tracked perm = self.perm_factory.borrow().grant_permission();
-        self.powerpm.serialize_and_write::<u64>(self.sm.journal_entries_crc_start, &journal_entries_crc, Tracked(perm));
-=======
-        let journal_entries_crc = self.write_journal_entries::<Perm>(Tracked(perm));
-        self.powerpm.serialize_and_write::<Perm, u64>(self.sm.journal_length_start, &self.journal_length, Tracked(perm));
-        self.powerpm.serialize_and_write::<Perm, u64>(self.sm.journal_length_crc_start, &journal_length_crc, Tracked(perm));
-        self.powerpm.serialize_and_write::<Perm, u64>(self.sm.journal_entries_crc_start, &journal_entries_crc, Tracked(perm));
->>>>>>> 03983b64
+        self.powerpm.serialize_and_write::<PermFactory::Perm, u64>(self.sm.journal_entries_crc_start, &journal_entries_crc, Tracked(perm));
         self.powerpm.flush();
 
         proof {
@@ -362,11 +319,8 @@
         Ghost(original_commit_state): Ghost<Seq<u8>>,
         Tracked(perm): Tracked<Perm>,
     )
-<<<<<<< HEAD
-=======
         where
             Perm: CheckPermission<Seq<u8>>,
->>>>>>> 03983b64
         requires
             old(self).inv(),
             old(self).status@ is WritingJournal,
@@ -435,7 +389,7 @@
         }
 
         let tracked unchanged_perm = self.perm_factory.borrow().grant_permission();
-        let tracked combined_perm = unchanged_perm.combine(perm);
+        let tracked combined_perm = CombinedPermission::new(unchanged_perm, perm);
         assert forall |s| #[trigger] can_result_from_partial_write(s, self.powerpm@.durable_state,
                                                               self.sm.committed_cdb_start as int,
                                                               cdb.spec_to_bytes())
@@ -448,29 +402,20 @@
             }
         }
 
-<<<<<<< HEAD
-        self.powerpm.serialize_and_write::<u64>(self.sm.committed_cdb_start, &cdb, Tracked(combined_perm));
-=======
-        self.powerpm.serialize_and_write::<Perm, u64>(self.sm.committed_cdb_start, &cdb, Tracked(perm));
->>>>>>> 03983b64
+        self.powerpm.serialize_and_write::<CombinedPermission<Seq<u8>, PermFactory::Perm, Perm>, u64>(self.sm.committed_cdb_start, &cdb, Tracked(combined_perm));
         self.powerpm.flush();
         assert(self.powerpm@.read_state == desired_state);
         self.status = Ghost(JournalStatus::Committed);
     }
 
     #[inline]
-    exec fn install_journal_entry_during_commit<Perm>(
+    exec fn install_journal_entry_during_commit(
         &mut self,
         num_entries_installed: usize,
         Ghost(original_read_state): Ghost<Seq<u8>>,
         Ghost(original_commit_state): Ghost<Seq<u8>>,
         Ghost(desired_commit_state): Ghost<Seq<u8>>,
     )
-<<<<<<< HEAD
-=======
-        where
-            Perm: CheckPermission<Seq<u8>>,
->>>>>>> 03983b64
         requires
             old(self).inv(),
             old(self).status@ is Committed,
@@ -548,12 +493,8 @@
                 assert(recover_journal(s) == recover_journal(self.powerpm@.durable_state));
             }
         }
-<<<<<<< HEAD
         let tracked perm = self.perm_factory.borrow().grant_permission();
-        self.powerpm.write(entry.start, entry.bytes_to_write.as_slice(), Tracked(perm));
-=======
-        self.powerpm.write::<Perm>(entry.start, entry.bytes_to_write.as_slice(), Tracked(perm));
->>>>>>> 03983b64
+        self.powerpm.write::<PermFactory::Perm>(entry.start, entry.bytes_to_write.as_slice(), Tracked(perm));
         proof {
             assert(recover_journal(self.powerpm@.durable_state) == recover_journal(old(self).powerpm@.durable_state)) by {
                 lemma_if_addresses_unreachable_in_recovery_then_recovery_unchanged_by_write(
@@ -574,15 +515,10 @@
     }
 
     #[inline]
-    exec fn install_journal_entries_during_commit<Perm>(
+    exec fn install_journal_entries_during_commit(
         &mut self,
         Ghost(original_commit_state): Ghost<Seq<u8>>,
     )
-<<<<<<< HEAD
-=======
-        where
-            Perm: CheckPermission<Seq<u8>>,
->>>>>>> 03983b64
         requires
             old(self).inv(),
             old(self).status@ is Committed,
@@ -656,14 +592,8 @@
         {
             let ghost durable_state_at_start_of_loop = self.powerpm@.durable_state;
     
-<<<<<<< HEAD
             self.install_journal_entry_during_commit(num_entries_installed, Ghost(old(self).powerpm@.read_state),
                                                      Ghost(original_commit_state), Ghost(desired_commit_state));
-=======
-            self.install_journal_entry_during_commit::<Perm>(num_entries_installed, Ghost(old(self).powerpm@.read_state),
-                                                     Ghost(original_commit_state), Ghost(desired_commit_state),
-                                                     Tracked(perm));
->>>>>>> 03983b64
             assert(self.entries@.skip(num_entries_installed as int)
                    =~= seq![self.entries@[num_entries_installed as int]]
                        + self.entries@.skip(num_entries_installed + 1));
@@ -708,13 +638,9 @@
         }
     }
 
-<<<<<<< HEAD
-    pub exec fn commit(&mut self, Tracked(perm): Tracked<Perm>)
-=======
-    pub exec fn commit<Perm>(&mut self, Tracked(perm): Tracked<&Perm>)
+    pub exec fn commit<Perm>(&mut self, Tracked(perm): Tracked<Perm>)
         where
             Perm: CheckPermission<Seq<u8>>,
->>>>>>> 03983b64
         requires
             old(self).valid(),
             perm.id() == old(self)@.powerpm_id,
@@ -732,10 +658,9 @@
             self.lemma_commit_initial_conditions();
         }
         self.status = Ghost(JournalStatus::WritingJournal);
-<<<<<<< HEAD
         assert(self.perm_factory == old(self).perm_factory);
         self.write_journal_metadata();
-        self.mark_journal_committed(Ghost(old(self).powerpm@.durable_state), Ghost(old(self).powerpm@.read_state),
+        self.mark_journal_committed::<Perm>(Ghost(old(self).powerpm@.durable_state), Ghost(old(self).powerpm@.read_state),
                                     Ghost(old(self)@.commit_state), Tracked(perm));
         self.install_journal_entries_during_commit(Ghost(old(self)@.commit_state));
         assert(self.perm_factory == old(self).perm_factory);
@@ -744,13 +669,6 @@
             Self::lemma_recover_doesnt_change_size(s1);
         }
         Self::clear_log(&mut self.powerpm, Tracked(self.perm_factory.borrow()), self.vm, &self.sm);
-=======
-        self.write_journal_metadata::<Perm>(Tracked(perm));
-        self.mark_journal_committed::<Perm>(Ghost(old(self).powerpm@.durable_state), Ghost(old(self).powerpm@.read_state),
-                                    Ghost(old(self)@.commit_state), Tracked(perm));
-        self.install_journal_entries_during_commit::<Perm>(Ghost(old(self)@.commit_state), Tracked(perm));
-        Self::clear_log::<Perm>(&mut self.powerpm, Tracked(perm), self.vm, &self.sm);
->>>>>>> 03983b64
         self.status = Ghost(JournalStatus::Quiescent);
         self.journal_length = 0;
         self.journaled_addrs = Ghost(Set::<int>::empty());
