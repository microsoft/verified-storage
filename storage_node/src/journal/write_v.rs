--- conflicted
+++ resolved
@@ -66,16 +66,10 @@
         broadcast use group_can_result_from_write_effect;
         
         proof {
-<<<<<<< HEAD
-            assert forall|s| can_result_from_partial_write(s, self.wrpm@.durable_state, addr as int, bytes_to_write@)
-                implies #[trigger] perm.check_permission(self.wrpm@.durable_state, s) by {
-                assert(seqs_match_except_in_range(s, self.wrpm@.durable_state, addr as int,
-=======
             assert forall|s| can_result_from_partial_write(s, self.powerpm@.durable_state, addr as int, bytes_to_write@)
-                implies #[trigger] perm.check_permission(s) by {
+                implies #[trigger] perm.check_permission(self.powerpm@.durable_state, s) by {
                 assert(seqs_match_except_in_range(s, self.powerpm@.durable_state, addr as int,
->>>>>>> 1cca8aea
-                                                    addr + bytes_to_write@.len()));
+                                                  addr + bytes_to_write@.len()));
             }
         }
         self.powerpm.write(addr, bytes_to_write, Tracked(perm));
