#![allow(unused_imports)]
use builtin::*;
use builtin_macros::*;
use vstd::prelude::*;

use crate::common::subrange_v::*;
use crate::journal::*;
use crate::pmem::pmemspec_t::*;
use crate::pmem::pmcopy_t::*;
use crate::pmem::power_t::*;
use std::hash::Hash;
use super::impl_v::*;
use super::items::*;
use super::keys::*;
use super::lists::*;
use super::recover_v::*;
use super::spec_t::*;

verus! {

<<<<<<< HEAD
impl<Perm, PermFactory, PM, K, I, L> UntrustedKvStoreImpl<Perm, PermFactory, PM, K, I, L>
where
    Perm: CheckPermission<Seq<u8>>,
    PermFactory: PermissionFactory<Seq<u8>, Perm>,
=======
impl<PM, K, I, L> UntrustedKvStoreImpl<PM, K, I, L>
where
>>>>>>> 03983b64
    PM: PersistentMemoryRegion,
    K: Hash + PmCopy + Sized + std::fmt::Debug,
    I: PmCopy + Sized + std::fmt::Debug,
    L: PmCopy + LogicalRange + std::fmt::Debug + Copy,
{
<<<<<<< HEAD
    pub(super) proof fn lemma_establish_recovery_equivalent_for_app(perm_factory: PermFactory)
        requires
            forall|s1: Seq<u8>, s2: Seq<u8>| Self::recover(s1) == Self::recover(s2) ==>
                #[trigger] perm_factory.check_permission(s1, s2)
        ensures
            forall|s1: Seq<u8>, s2: Seq<u8>|
                Journal::<Perm, PermFactory, PM>::recovery_equivalent_for_app(s1, s2)
            ==> #[trigger] perm_factory.check_permission(s1, s2),
    {
        assert forall|s1: Seq<u8>, s2: Seq<u8>|
                   Journal::<Perm, PermFactory, PM>::recovery_equivalent_for_app(s1, s2)
               implies #[trigger] perm_factory.check_permission(s1, s2) by {
            broadcast use broadcast_seqs_match_in_range_can_narrow_range;
            let r1 = Journal::<Perm, PermFactory, PM>::recover(s1).unwrap();
            let jc = r1.constants;
            let js1 = r1.state;
            let r2 = Journal::<Perm, PermFactory, PM>::recover(s2).unwrap();
            let js2 = r2.state;
            assert(r1.constants == r2.constants);
            if jc.app_program_guid != KVSTORE_PROGRAM_GUID || jc.app_version_number != KVSTORE_PROGRAM_VERSION_NUMBER {
            }
            else if jc.app_area_start + KvStaticMetadata::spec_size_of() + u64::spec_size_of() > jc.app_area_end {
                assert(Self::recover(s1) is None && Self::recover(s2) is None) by {
                    reveal(recover_static_metadata);
                }
            }
            else {
                assert(states_match_in_static_metadata_area(js1, js2, jc));
                lemma_recover_static_metadata_depends_only_on_its_area::<K, I, L>(js1, js2, jc);
                match recover_static_metadata::<K, I, L>(js1, jc) {
                    None => {},
                    Some(sm) => {
                        assert(validate_static_metadata::<K, I, L>(sm, jc)) by {
                            reveal(recover_static_metadata);
                        }
                        if {
                               ||| jc.journal_capacity <
                                     sm.max_operations_per_transaction *
                                     UntrustedKvStoreImpl::<Perm, PermFactory, PM, K, I, L>::
                                         spec_space_needed_for_transaction_operation()
                               ||| sm.setup_parameters() is None
                               ||| !sm.setup_parameters().unwrap().valid()
                           } {
                        }
                        else {
                            KeyTable::<Perm, PermFactory, PM, K>::lemma_recover_depends_only_on_my_area(
                                js1, js2, sm.keys
                            );
                            match KeyTable::<Perm, PermFactory, PM, K>::recover(js1, sm.keys) {
                                None => {},
                                Some(keys) => {
                                    ItemTable::<Perm, PermFactory, PM, I>::lemma_recover_depends_only_on_my_area(
                                        js1, js2, keys.item_addrs(), sm.items
                                    );
                                    match ItemTable::<Perm, PermFactory, PM, I>::recover(js1, keys.item_addrs(),
                                                                                         sm.items) {
                                        None => {},
                                        Some(items) => {
                                            ListTable::<Perm, PermFactory, PM, L>::
                                                lemma_recover_depends_only_on_my_area(js1, js2, keys.list_addrs(),
                                                                                      sm.lists);
                                        },
                                    }
                                },
                            }
                        }
                    },
                }
            }
        }
    }

    pub(super) proof fn lemma_establish_recovery_equivalent_for_app_on_commit(self, perm: Perm)
        requires
            self.valid(),
            forall|s1: Seq<u8>, s2: Seq<u8>| #[trigger] perm.check_permission(s1, s2) <== {
                &&& Self::recover(s1) == Some(RecoveredKvStore::<K, I, L>{ ps: self@.ps, kv: self@.durable })
                &&& Self::recover(s2) == Some(RecoveredKvStore::<K, I, L>{ ps: self@.ps, kv: self@.tentative })
            },
        ensures
            forall|s1: Seq<u8>, s2: Seq<u8>| {
                &&& Journal::<Perm, PermFactory, PM>::recovery_equivalent_for_app(s1, self.journal@.durable_state)
                &&& Journal::<Perm, PermFactory, PM>::recovery_equivalent_for_app(s2, self.journal@.commit_state)
            } ==> #[trigger] perm.check_permission(s1, s2),
=======
    pub(super) proof fn lemma_establish_recovery_equivalent_for_app<Perm>(
        &self,
        tracked perm: &Perm,
    )
        where
            Perm: CheckPermission<Seq<u8>>,
        requires
            self.valid(),
            forall |s| Self::recover(s) == Some(RecoveredKvStore::<K, I, L>{ ps: self@.ps, kv: self@.durable })
                ==> #[trigger] perm.check_permission(s),
        ensures forall|s: Seq<u8>| Journal::<PM>::recovery_equivalent_for_app(
            s, self.journal@.durable_state) ==> #[trigger] perm.check_permission(s)
    {
        let jc = self.journal@.constants;
        let js = self.journal@.durable_state;
        let sm = self.sm@;
        let keys = self.keys@.durable;

        assert forall|s: Seq<u8>| Journal::<PM>::recovery_equivalent_for_app(s, js)
            implies #[trigger] perm.check_permission(s) by {
            broadcast use broadcast_seqs_match_in_range_can_narrow_range;
            let js2 = Journal::<PM>::recover(s).unwrap().state;
            lemma_recover_static_metadata_depends_only_on_its_area::<K, I, L>(js, js2, self.sm@, jc);
            self.keys.lemma_valid_implications(self.journal@);
            self.items.lemma_valid_implications(self.journal@);
            self.lists.lemma_valid_implications(self.journal@);
            KeyTable::<PM, K>::lemma_recover_depends_only_on_my_area(js, js2, sm.keys);
            ItemTable::<PM, I>::lemma_recover_depends_only_on_my_area(js, js2, keys.item_addrs(), sm.items);
            ListTable::<PM, L>::lemma_recover_depends_only_on_my_area(js, js2, keys.list_addrs(), sm.lists);
            assert(Self::recover(s) =~= Some(RecoveredKvStore::<K, I, L>{ ps: self@.ps, kv: self@.durable }));
        }
    }

    pub(super) proof fn lemma_establish_recovery_equivalent_for_app_after_commit<Perm>(
        &self,
        tracked perm: &Perm,
    )
        where
            Perm: CheckPermission<Seq<u8>>,
        requires
            self.valid(),
            !(self.status@ is MustAbort),
            self.keys@.tentative is Some,
            forall |s| Self::recover(s) == Some(RecoveredKvStore::<K, I, L>{ ps: self@.ps, kv: self@.tentative })
                ==> #[trigger] perm.check_permission(s),
        ensures forall|s: Seq<u8>| Journal::<PM>::recovery_equivalent_for_app(
            s, self.journal@.commit_state) ==> #[trigger] perm.check_permission(s)
>>>>>>> 03983b64
    {
        self.journal.lemma_recover_from_commit_idempotent();

        let jc = self.journal@.constants;
        let js = self.journal@.commit_state;
        let sm = self.sm@;
        let keys = self.keys@.tentative.unwrap();

<<<<<<< HEAD
        assert forall|s1: Seq<u8>, s2: Seq<u8>| {
                &&& Journal::<Perm, PermFactory, PM>::recovery_equivalent_for_app(s1, self.journal@.durable_state)
                &&& Journal::<Perm, PermFactory, PM>::recovery_equivalent_for_app(s2, self.journal@.commit_state)
            } implies #[trigger] perm.check_permission(s1, s2) by {
            broadcast use broadcast_seqs_match_in_range_can_narrow_range;
            let js1 = Journal::<Perm, PermFactory, PM>::recover(s1).unwrap().state;
            let js2 = Journal::<Perm, PermFactory, PM>::recover(s2).unwrap().state;
            lemma_recover_static_metadata_depends_only_on_its_area::<K, I, L>(self.journal@.durable_state, js1, jc);
            lemma_recover_static_metadata_depends_only_on_its_area::<K, I, L>(self.journal@.durable_state,
                                                                              self.journal@.commit_state, jc);
            lemma_recover_static_metadata_depends_only_on_its_area::<K, I, L>(self.journal@.commit_state, js2, jc);
            self.keys.lemma_valid_implications(self.journal@);
            self.items.lemma_valid_implications(self.journal@);
            self.lists.lemma_valid_implications(self.journal@);
            KeyTable::<Perm, PermFactory, PM, K>::lemma_recover_depends_only_on_my_area(
                self.journal@.durable_state, js1, sm.keys
            );
            KeyTable::<Perm, PermFactory, PM, K>::lemma_recover_depends_only_on_my_area(
                self.journal@.commit_state, js2, sm.keys
            );
            ItemTable::<Perm, PermFactory, PM, I>::lemma_recover_depends_only_on_my_area(
                self.journal@.durable_state, js1, self.items@.durable.m.dom(), sm.items
            );
            ItemTable::<Perm, PermFactory, PM, I>::lemma_recover_depends_only_on_my_area(
                self.journal@.commit_state, js2, keys.item_addrs(), sm.items
            );
            ListTable::<Perm, PermFactory, PM, L>::lemma_recover_depends_only_on_my_area(
                self.journal@.durable_state, js1, self.lists@.durable.m.dom(), sm.lists
            );
            ListTable::<Perm, PermFactory, PM, L>::lemma_recover_depends_only_on_my_area(
                self.journal@.commit_state, js2, keys.list_addrs(), sm.lists
            );
            assert(Self::recover(s1) =~= Some(RecoveredKvStore::<K, I, L>{ ps: self@.ps, kv: self@.durable }));
            assert(Self::recover(s2) =~= Some(RecoveredKvStore::<K, I, L>{ ps: self@.ps, kv: self@.tentative }));
=======
        assert forall|s: Seq<u8>| Journal::<PM>::recovery_equivalent_for_app(s, js)
            implies #[trigger] perm.check_permission(s) by {
            broadcast use broadcast_seqs_match_in_range_can_narrow_range;
            let js2 = Journal::<PM>::recover(s).unwrap().state;
            lemma_recover_static_metadata_depends_only_on_its_area::<K, I, L>(self.journal@.durable_state, js2,
                                                                              self.sm@, jc);
            self.keys.lemma_valid_implications(self.journal@);
            self.items.lemma_valid_implications(self.journal@);
            self.lists.lemma_valid_implications(self.journal@);
            KeyTable::<PM, K>::lemma_recover_depends_only_on_my_area(js, js2, sm.keys);
            ItemTable::<PM, I>::lemma_recover_depends_only_on_my_area(js, js2, keys.item_addrs(), sm.items);
            ListTable::<PM, L>::lemma_recover_depends_only_on_my_area(js, js2, keys.list_addrs(), sm.lists);
            assert(Self::recover(s) =~= Some(RecoveredKvStore::<K, I, L>{ ps: self@.ps, kv: self@.tentative }));
>>>>>>> 03983b64
        }
    }

    pub(super) proof fn lemma_inv_implies_recover_works(&self)
        requires
            self.inv(),
        ensures
            Self::recover(self.journal@.durable_state) ==
                Some(RecoveredKvStore::<K, I, L>{ ps: self@.ps, kv: self@.durable }),
    {
        self.keys.lemma_valid_implications(self.journal@);
        self.items.lemma_valid_implications(self.journal@);
        self.lists.lemma_valid_implications(self.journal@);
        assert(Self::recover(self.journal@.durable_state) =~=
               Some(RecoveredKvStore::<K, I, L>{ ps: self@.ps, kv: self@.durable }));
    }

<<<<<<< HEAD
    pub(super) proof fn lemma_prepare_for_key_table_update(&self) -> (result: Self)
=======
    pub(super) proof fn lemma_prepare_for_key_table_update<Perm>(&self, tracked perm: &Perm) -> (result: Self)
        where
            Perm: CheckPermission<Seq<u8>>,
>>>>>>> 03983b64
        requires
            self.inv(),
            self.status@ is ComponentsDontCorrespond,
        ensures
            result == self,
            self.keys.perm_factory_permits_states_equivalent_for_me(self.journal@, self.perm_factory@),
    {
        let ghost jc = self.journal@.constants;
        let ghost js = self.journal@.durable_state;
        let ghost sm = self.sm@;

<<<<<<< HEAD
        assert(KeyTable::<Perm, PermFactory, PM, K>::recover(js, sm.keys) == Some(self.keys@.durable)) by {
=======
        assert(KeyTable::<PM, K>::recover(js, sm.keys) == Some(self.keys@.durable)) by {
>>>>>>> 03983b64
            self.keys.lemma_valid_implications(self.journal@);
        }
        assert(Self::recover(js) == Some(RecoveredKvStore::<K, I, L>{ ps: self@.ps, kv: self@.durable })) by {
            self.lemma_inv_implies_recover_works();
        }

        broadcast use broadcast_seqs_match_in_range_can_narrow_range;
<<<<<<< HEAD
        assert forall|s1: Seq<u8>, s2: Seq<u8>| {
            &&& KeyTable::<Perm, PermFactory, PM, K>::state_equivalent_for_me(s1, js, jc, self.keys@.sm)
            &&& KeyTable::<Perm, PermFactory, PM, K>::state_equivalent_for_me(s2, js, jc, self.keys@.sm)
        } implies #[trigger] self.perm_factory@.check_permission(s1, s2) by {
            let js1 = Journal::<Perm, PermFactory, PM>::recover(s1).unwrap().state;
            let js2 = Journal::<Perm, PermFactory, PM>::recover(s2).unwrap().state;
            lemma_recover_static_metadata_depends_only_on_its_area::<K, I, L>(js, js1, jc);
            lemma_recover_static_metadata_depends_only_on_its_area::<K, I, L>(js, js2, jc);
            self.items.lemma_valid_implications(self.journal@);
            self.lists.lemma_valid_implications(self.journal@);
            ItemTable::<Perm, PermFactory, PM, I>::lemma_recover_depends_only_on_my_area(
                js, js1, self.items@.durable.m.dom(), sm.items
            );
            ItemTable::<Perm, PermFactory, PM, I>::lemma_recover_depends_only_on_my_area(
                js, js2, self.items@.durable.m.dom(), sm.items
            );
            ListTable::<Perm, PermFactory, PM, L>::lemma_recover_depends_only_on_my_area(
                js, js1, self.lists@.durable.m.dom(), sm.lists
            );
            ListTable::<Perm, PermFactory, PM, L>::lemma_recover_depends_only_on_my_area(
                js, js2, self.lists@.durable.m.dom(), sm.lists
            );
            assert(Self::recover(s1) =~= Some(RecoveredKvStore::<K, I, L>{ ps: self@.ps, kv: self@.durable }));
            assert(Self::recover(s2) =~= Some(RecoveredKvStore::<K, I, L>{ ps: self@.ps, kv: self@.durable }));
=======
        assert forall|s: Seq<u8>| self.keys.state_equivalent_for_me(s, self.journal@)
                   implies #[trigger] perm.check_permission(s) by {
            let js2 = Journal::<PM>::recover(s).unwrap().state;
            lemma_recover_static_metadata_depends_only_on_its_area::<K, I, L>(js, js2, self.sm@, jc);
            self.items.lemma_valid_implications(self.journal@);
            self.lists.lemma_valid_implications(self.journal@);
            ItemTable::<PM, I>::lemma_recover_depends_only_on_my_area(js, js2, self.items@.durable.m.dom(), sm.items);
            ListTable::<PM, L>::lemma_recover_depends_only_on_my_area(js, js2, self.lists@.durable.m.dom(), sm.lists);
            assert(Self::recover(s) =~= Some(RecoveredKvStore::<K, I, L>{ ps: self@.ps, kv: self@.durable }));
>>>>>>> 03983b64
        }

        *self
    }

    pub(super) proof fn lemma_reflect_key_table_update(self, old_self: Self)
        requires
            old_self.inv(),
            old_self.status@ is ComponentsDontCorrespond,
            self.keys.valid(self.journal@),
            self.journal.valid(),
            old_self.journal@.matches_except_in_range(self.journal@, self.keys@.sm.start() as int,
                                                      self.keys@.sm.end() as int),
            self == (Self{ keys: self.keys, journal: self.journal, ..old_self }),
            self.keys@ == (KeyTableView{
                tentative: self.keys@.tentative,
                used_slots: self.keys@.used_slots,
                ..old_self.keys@
            }),
            self@.powerpm_id == old_self@.powerpm_id,
        ensures
            ({
                let new_self: Self = 
                    if self.keys@.tentative is Some {
                        self
                    } else {
                        Self{ status: Ghost(KvStoreStatus::MustAbort), ..self }
                    };
                new_self.inv()
            })
    {
        broadcast use broadcast_journal_view_matches_in_range_can_narrow_range;
        self.journal.lemma_valid_implications();
        self.items.lemma_valid_depends_only_on_my_area(old_self.journal@, self.journal@);
        self.items.lemma_valid_implications(self.journal@);
        self.lists.lemma_valid_depends_only_on_my_area(old_self.journal@, self.journal@);
        self.lists.lemma_valid_implications(self.journal@);
        self.lemma_recover_static_metadata_depends_only_on_my_area(old_self.journal@, self.journal@);
    }

<<<<<<< HEAD
    pub(super) proof fn lemma_prepare_for_item_table_update(&self) -> (result: Self)
=======
    pub(super) proof fn lemma_prepare_for_item_table_update<Perm>(&self, tracked perm: &Perm) -> (result: Self)
        where
            Perm: CheckPermission<Seq<u8>>,
>>>>>>> 03983b64
        requires
            self.inv(),
            self.status@ is ComponentsDontCorrespond,
        ensures
            result == self,
            self.items.perm_factory_permits_states_equivalent_for_me(self.journal@, self.perm_factory@),
    {
        let ghost jc = self.journal@.constants;
        let ghost js = self.journal@.durable_state;
        let ghost sm = self.sm@;

<<<<<<< HEAD
        assert(ItemTable::<Perm, PermFactory, PM, I>::recover(js, self.items@.durable.m.dom(), sm.items) ==
               Some(self.items@.durable)) by
=======
        assert(ItemTable::<PM, I>::recover(js, self.items@.durable.m.dom(), sm.items) == Some(self.items@.durable)) by
>>>>>>> 03983b64
        {
            self.items.lemma_valid_implications(self.journal@);
        }
        assert(Self::recover(js) == Some(RecoveredKvStore::<K, I, L>{ ps: self@.ps, kv: self@.durable })) by {
            self.lemma_inv_implies_recover_works();
        }

        broadcast use broadcast_seqs_match_in_range_can_narrow_range;
<<<<<<< HEAD
        assert forall|s1: Seq<u8>, s2: Seq<u8>| {
            &&& ItemTable::<Perm, PermFactory, PM, I>::state_equivalent_for_me(
                   s1, js, self.items@.durable.m.dom(), jc, self.items@.sm
               )
            &&& ItemTable::<Perm, PermFactory, PM, I>::state_equivalent_for_me(
                   s2, js, self.items@.durable.m.dom(), jc, self.items@.sm
               )
        } implies #[trigger] self.perm_factory@.check_permission(s1, s2) by {
            let js1 = Journal::<Perm, PermFactory, PM>::recover(s1).unwrap().state;
            let js2 = Journal::<Perm, PermFactory, PM>::recover(s2).unwrap().state;
            lemma_recover_static_metadata_depends_only_on_its_area::<K, I, L>(js, js1, jc);
            lemma_recover_static_metadata_depends_only_on_its_area::<K, I, L>(js, js2, jc);
            self.keys.lemma_valid_implications(self.journal@);
            self.lists.lemma_valid_implications(self.journal@);
            KeyTable::<Perm, PermFactory, PM, K>::lemma_recover_depends_only_on_my_area(js, js1, sm.keys);
            KeyTable::<Perm, PermFactory, PM, K>::lemma_recover_depends_only_on_my_area(js, js2, sm.keys);
            ListTable::<Perm, PermFactory, PM, L>::lemma_recover_depends_only_on_my_area(
                js, js1, self.lists@.durable.m.dom(), sm.lists
            );
            ListTable::<Perm, PermFactory, PM, L>::lemma_recover_depends_only_on_my_area(
                js, js2, self.lists@.durable.m.dom(), sm.lists
            );
            assert(Self::recover(s1) =~= Some(RecoveredKvStore::<K, I, L>{ ps: self@.ps, kv: self@.durable }));
            assert(Self::recover(s2) =~= Some(RecoveredKvStore::<K, I, L>{ ps: self@.ps, kv: self@.durable }));
=======
        assert forall|s: Seq<u8>| self.items.state_equivalent_for_me(s, self.journal@)
                   implies #[trigger] perm.check_permission(s) by {
            let js2 = Journal::<PM>::recover(s).unwrap().state;
            lemma_recover_static_metadata_depends_only_on_its_area::<K, I, L>(js, js2, self.sm@, jc);
            self.keys.lemma_valid_implications(self.journal@);
            self.lists.lemma_valid_implications(self.journal@);
            KeyTable::<PM, K>::lemma_recover_depends_only_on_my_area(js, js2, sm.keys);
            ListTable::<PM, L>::lemma_recover_depends_only_on_my_area(js, js2, self.lists@.durable.m.dom(), sm.lists);
            assert(Self::recover(s) =~= Some(RecoveredKvStore::<K, I, L>{ ps: self@.ps, kv: self@.durable }));
>>>>>>> 03983b64
        }

        *self
    }

    pub(super) proof fn lemma_reflect_item_table_update(self, old_self: Self)
        requires
            old_self.inv(),
            old_self.status@ is ComponentsDontCorrespond,
            self.items.valid(self.journal@),
            self.journal.valid(),
            old_self.journal@.matches_except_in_range(self.journal@, self.items@.sm.start() as int,
                                                      self.items@.sm.end() as int),
            self == (Self{ items: self.items, journal: self.journal, ..old_self }),
            self.items@ == (ItemTableView{
                tentative: self.items@.tentative,
                used_slots: self.items@.used_slots,
                ..old_self.items@
            }),
            self@.powerpm_id == old_self@.powerpm_id,
        ensures
            ({
                let new_self: Self = 
                    if self.items@.tentative is Some {
                        self
                    } else {
                        Self{ status: Ghost(KvStoreStatus::MustAbort), ..self }
                    };
                new_self.inv()
            })
    {
        broadcast use broadcast_journal_view_matches_in_range_can_narrow_range;
        self.journal.lemma_valid_implications();
        self.keys.lemma_valid_depends_only_on_my_area(old_self.journal@, self.journal@);
        self.keys.lemma_valid_implications(self.journal@);
        self.lists.lemma_valid_depends_only_on_my_area(old_self.journal@, self.journal@);
        self.lists.lemma_valid_implications(self.journal@);
        self.lemma_recover_static_metadata_depends_only_on_my_area(old_self.journal@, self.journal@);
    }

<<<<<<< HEAD
    pub(super) proof fn lemma_prepare_for_list_table_update(&self) -> (result: Self)
=======
    pub(super) proof fn lemma_prepare_for_list_table_update<Perm>(&self, tracked perm: &Perm) -> (result: Self)
        where
            Perm: CheckPermission<Seq<u8>>,
>>>>>>> 03983b64
        requires
            self.inv(),
            self.status@ is ComponentsDontCorrespond,
        ensures
            result == self,
            self.lists.perm_factory_permits_states_equivalent_for_me(self.journal@, self.perm_factory@),
    {
        let ghost jc = self.journal@.constants;
        let ghost js = self.journal@.durable_state;
        let ghost sm = self.sm@;

<<<<<<< HEAD
        assert(ListTable::<Perm, PermFactory, PM, L>::recover(js, self.lists@.durable.m.dom(), sm.lists) ==
               Some(self.lists@.durable)) by
=======
        assert(ListTable::<PM, L>::recover(js, self.lists@.durable.m.dom(), sm.lists) == Some(self.lists@.durable)) by
>>>>>>> 03983b64
        {
            self.lists.lemma_valid_implications(self.journal@);
        }
        assert(Self::recover(js) == Some(RecoveredKvStore::<K, I, L>{ ps: self@.ps, kv: self@.durable })) by {
            self.lemma_inv_implies_recover_works();
        }

        broadcast use broadcast_seqs_match_in_range_can_narrow_range;
<<<<<<< HEAD
        assert forall|s1: Seq<u8>, s2: Seq<u8>| {
            &&& ListTable::<Perm, PermFactory, PM, L>::state_equivalent_for_me(
                s1, self.journal@.durable_state, self.lists@.durable.m.dom(), self.journal@.constants, self.lists@.sm
            )
            &&& ListTable::<Perm, PermFactory, PM, L>::state_equivalent_for_me(
                s2, self.journal@.durable_state, self.lists@.durable.m.dom(), self.journal@.constants, self.lists@.sm
            )
        } implies #[trigger] self.perm_factory@.check_permission(s1, s2) by {
            let js1 = Journal::<Perm, PermFactory, PM>::recover(s1).unwrap().state;
            let js2 = Journal::<Perm, PermFactory, PM>::recover(s2).unwrap().state;
            lemma_recover_static_metadata_depends_only_on_its_area::<K, I, L>(js, js1, jc);
            lemma_recover_static_metadata_depends_only_on_its_area::<K, I, L>(js, js2, jc);
            self.keys.lemma_valid_implications(self.journal@);
            self.lists.lemma_valid_implications(self.journal@);
            KeyTable::<Perm, PermFactory, PM, K>::lemma_recover_depends_only_on_my_area(js, js1, sm.keys);
            KeyTable::<Perm, PermFactory, PM, K>::lemma_recover_depends_only_on_my_area(js, js2, sm.keys);
            ItemTable::<Perm, PermFactory, PM, I>::lemma_recover_depends_only_on_my_area(
                js, js1, self.items@.durable.m.dom(), sm.items
            );
            ItemTable::<Perm, PermFactory, PM, I>::lemma_recover_depends_only_on_my_area(
                js, js2, self.items@.durable.m.dom(), sm.items
            );
            assert(Self::recover(s1) =~= Some(RecoveredKvStore::<K, I, L>{ ps: self@.ps, kv: self@.durable }));
            assert(Self::recover(s2) =~= Some(RecoveredKvStore::<K, I, L>{ ps: self@.ps, kv: self@.durable }));
=======
        assert forall|s: Seq<u8>| self.lists.state_equivalent_for_me(s, self.journal@)
                   implies #[trigger] perm.check_permission(s) by {
            let js2 = Journal::<PM>::recover(s).unwrap().state;
            lemma_recover_static_metadata_depends_only_on_its_area::<K, I, L>(js, js2, self.sm@, jc);
            self.keys.lemma_valid_implications(self.journal@);
            self.lists.lemma_valid_implications(self.journal@);
            KeyTable::<PM, K>::lemma_recover_depends_only_on_my_area(js, js2, sm.keys);
            ItemTable::<PM, I>::lemma_recover_depends_only_on_my_area(js, js2, self.items@.durable.m.dom(),
                                                                            sm.items);
            assert(Self::recover(s) =~= Some(RecoveredKvStore::<K, I, L>{ ps: self@.ps, kv: self@.durable }));
>>>>>>> 03983b64
        }

        *self
    }

    pub(super) proof fn lemma_reflect_list_table_update(self, old_self: Self)
        requires
            old_self.inv(),
            old_self.status@ is ComponentsDontCorrespond,
            self.lists.valid(self.journal@),
            self.journal.valid(),
            old_self.journal@.matches_except_in_range(self.journal@, self.lists@.sm.start() as int,
                                                      self.lists@.sm.end() as int),
            self == (Self{ lists: self.lists, journal: self.journal, ..old_self }),
            self.lists@ == (ListTableView{
                tentative: self.lists@.tentative,
                used_slots: self.lists@.used_slots,
                ..old_self.lists@
            }),
            self@.powerpm_id == old_self@.powerpm_id,
        ensures
            ({
                let new_self: Self = 
                    if self.lists@.tentative is Some {
                        self
                    } else {
                        Self{ status: Ghost(KvStoreStatus::MustAbort), ..self }
                    };
                new_self.inv()
            })
    {
        broadcast use broadcast_journal_view_matches_in_range_can_narrow_range;
        self.journal.lemma_valid_implications();
        self.keys.lemma_valid_depends_only_on_my_area(old_self.journal@, self.journal@);
        self.keys.lemma_valid_implications(self.journal@);
        self.items.lemma_valid_depends_only_on_my_area(old_self.journal@, self.journal@);
        self.items.lemma_valid_implications(self.journal@);
        self.lists.lemma_valid_implications(self.journal@);
        self.lemma_recover_static_metadata_depends_only_on_my_area(old_self.journal@, self.journal@);
    }
}

}<|MERGE_RESOLUTION|>--- conflicted
+++ resolved
@@ -18,38 +18,31 @@
 
 verus! {
 
-<<<<<<< HEAD
-impl<Perm, PermFactory, PM, K, I, L> UntrustedKvStoreImpl<Perm, PermFactory, PM, K, I, L>
+impl<PermFactory, PM, K, I, L> UntrustedKvStoreImpl<PermFactory, PM, K, I, L>
 where
-    Perm: CheckPermission<Seq<u8>>,
-    PermFactory: PermissionFactory<Seq<u8>, Perm>,
-=======
-impl<PM, K, I, L> UntrustedKvStoreImpl<PM, K, I, L>
-where
->>>>>>> 03983b64
+    PermFactory: PermissionFactory<Seq<u8>>,
     PM: PersistentMemoryRegion,
     K: Hash + PmCopy + Sized + std::fmt::Debug,
     I: PmCopy + Sized + std::fmt::Debug,
     L: PmCopy + LogicalRange + std::fmt::Debug + Copy,
 {
-<<<<<<< HEAD
     pub(super) proof fn lemma_establish_recovery_equivalent_for_app(perm_factory: PermFactory)
         requires
             forall|s1: Seq<u8>, s2: Seq<u8>| Self::recover(s1) == Self::recover(s2) ==>
                 #[trigger] perm_factory.check_permission(s1, s2)
         ensures
             forall|s1: Seq<u8>, s2: Seq<u8>|
-                Journal::<Perm, PermFactory, PM>::recovery_equivalent_for_app(s1, s2)
+                Journal::<PermFactory, PM>::recovery_equivalent_for_app(s1, s2)
             ==> #[trigger] perm_factory.check_permission(s1, s2),
     {
         assert forall|s1: Seq<u8>, s2: Seq<u8>|
-                   Journal::<Perm, PermFactory, PM>::recovery_equivalent_for_app(s1, s2)
+                   Journal::<PermFactory, PM>::recovery_equivalent_for_app(s1, s2)
                implies #[trigger] perm_factory.check_permission(s1, s2) by {
             broadcast use broadcast_seqs_match_in_range_can_narrow_range;
-            let r1 = Journal::<Perm, PermFactory, PM>::recover(s1).unwrap();
+            let r1 = Journal::<PermFactory, PM>::recover(s1).unwrap();
             let jc = r1.constants;
             let js1 = r1.state;
-            let r2 = Journal::<Perm, PermFactory, PM>::recover(s2).unwrap();
+            let r2 = Journal::<PermFactory, PM>::recover(s2).unwrap();
             let js2 = r2.state;
             assert(r1.constants == r2.constants);
             if jc.app_program_guid != KVSTORE_PROGRAM_GUID || jc.app_version_number != KVSTORE_PROGRAM_VERSION_NUMBER {
@@ -71,27 +64,27 @@
                         if {
                                ||| jc.journal_capacity <
                                      sm.max_operations_per_transaction *
-                                     UntrustedKvStoreImpl::<Perm, PermFactory, PM, K, I, L>::
+                                     UntrustedKvStoreImpl::<PermFactory, PM, K, I, L>::
                                          spec_space_needed_for_transaction_operation()
                                ||| sm.setup_parameters() is None
                                ||| !sm.setup_parameters().unwrap().valid()
                            } {
                         }
                         else {
-                            KeyTable::<Perm, PermFactory, PM, K>::lemma_recover_depends_only_on_my_area(
+                            KeyTable::<PermFactory, PM, K>::lemma_recover_depends_only_on_my_area(
                                 js1, js2, sm.keys
                             );
-                            match KeyTable::<Perm, PermFactory, PM, K>::recover(js1, sm.keys) {
+                            match KeyTable::<PermFactory, PM, K>::recover(js1, sm.keys) {
                                 None => {},
                                 Some(keys) => {
-                                    ItemTable::<Perm, PermFactory, PM, I>::lemma_recover_depends_only_on_my_area(
+                                    ItemTable::<PermFactory, PM, I>::lemma_recover_depends_only_on_my_area(
                                         js1, js2, keys.item_addrs(), sm.items
                                     );
-                                    match ItemTable::<Perm, PermFactory, PM, I>::recover(js1, keys.item_addrs(),
+                                    match ItemTable::<PermFactory, PM, I>::recover(js1, keys.item_addrs(),
                                                                                          sm.items) {
                                         None => {},
                                         Some(items) => {
-                                            ListTable::<Perm, PermFactory, PM, L>::
+                                            ListTable::<PermFactory, PM, L>::
                                                 lemma_recover_depends_only_on_my_area(js1, js2, keys.list_addrs(),
                                                                                       sm.lists);
                                         },
@@ -105,7 +98,9 @@
         }
     }
 
-    pub(super) proof fn lemma_establish_recovery_equivalent_for_app_on_commit(self, perm: Perm)
+    pub(super) proof fn lemma_establish_recovery_equivalent_for_app_on_commit<Perm>(self, perm: Perm)
+        where
+            Perm: CheckPermission<Seq<u8>>,
         requires
             self.valid(),
             forall|s1: Seq<u8>, s2: Seq<u8>| #[trigger] perm.check_permission(s1, s2) <== {
@@ -114,58 +109,9 @@
             },
         ensures
             forall|s1: Seq<u8>, s2: Seq<u8>| {
-                &&& Journal::<Perm, PermFactory, PM>::recovery_equivalent_for_app(s1, self.journal@.durable_state)
-                &&& Journal::<Perm, PermFactory, PM>::recovery_equivalent_for_app(s2, self.journal@.commit_state)
+                &&& Journal::<PermFactory, PM>::recovery_equivalent_for_app(s1, self.journal@.durable_state)
+                &&& Journal::<PermFactory, PM>::recovery_equivalent_for_app(s2, self.journal@.commit_state)
             } ==> #[trigger] perm.check_permission(s1, s2),
-=======
-    pub(super) proof fn lemma_establish_recovery_equivalent_for_app<Perm>(
-        &self,
-        tracked perm: &Perm,
-    )
-        where
-            Perm: CheckPermission<Seq<u8>>,
-        requires
-            self.valid(),
-            forall |s| Self::recover(s) == Some(RecoveredKvStore::<K, I, L>{ ps: self@.ps, kv: self@.durable })
-                ==> #[trigger] perm.check_permission(s),
-        ensures forall|s: Seq<u8>| Journal::<PM>::recovery_equivalent_for_app(
-            s, self.journal@.durable_state) ==> #[trigger] perm.check_permission(s)
-    {
-        let jc = self.journal@.constants;
-        let js = self.journal@.durable_state;
-        let sm = self.sm@;
-        let keys = self.keys@.durable;
-
-        assert forall|s: Seq<u8>| Journal::<PM>::recovery_equivalent_for_app(s, js)
-            implies #[trigger] perm.check_permission(s) by {
-            broadcast use broadcast_seqs_match_in_range_can_narrow_range;
-            let js2 = Journal::<PM>::recover(s).unwrap().state;
-            lemma_recover_static_metadata_depends_only_on_its_area::<K, I, L>(js, js2, self.sm@, jc);
-            self.keys.lemma_valid_implications(self.journal@);
-            self.items.lemma_valid_implications(self.journal@);
-            self.lists.lemma_valid_implications(self.journal@);
-            KeyTable::<PM, K>::lemma_recover_depends_only_on_my_area(js, js2, sm.keys);
-            ItemTable::<PM, I>::lemma_recover_depends_only_on_my_area(js, js2, keys.item_addrs(), sm.items);
-            ListTable::<PM, L>::lemma_recover_depends_only_on_my_area(js, js2, keys.list_addrs(), sm.lists);
-            assert(Self::recover(s) =~= Some(RecoveredKvStore::<K, I, L>{ ps: self@.ps, kv: self@.durable }));
-        }
-    }
-
-    pub(super) proof fn lemma_establish_recovery_equivalent_for_app_after_commit<Perm>(
-        &self,
-        tracked perm: &Perm,
-    )
-        where
-            Perm: CheckPermission<Seq<u8>>,
-        requires
-            self.valid(),
-            !(self.status@ is MustAbort),
-            self.keys@.tentative is Some,
-            forall |s| Self::recover(s) == Some(RecoveredKvStore::<K, I, L>{ ps: self@.ps, kv: self@.tentative })
-                ==> #[trigger] perm.check_permission(s),
-        ensures forall|s: Seq<u8>| Journal::<PM>::recovery_equivalent_for_app(
-            s, self.journal@.commit_state) ==> #[trigger] perm.check_permission(s)
->>>>>>> 03983b64
     {
         self.journal.lemma_recover_from_commit_idempotent();
 
@@ -174,14 +120,13 @@
         let sm = self.sm@;
         let keys = self.keys@.tentative.unwrap();
 
-<<<<<<< HEAD
         assert forall|s1: Seq<u8>, s2: Seq<u8>| {
-                &&& Journal::<Perm, PermFactory, PM>::recovery_equivalent_for_app(s1, self.journal@.durable_state)
-                &&& Journal::<Perm, PermFactory, PM>::recovery_equivalent_for_app(s2, self.journal@.commit_state)
+                &&& Journal::<PermFactory, PM>::recovery_equivalent_for_app(s1, self.journal@.durable_state)
+                &&& Journal::<PermFactory, PM>::recovery_equivalent_for_app(s2, self.journal@.commit_state)
             } implies #[trigger] perm.check_permission(s1, s2) by {
             broadcast use broadcast_seqs_match_in_range_can_narrow_range;
-            let js1 = Journal::<Perm, PermFactory, PM>::recover(s1).unwrap().state;
-            let js2 = Journal::<Perm, PermFactory, PM>::recover(s2).unwrap().state;
+            let js1 = Journal::<PermFactory, PM>::recover(s1).unwrap().state;
+            let js2 = Journal::<PermFactory, PM>::recover(s2).unwrap().state;
             lemma_recover_static_metadata_depends_only_on_its_area::<K, I, L>(self.journal@.durable_state, js1, jc);
             lemma_recover_static_metadata_depends_only_on_its_area::<K, I, L>(self.journal@.durable_state,
                                                                               self.journal@.commit_state, jc);
@@ -189,41 +134,26 @@
             self.keys.lemma_valid_implications(self.journal@);
             self.items.lemma_valid_implications(self.journal@);
             self.lists.lemma_valid_implications(self.journal@);
-            KeyTable::<Perm, PermFactory, PM, K>::lemma_recover_depends_only_on_my_area(
+            KeyTable::<PermFactory, PM, K>::lemma_recover_depends_only_on_my_area(
                 self.journal@.durable_state, js1, sm.keys
             );
-            KeyTable::<Perm, PermFactory, PM, K>::lemma_recover_depends_only_on_my_area(
+            KeyTable::<PermFactory, PM, K>::lemma_recover_depends_only_on_my_area(
                 self.journal@.commit_state, js2, sm.keys
             );
-            ItemTable::<Perm, PermFactory, PM, I>::lemma_recover_depends_only_on_my_area(
+            ItemTable::<PermFactory, PM, I>::lemma_recover_depends_only_on_my_area(
                 self.journal@.durable_state, js1, self.items@.durable.m.dom(), sm.items
             );
-            ItemTable::<Perm, PermFactory, PM, I>::lemma_recover_depends_only_on_my_area(
+            ItemTable::<PermFactory, PM, I>::lemma_recover_depends_only_on_my_area(
                 self.journal@.commit_state, js2, keys.item_addrs(), sm.items
             );
-            ListTable::<Perm, PermFactory, PM, L>::lemma_recover_depends_only_on_my_area(
+            ListTable::<PermFactory, PM, L>::lemma_recover_depends_only_on_my_area(
                 self.journal@.durable_state, js1, self.lists@.durable.m.dom(), sm.lists
             );
-            ListTable::<Perm, PermFactory, PM, L>::lemma_recover_depends_only_on_my_area(
+            ListTable::<PermFactory, PM, L>::lemma_recover_depends_only_on_my_area(
                 self.journal@.commit_state, js2, keys.list_addrs(), sm.lists
             );
             assert(Self::recover(s1) =~= Some(RecoveredKvStore::<K, I, L>{ ps: self@.ps, kv: self@.durable }));
             assert(Self::recover(s2) =~= Some(RecoveredKvStore::<K, I, L>{ ps: self@.ps, kv: self@.tentative }));
-=======
-        assert forall|s: Seq<u8>| Journal::<PM>::recovery_equivalent_for_app(s, js)
-            implies #[trigger] perm.check_permission(s) by {
-            broadcast use broadcast_seqs_match_in_range_can_narrow_range;
-            let js2 = Journal::<PM>::recover(s).unwrap().state;
-            lemma_recover_static_metadata_depends_only_on_its_area::<K, I, L>(self.journal@.durable_state, js2,
-                                                                              self.sm@, jc);
-            self.keys.lemma_valid_implications(self.journal@);
-            self.items.lemma_valid_implications(self.journal@);
-            self.lists.lemma_valid_implications(self.journal@);
-            KeyTable::<PM, K>::lemma_recover_depends_only_on_my_area(js, js2, sm.keys);
-            ItemTable::<PM, I>::lemma_recover_depends_only_on_my_area(js, js2, keys.item_addrs(), sm.items);
-            ListTable::<PM, L>::lemma_recover_depends_only_on_my_area(js, js2, keys.list_addrs(), sm.lists);
-            assert(Self::recover(s) =~= Some(RecoveredKvStore::<K, I, L>{ ps: self@.ps, kv: self@.tentative }));
->>>>>>> 03983b64
         }
     }
 
@@ -241,13 +171,7 @@
                Some(RecoveredKvStore::<K, I, L>{ ps: self@.ps, kv: self@.durable }));
     }
 
-<<<<<<< HEAD
     pub(super) proof fn lemma_prepare_for_key_table_update(&self) -> (result: Self)
-=======
-    pub(super) proof fn lemma_prepare_for_key_table_update<Perm>(&self, tracked perm: &Perm) -> (result: Self)
-        where
-            Perm: CheckPermission<Seq<u8>>,
->>>>>>> 03983b64
         requires
             self.inv(),
             self.status@ is ComponentsDontCorrespond,
@@ -259,11 +183,7 @@
         let ghost js = self.journal@.durable_state;
         let ghost sm = self.sm@;
 
-<<<<<<< HEAD
-        assert(KeyTable::<Perm, PermFactory, PM, K>::recover(js, sm.keys) == Some(self.keys@.durable)) by {
-=======
-        assert(KeyTable::<PM, K>::recover(js, sm.keys) == Some(self.keys@.durable)) by {
->>>>>>> 03983b64
+        assert(KeyTable::<PermFactory, PM, K>::recover(js, sm.keys) == Some(self.keys@.durable)) by {
             self.keys.lemma_valid_implications(self.journal@);
         }
         assert(Self::recover(js) == Some(RecoveredKvStore::<K, I, L>{ ps: self@.ps, kv: self@.durable })) by {
@@ -271,42 +191,30 @@
         }
 
         broadcast use broadcast_seqs_match_in_range_can_narrow_range;
-<<<<<<< HEAD
         assert forall|s1: Seq<u8>, s2: Seq<u8>| {
-            &&& KeyTable::<Perm, PermFactory, PM, K>::state_equivalent_for_me(s1, js, jc, self.keys@.sm)
-            &&& KeyTable::<Perm, PermFactory, PM, K>::state_equivalent_for_me(s2, js, jc, self.keys@.sm)
+            &&& KeyTable::<PermFactory, PM, K>::state_equivalent_for_me(s1, js, jc, self.keys@.sm)
+            &&& KeyTable::<PermFactory, PM, K>::state_equivalent_for_me(s2, js, jc, self.keys@.sm)
         } implies #[trigger] self.perm_factory@.check_permission(s1, s2) by {
-            let js1 = Journal::<Perm, PermFactory, PM>::recover(s1).unwrap().state;
-            let js2 = Journal::<Perm, PermFactory, PM>::recover(s2).unwrap().state;
+            let js1 = Journal::<PermFactory, PM>::recover(s1).unwrap().state;
+            let js2 = Journal::<PermFactory, PM>::recover(s2).unwrap().state;
             lemma_recover_static_metadata_depends_only_on_its_area::<K, I, L>(js, js1, jc);
             lemma_recover_static_metadata_depends_only_on_its_area::<K, I, L>(js, js2, jc);
             self.items.lemma_valid_implications(self.journal@);
             self.lists.lemma_valid_implications(self.journal@);
-            ItemTable::<Perm, PermFactory, PM, I>::lemma_recover_depends_only_on_my_area(
+            ItemTable::<PermFactory, PM, I>::lemma_recover_depends_only_on_my_area(
                 js, js1, self.items@.durable.m.dom(), sm.items
             );
-            ItemTable::<Perm, PermFactory, PM, I>::lemma_recover_depends_only_on_my_area(
+            ItemTable::<PermFactory, PM, I>::lemma_recover_depends_only_on_my_area(
                 js, js2, self.items@.durable.m.dom(), sm.items
             );
-            ListTable::<Perm, PermFactory, PM, L>::lemma_recover_depends_only_on_my_area(
+            ListTable::<PermFactory, PM, L>::lemma_recover_depends_only_on_my_area(
                 js, js1, self.lists@.durable.m.dom(), sm.lists
             );
-            ListTable::<Perm, PermFactory, PM, L>::lemma_recover_depends_only_on_my_area(
+            ListTable::<PermFactory, PM, L>::lemma_recover_depends_only_on_my_area(
                 js, js2, self.lists@.durable.m.dom(), sm.lists
             );
             assert(Self::recover(s1) =~= Some(RecoveredKvStore::<K, I, L>{ ps: self@.ps, kv: self@.durable }));
             assert(Self::recover(s2) =~= Some(RecoveredKvStore::<K, I, L>{ ps: self@.ps, kv: self@.durable }));
-=======
-        assert forall|s: Seq<u8>| self.keys.state_equivalent_for_me(s, self.journal@)
-                   implies #[trigger] perm.check_permission(s) by {
-            let js2 = Journal::<PM>::recover(s).unwrap().state;
-            lemma_recover_static_metadata_depends_only_on_its_area::<K, I, L>(js, js2, self.sm@, jc);
-            self.items.lemma_valid_implications(self.journal@);
-            self.lists.lemma_valid_implications(self.journal@);
-            ItemTable::<PM, I>::lemma_recover_depends_only_on_my_area(js, js2, self.items@.durable.m.dom(), sm.items);
-            ListTable::<PM, L>::lemma_recover_depends_only_on_my_area(js, js2, self.lists@.durable.m.dom(), sm.lists);
-            assert(Self::recover(s) =~= Some(RecoveredKvStore::<K, I, L>{ ps: self@.ps, kv: self@.durable }));
->>>>>>> 03983b64
         }
 
         *self
@@ -347,13 +255,7 @@
         self.lemma_recover_static_metadata_depends_only_on_my_area(old_self.journal@, self.journal@);
     }
 
-<<<<<<< HEAD
     pub(super) proof fn lemma_prepare_for_item_table_update(&self) -> (result: Self)
-=======
-    pub(super) proof fn lemma_prepare_for_item_table_update<Perm>(&self, tracked perm: &Perm) -> (result: Self)
-        where
-            Perm: CheckPermission<Seq<u8>>,
->>>>>>> 03983b64
         requires
             self.inv(),
             self.status@ is ComponentsDontCorrespond,
@@ -365,12 +267,8 @@
         let ghost js = self.journal@.durable_state;
         let ghost sm = self.sm@;
 
-<<<<<<< HEAD
-        assert(ItemTable::<Perm, PermFactory, PM, I>::recover(js, self.items@.durable.m.dom(), sm.items) ==
+        assert(ItemTable::<PermFactory, PM, I>::recover(js, self.items@.durable.m.dom(), sm.items) ==
                Some(self.items@.durable)) by
-=======
-        assert(ItemTable::<PM, I>::recover(js, self.items@.durable.m.dom(), sm.items) == Some(self.items@.durable)) by
->>>>>>> 03983b64
         {
             self.items.lemma_valid_implications(self.journal@);
         }
@@ -379,42 +277,30 @@
         }
 
         broadcast use broadcast_seqs_match_in_range_can_narrow_range;
-<<<<<<< HEAD
         assert forall|s1: Seq<u8>, s2: Seq<u8>| {
-            &&& ItemTable::<Perm, PermFactory, PM, I>::state_equivalent_for_me(
+            &&& ItemTable::<PermFactory, PM, I>::state_equivalent_for_me(
                    s1, js, self.items@.durable.m.dom(), jc, self.items@.sm
                )
-            &&& ItemTable::<Perm, PermFactory, PM, I>::state_equivalent_for_me(
+            &&& ItemTable::<PermFactory, PM, I>::state_equivalent_for_me(
                    s2, js, self.items@.durable.m.dom(), jc, self.items@.sm
                )
         } implies #[trigger] self.perm_factory@.check_permission(s1, s2) by {
-            let js1 = Journal::<Perm, PermFactory, PM>::recover(s1).unwrap().state;
-            let js2 = Journal::<Perm, PermFactory, PM>::recover(s2).unwrap().state;
+            let js1 = Journal::<PermFactory, PM>::recover(s1).unwrap().state;
+            let js2 = Journal::<PermFactory, PM>::recover(s2).unwrap().state;
             lemma_recover_static_metadata_depends_only_on_its_area::<K, I, L>(js, js1, jc);
             lemma_recover_static_metadata_depends_only_on_its_area::<K, I, L>(js, js2, jc);
             self.keys.lemma_valid_implications(self.journal@);
             self.lists.lemma_valid_implications(self.journal@);
-            KeyTable::<Perm, PermFactory, PM, K>::lemma_recover_depends_only_on_my_area(js, js1, sm.keys);
-            KeyTable::<Perm, PermFactory, PM, K>::lemma_recover_depends_only_on_my_area(js, js2, sm.keys);
-            ListTable::<Perm, PermFactory, PM, L>::lemma_recover_depends_only_on_my_area(
+            KeyTable::<PermFactory, PM, K>::lemma_recover_depends_only_on_my_area(js, js1, sm.keys);
+            KeyTable::<PermFactory, PM, K>::lemma_recover_depends_only_on_my_area(js, js2, sm.keys);
+            ListTable::<PermFactory, PM, L>::lemma_recover_depends_only_on_my_area(
                 js, js1, self.lists@.durable.m.dom(), sm.lists
             );
-            ListTable::<Perm, PermFactory, PM, L>::lemma_recover_depends_only_on_my_area(
+            ListTable::<PermFactory, PM, L>::lemma_recover_depends_only_on_my_area(
                 js, js2, self.lists@.durable.m.dom(), sm.lists
             );
             assert(Self::recover(s1) =~= Some(RecoveredKvStore::<K, I, L>{ ps: self@.ps, kv: self@.durable }));
             assert(Self::recover(s2) =~= Some(RecoveredKvStore::<K, I, L>{ ps: self@.ps, kv: self@.durable }));
-=======
-        assert forall|s: Seq<u8>| self.items.state_equivalent_for_me(s, self.journal@)
-                   implies #[trigger] perm.check_permission(s) by {
-            let js2 = Journal::<PM>::recover(s).unwrap().state;
-            lemma_recover_static_metadata_depends_only_on_its_area::<K, I, L>(js, js2, self.sm@, jc);
-            self.keys.lemma_valid_implications(self.journal@);
-            self.lists.lemma_valid_implications(self.journal@);
-            KeyTable::<PM, K>::lemma_recover_depends_only_on_my_area(js, js2, sm.keys);
-            ListTable::<PM, L>::lemma_recover_depends_only_on_my_area(js, js2, self.lists@.durable.m.dom(), sm.lists);
-            assert(Self::recover(s) =~= Some(RecoveredKvStore::<K, I, L>{ ps: self@.ps, kv: self@.durable }));
->>>>>>> 03983b64
         }
 
         *self
@@ -455,13 +341,7 @@
         self.lemma_recover_static_metadata_depends_only_on_my_area(old_self.journal@, self.journal@);
     }
 
-<<<<<<< HEAD
     pub(super) proof fn lemma_prepare_for_list_table_update(&self) -> (result: Self)
-=======
-    pub(super) proof fn lemma_prepare_for_list_table_update<Perm>(&self, tracked perm: &Perm) -> (result: Self)
-        where
-            Perm: CheckPermission<Seq<u8>>,
->>>>>>> 03983b64
         requires
             self.inv(),
             self.status@ is ComponentsDontCorrespond,
@@ -473,12 +353,8 @@
         let ghost js = self.journal@.durable_state;
         let ghost sm = self.sm@;
 
-<<<<<<< HEAD
-        assert(ListTable::<Perm, PermFactory, PM, L>::recover(js, self.lists@.durable.m.dom(), sm.lists) ==
+        assert(ListTable::<PermFactory, PM, L>::recover(js, self.lists@.durable.m.dom(), sm.lists) ==
                Some(self.lists@.durable)) by
-=======
-        assert(ListTable::<PM, L>::recover(js, self.lists@.durable.m.dom(), sm.lists) == Some(self.lists@.durable)) by
->>>>>>> 03983b64
         {
             self.lists.lemma_valid_implications(self.journal@);
         }
@@ -487,43 +363,30 @@
         }
 
         broadcast use broadcast_seqs_match_in_range_can_narrow_range;
-<<<<<<< HEAD
         assert forall|s1: Seq<u8>, s2: Seq<u8>| {
-            &&& ListTable::<Perm, PermFactory, PM, L>::state_equivalent_for_me(
+            &&& ListTable::<PermFactory, PM, L>::state_equivalent_for_me(
                 s1, self.journal@.durable_state, self.lists@.durable.m.dom(), self.journal@.constants, self.lists@.sm
             )
-            &&& ListTable::<Perm, PermFactory, PM, L>::state_equivalent_for_me(
+            &&& ListTable::<PermFactory, PM, L>::state_equivalent_for_me(
                 s2, self.journal@.durable_state, self.lists@.durable.m.dom(), self.journal@.constants, self.lists@.sm
             )
         } implies #[trigger] self.perm_factory@.check_permission(s1, s2) by {
-            let js1 = Journal::<Perm, PermFactory, PM>::recover(s1).unwrap().state;
-            let js2 = Journal::<Perm, PermFactory, PM>::recover(s2).unwrap().state;
+            let js1 = Journal::<PermFactory, PM>::recover(s1).unwrap().state;
+            let js2 = Journal::<PermFactory, PM>::recover(s2).unwrap().state;
             lemma_recover_static_metadata_depends_only_on_its_area::<K, I, L>(js, js1, jc);
             lemma_recover_static_metadata_depends_only_on_its_area::<K, I, L>(js, js2, jc);
             self.keys.lemma_valid_implications(self.journal@);
             self.lists.lemma_valid_implications(self.journal@);
-            KeyTable::<Perm, PermFactory, PM, K>::lemma_recover_depends_only_on_my_area(js, js1, sm.keys);
-            KeyTable::<Perm, PermFactory, PM, K>::lemma_recover_depends_only_on_my_area(js, js2, sm.keys);
-            ItemTable::<Perm, PermFactory, PM, I>::lemma_recover_depends_only_on_my_area(
+            KeyTable::<PermFactory, PM, K>::lemma_recover_depends_only_on_my_area(js, js1, sm.keys);
+            KeyTable::<PermFactory, PM, K>::lemma_recover_depends_only_on_my_area(js, js2, sm.keys);
+            ItemTable::<PermFactory, PM, I>::lemma_recover_depends_only_on_my_area(
                 js, js1, self.items@.durable.m.dom(), sm.items
             );
-            ItemTable::<Perm, PermFactory, PM, I>::lemma_recover_depends_only_on_my_area(
+            ItemTable::<PermFactory, PM, I>::lemma_recover_depends_only_on_my_area(
                 js, js2, self.items@.durable.m.dom(), sm.items
             );
             assert(Self::recover(s1) =~= Some(RecoveredKvStore::<K, I, L>{ ps: self@.ps, kv: self@.durable }));
             assert(Self::recover(s2) =~= Some(RecoveredKvStore::<K, I, L>{ ps: self@.ps, kv: self@.durable }));
-=======
-        assert forall|s: Seq<u8>| self.lists.state_equivalent_for_me(s, self.journal@)
-                   implies #[trigger] perm.check_permission(s) by {
-            let js2 = Journal::<PM>::recover(s).unwrap().state;
-            lemma_recover_static_metadata_depends_only_on_its_area::<K, I, L>(js, js2, self.sm@, jc);
-            self.keys.lemma_valid_implications(self.journal@);
-            self.lists.lemma_valid_implications(self.journal@);
-            KeyTable::<PM, K>::lemma_recover_depends_only_on_my_area(js, js2, sm.keys);
-            ItemTable::<PM, I>::lemma_recover_depends_only_on_my_area(js, js2, self.items@.durable.m.dom(),
-                                                                            sm.items);
-            assert(Self::recover(s) =~= Some(RecoveredKvStore::<K, I, L>{ ps: self@.ps, kv: self@.durable }));
->>>>>>> 03983b64
         }
 
         *self
