//! This file contains the public interface of the paged key-value store.
//! The methods offered by this file should match the mocks.
//! The key-value store itself should be as generic as possible, not
//! restricted to particular data structures.
//! We define legal crash states at this level and pass them
//! to the untrusted implementation, which passes them along
//! to untrusted components.
//!
//! This file is unverified and should be tested/audited for correctness.

#![allow(unused_imports)]
// #![verus::trusted]
use builtin::*;
use builtin_macros::*;
use vstd::prelude::*;

use crate::pmem::pmemspec_t::*;
use crate::pmem::pmcopy_t::*;
use crate::pmem::power_t::*;
use crate::pmem::frac_v::*;
use std::hash::Hash;
use super::impl_v::*;
use super::inv_v::*;
use super::spec_t::*;

verus! {

pub struct TrustedKvPermission
{
    ghost is_transition_allowable: spec_fn(Seq<u8>, Seq<u8>) -> bool,
    ghost powerpm_id: int,
}

impl CheckPermission<Seq<u8>> for TrustedKvPermission
{
    closed spec fn check_permission(&self, s1: Seq<u8>, s2: Seq<u8>) -> bool
    {
        (self.is_transition_allowable)(s1, s2)
    }

    closed spec fn id(&self) -> int
    {
        self.powerpm_id
    }

    proof fn combine(tracked self, tracked other: Self) -> (tracked combined: Self)
        ensures
            forall|s1: Seq<u8>, s2: Seq<u8>| #[trigger] combined.check_permission(s1, s2) <==>
                self.check_permission(s1, s2) || other.check_permission(s1, s2)
    {
        Self{
            is_transition_allowable:
                |s1: Seq<u8>, s2: Seq<u8>| self.check_permission(s1, s2) || other.check_permission(s1, s2),
            powerpm_id: self.powerpm_id,
        }
    }

    proof fn apply(tracked self, tracked credit: vstd::invariant::OpenInvariantCredit, tracked r: &mut Frac<Seq<u8>>, new_state: Seq<u8>)
    {
        admit();
    }
}

pub struct TrustedKvPermissionFactory
{
<<<<<<< HEAD
    ghost is_transition_allowable: spec_fn(Seq<u8>, Seq<u8>) -> bool,
    ghost powerpm_id: int
=======
    untrusted_kv_impl: UntrustedKvStoreImpl<PM, K, I, L>,
    powerpm_id: Ghost<int>,
>>>>>>> 03983b64
}

impl PermissionFactory<Seq<u8>, TrustedKvPermission> for TrustedKvPermissionFactory
{
    closed spec fn check_permission(&self, s1: Seq<u8>, s2: Seq<u8>) -> bool
    {
        (self.is_transition_allowable)(s1, s2)
    }

    proof fn grant_permission(tracked &self) -> (tracked perm: TrustedKvPermission)
        ensures
<<<<<<< HEAD
            forall|s1, s2| self.check_permission(s1, s2) ==> #[trigger] perm.check_permission(s1, s2)
    {
        TrustedKvPermission{
            is_transition_allowable: |s1: Seq<u8>, s2: Seq<u8>| (self.is_transition_allowable)(s1, s2),
            powerpm_id: self.powerpm_id,
=======
            perm.id() == powerpm_id,
            forall |s| #[trigger] perm.check_permission(s) <==
                UntrustedKvStoreImpl::<PM, K, I, L>::recover(s) ==
                Some(RecoveredKvStore::<K, I, L>{ ps, kv }),
    {
        Self {
            is_state_allowable:
                |s| UntrustedKvStoreImpl::<PM, K, I, L>::recover(s) ==
                    Some(RecoveredKvStore::<K, I, L>{ ps, kv }),
            powerpm_id: powerpm_id,
>>>>>>> 03983b64
        }
    }

    proof fn clone(tracked &self) -> (tracked other: Self)
        ensures
<<<<<<< HEAD
            forall|s1, s2| self.check_permission(s1, s2) ==> #[trigger] other.check_permission(s1, s2)
    {
        Self{
            is_transition_allowable: self.is_transition_allowable,
            powerpm_id: self.powerpm_id,
=======
            perm.id() == powerpm_id,
            forall |s| #[trigger] perm.check_permission(s) <== {
                ||| UntrustedKvStoreImpl::<PM, K, I, L>::recover(s) ==
                   Some(RecoveredKvStore::<K, I, L>{ ps, kv: kv1 })
                ||| UntrustedKvStoreImpl::<PM, K, I, L>::recover(s) ==
                   Some(RecoveredKvStore::<K, I, L>{ ps, kv: kv2 })
            }
    {
        Self {
            is_state_allowable: |s| {
                ||| UntrustedKvStoreImpl::<PM, K, I, L>::recover(s) ==
                   Some(RecoveredKvStore::<K, I, L>{ ps, kv: kv1 })
                ||| UntrustedKvStoreImpl::<PM, K, I, L>::recover(s) ==
                   Some(RecoveredKvStore::<K, I, L>{ ps, kv: kv2 })
            },
            powerpm_id: powerpm_id,
>>>>>>> 03983b64
        }
    }

    closed spec fn id(&self) -> int
    {
        self.powerpm_id
    }
}

#[verifier::reject_recursive_types(K)]
#[verifier::reject_recursive_types(I)]
#[verifier::reject_recursive_types(L)]
pub struct KvStore<PM, K, I, L>
where
    PM: PersistentMemoryRegion,
    K: Hash + PmCopy + Sized + std::fmt::Debug,
    I: PmCopy + Sized + std::fmt::Debug,
    L: PmCopy + LogicalRange + std::fmt::Debug + Copy,
{
    untrusted_kv_impl: UntrustedKvStoreImpl<TrustedKvPermission, TrustedKvPermissionFactory, PM, K, I, L>,
    powerpm_id: Ghost<int>,
}

impl<PM, K, I, L> View for KvStore<PM, K, I, L>
where
    PM: PersistentMemoryRegion,
    K: Hash + PmCopy + Sized + std::fmt::Debug,
    I: PmCopy + Sized + std::fmt::Debug,
    L: PmCopy + LogicalRange + std::fmt::Debug + Copy,
{
    type V = KvStoreView<K, I, L>;

    closed spec fn view(&self) -> KvStoreView<K, I, L>
    {
        self.untrusted_kv_impl@
    }
}

impl<PM, K, I, L> KvStore<PM, K, I, L>
where
    PM: PersistentMemoryRegion, K: Hash + PmCopy + Sized +
    std::fmt::Debug, I: PmCopy + Sized + std::fmt::Debug, L: PmCopy +
    LogicalRange + std::fmt::Debug + Copy,
{
    pub closed spec fn valid(self) -> bool {
        &&& self.untrusted_kv_impl.valid() &&& self.powerpm_id@ ==
        self.untrusted_kv_impl@.powerpm_id
    }

    pub closed spec fn recover(s: Seq<u8>) -> Option<RecoveredKvStore::<K, I, L>>
    {
<<<<<<< HEAD
        UntrustedKvStoreImpl::<TrustedKvPermission, TrustedKvPermissionFactory, PM, K, I, L>::recover(s)
=======
        UntrustedKvStoreImpl::<PM, K, I, L>::recover(s)
>>>>>>> 03983b64
    }

    pub closed spec fn spec_space_needed_for_setup(ps: SetupParameters) -> nat
    {
<<<<<<< HEAD
        UntrustedKvStoreImpl::<TrustedKvPermission, TrustedKvPermissionFactory, PM, K, I, L>::spec_space_needed_for_setup(ps)
=======
        UntrustedKvStoreImpl::<PM, K, I, L>::spec_space_needed_for_setup(ps)
>>>>>>> 03983b64
    }

    pub closed spec fn spec_space_needed_for_transaction_operation() -> nat
    {
<<<<<<< HEAD
        UntrustedKvStoreImpl::<TrustedKvPermission, TrustedKvPermissionFactory, PM, K, I, L>::spec_space_needed_for_transaction_operation()
=======
        UntrustedKvStoreImpl::<PM, K, I, L>::spec_space_needed_for_transaction_operation()
>>>>>>> 03983b64
    }

    pub exec fn space_needed_for_setup(ps: &SetupParameters) -> (result: Result<u64, KvError>)
        ensures
            match result {
                Ok(v) => v == Self::spec_space_needed_for_setup(*ps),
                Err(KvError::InvalidParameter) => !ps.valid(),
                Err(KvError::OutOfSpace) => Self::spec_space_needed_for_setup(*ps) > u64::MAX,
                Err(_) => false,
            },
    {
<<<<<<< HEAD
        UntrustedKvStoreImpl::<TrustedKvPermission, TrustedKvPermissionFactory, PM, K, I, L>::space_needed_for_setup(ps)
=======
        UntrustedKvStoreImpl::<PM, K, I, L>::space_needed_for_setup(ps)
>>>>>>> 03983b64
    }

    pub exec fn setup(pm: &mut PM, ps: &SetupParameters) -> (result: Result<(), KvError>)
        requires 
            old(pm).inv(),
        ensures
            pm.inv(),
            pm.constants() == old(pm).constants(),
            match result {
                Ok(()) => {
                    &&& pm@.flush_predicted()
                    &&& ps.valid()
                    &&& Self::recover(pm@.durable_state) == Some(RecoveredKvStore::<K, I, L>::init(*ps))
                }
                Err(KvError::InvalidParameter) => !ps.valid(),
                Err(KvError::KeySizeTooSmall) => K::spec_size_of() == 0,
                Err(KvError::OutOfSpace) => pm@.len() < Self::spec_space_needed_for_setup(*ps),
                Err(_) => false,
            }
    {
<<<<<<< HEAD
        UntrustedKvStoreImpl::<TrustedKvPermission, TrustedKvPermissionFactory, PM, K, I, L>::setup(pm, ps)
=======
        UntrustedKvStoreImpl::<PM, K, I, L>::setup(pm, ps)
>>>>>>> 03983b64
    }

    pub exec fn start(pm: PM, kvstore_id: u128) -> (result: Result<Self, KvError>)
        requires 
            pm.inv(),
            Self::recover(pm@.read_state) is Some,
            vstd::std_specs::hash::obeys_key_model::<K>(),
        ensures
        ({
            let state = Self::recover(pm@.read_state).unwrap();
            match result {
                Ok(kv) => {
                    &&& kv.valid()
                    &&& kv@.valid()
                    &&& kv@.ps == state.ps
                    &&& kv@.ps.valid()
                    &&& kv@.used_key_slots == state.kv.m.dom().len()
                    &&& kv@.used_list_element_slots == state.kv.num_list_elements()
                    &&& kv@.used_transaction_operation_slots == 0
                    &&& kv@.pm_constants == pm.constants()
                    &&& kv@.durable == state.kv
                    &&& kv@.tentative == state.kv
                },
                Err(KvError::CRCMismatch) => !pm.constants().impervious_to_corruption(),
                Err(KvError::WrongKvStoreId{ requested_id, actual_id }) => {
                   &&& requested_id == kvstore_id
                   &&& actual_id == state.ps.kvstore_id
                },
                Err(KvError::KeySizeTooSmall) => K::spec_size_of() == 0,
                Err(_) => false,
            }
        }),
    {
        let (mut powerpm, _) = PoWERPersistentMemoryRegion::new(pm);
        powerpm.flush(); // ensure there are no outstanding writes
<<<<<<< HEAD
        let ghost state = UntrustedKvStoreImpl::<TrustedKvPermission, TrustedKvPermissionFactory,
                                                 PM, K, I, L>::recover(powerpm@.durable_state).unwrap();
        let ghost is_transition_allowable: spec_fn(Seq<u8>, Seq<u8>) -> bool = |s1: Seq<u8>, s2: Seq<u8>| {
            UntrustedKvStoreImpl::<TrustedKvPermission, TrustedKvPermissionFactory, PM, K, I, L>::recover(s1) ==
            UntrustedKvStoreImpl::<TrustedKvPermission, TrustedKvPermissionFactory, PM, K, I, L>::recover(s2)
        };
        let tracked perm_factory = TrustedKvPermissionFactory{
            is_transition_allowable,
            powerpm_id: powerpm.id(),
        };
        let untrusted_kv_impl =
            UntrustedKvStoreImpl::<TrustedKvPermission, TrustedKvPermissionFactory, PM, K, I, L>::start(
                powerpm, kvstore_id, Ghost(state), Tracked(perm_factory)
            )?;
=======
        let ghost state = UntrustedKvStoreImpl::<PM, K, I, L>::recover(powerpm@.durable_state).unwrap();
        let tracked perm = TrustedKvPermission::new_one_possibility::<PM, K, I, L>(state.ps, state.kv, powerpm.id());
        let untrusted_kv_impl = UntrustedKvStoreImpl::<PM, K, I, L>::start::<TrustedKvPermission>(
            powerpm, kvstore_id, Ghost(state), Tracked(&perm))?;
>>>>>>> 03983b64

        Ok(Self {
            untrusted_kv_impl,
            powerpm_id: Ghost(powerpm.id()),
        })
    }

    pub exec fn read_item(
        &self,
        key: &K,
    ) -> (result: Result<I, KvError>)
        requires 
            self.valid(),
        ensures 
            match result {
                Ok(item) => {
                    &&& self@.tentative.read_item(*key) matches Ok(i)
                    &&& item == i
                },
                Err(KvError::CRCMismatch) => !self@.pm_constants.impervious_to_corruption(),
                Err(e) => {
                    &&& self@.tentative.read_item(*key) matches Err(e_spec)
                    &&& e == e_spec
                },
            },
    {
        self.untrusted_kv_impl.read_item(key)
    }

    pub exec fn tentatively_create(
        &mut self,
        key: &K,
        item: &I,
    ) -> (result: Result<(), KvError>)
        requires
            old(self).valid(),
        ensures 
            self.valid(),
            match result {
                Ok(()) => {
                    &&& self@ == KvStoreView{
                        tentative: self@.tentative,
                        used_key_slots: old(self)@.used_key_slots + 1,
                        used_transaction_operation_slots: old(self)@.used_transaction_operation_slots + 1,
                        ..old(self)@
                    }
                    &&& old(self)@.tentative.create(*key, *item) matches Ok(new_self)
                    &&& self@.tentative == new_self
                }
                Err(KvError::CRCMismatch) => {
                    &&& self@ == old(self)@.abort()
                    &&& !self@.pm_constants.impervious_to_corruption()
                }, 
                Err(KvError::OutOfSpace) => {
                    &&& self@ == old(self)@.abort()
                    &&& {
                        ||| old(self)@.used_key_slots >= old(self)@.ps.max_keys
                        ||| old(self)@.used_transaction_operation_slots >= old(self)@.ps.max_operations_per_transaction
                    }
                },
                Err(e) => {
                    &&& self@ == old(self)@
                    &&& old(self)@.tentative.create(*key, *item) matches Err(e_spec)
                    &&& e == e_spec
                },
            }
    {
<<<<<<< HEAD
        self.untrusted_kv_impl.tentatively_create(key, item)
=======
        let tracked perm = TrustedKvPermission::new_one_possibility::<PM, K, I, L>(self@.ps, self@.durable, self.powerpm_id@);
        self.untrusted_kv_impl.tentatively_create::<TrustedKvPermission>(key, item, Tracked(&perm))
>>>>>>> 03983b64
    }

    pub exec fn tentatively_update_item(
        &mut self,
        key: &K,
        item: &I,
    ) -> (result: Result<(), KvError>)
        requires 
            old(self).valid(),
        ensures 
            self.valid(),
            match result {
                Ok(()) => {
                    &&& self@ == KvStoreView{
                        tentative: self@.tentative,
                        used_key_slots: old(self)@.used_key_slots + 1,
                        used_transaction_operation_slots: old(self)@.used_transaction_operation_slots + 1,
                        ..old(self)@
                    }
                    &&& old(self)@.tentative.update_item(*key, *item) matches Ok(new_self)
                    &&& self@.tentative == new_self
                }
                Err(KvError::CRCMismatch) => {
                    &&& self@ == old(self)@.abort()
                    &&& !self@.pm_constants.impervious_to_corruption()
                }, 
                Err(KvError::OutOfSpace) => {
                    &&& self@ == old(self)@.abort()
                    &&& {
                        ||| old(self)@.used_key_slots >= old(self)@.ps.max_keys
                        ||| old(self)@.used_transaction_operation_slots >= old(self)@.ps.max_operations_per_transaction
                    }
                },
                Err(e) => {
                    &&& self@ == old(self)@
                    &&& old(self)@.tentative.update_item(*key, *item) matches Err(e_spec)
                    &&& e_spec == e
                },
            }
    {
<<<<<<< HEAD
        self.untrusted_kv_impl.tentatively_update_item(key, item)
=======
        let tracked perm = TrustedKvPermission::new_one_possibility::<PM, K, I, L>(self@.ps, self@.durable, self.powerpm_id@);
        self.untrusted_kv_impl.tentatively_update_item::<TrustedKvPermission>(key, item, Tracked(&perm))
>>>>>>> 03983b64
    }

    pub exec fn tentatively_delete(
        &mut self,
        key: &K,
    ) -> (result: Result<(), KvError>)
        requires 
            old(self).valid(),
        ensures 
            self.valid(),
            match result {
                Ok(()) => {
                    &&& self@ == KvStoreView{
                        tentative: self@.tentative,
                        used_transaction_operation_slots: old(self)@.used_transaction_operation_slots + 1,
                        ..old(self)@
                    }
                    &&& old(self)@.tentative.delete(*key) matches Ok(new_self)
                    &&& self@.tentative == new_self
                },
                Err(KvError::CRCMismatch) => {
                    &&& self@ == old(self)@.abort()
                    &&& !self@.pm_constants.impervious_to_corruption()
                }, 
                Err(KvError::OutOfSpace) => {
                    &&& self@ == old(self)@.abort()
                    &&& old(self)@.used_transaction_operation_slots >= old(self)@.ps.max_operations_per_transaction
                },
                Err(e) => {
                    &&& self@ == old(self)@
                    &&& old(self)@.tentative.delete(*key) matches Err(e_spec)
                    &&& e == e_spec
                },
            },
    {
<<<<<<< HEAD
        self.untrusted_kv_impl.tentatively_delete(key)
=======
        let tracked perm = TrustedKvPermission::new_one_possibility::<PM, K, I, L>(self@.ps, self@.durable, self.powerpm_id@);
        self.untrusted_kv_impl.tentatively_delete::<TrustedKvPermission>(key, Tracked(&perm))
>>>>>>> 03983b64
    }

    pub exec fn abort(&mut self) -> (result: Result<(), KvError>)
        requires 
            old(self).valid(),
        ensures 
            self.valid(),
            match result {
                Ok(()) => self@ == old(self)@.abort(),
                Err(_) => false,
            },
    {
<<<<<<< HEAD
        self.untrusted_kv_impl.abort()
=======
        let tracked perm = TrustedKvPermission::new_one_possibility::<PM, K, I, L>(self@.ps, self@.durable, self.powerpm_id@);
        self.untrusted_kv_impl.abort::<TrustedKvPermission>(Tracked(&perm))
>>>>>>> 03983b64
    }

    pub exec fn commit(&mut self) -> (result: Result<(), KvError>)
        requires 
            old(self).valid(),
        ensures 
            self.valid(),
            match result {
                Ok(()) => self@ == old(self)@.commit(),
                Err(_) => false,
            },
    {
<<<<<<< HEAD
        let ghost is_transition_allowable: spec_fn(Seq<u8>, Seq<u8>) -> bool = |s1: Seq<u8>, s2: Seq<u8>| {
            &&& UntrustedKvStoreImpl::<TrustedKvPermission, TrustedKvPermissionFactory, PM, K, I, L>::recover(s1) ==
                Some(RecoveredKvStore::<K, I, L>{ ps: self@.ps, kv: self@.durable })
            &&& UntrustedKvStoreImpl::<TrustedKvPermission, TrustedKvPermissionFactory, PM, K, I, L>::recover(s2) ==
               Some(RecoveredKvStore::<K, I, L>{ ps: self@.ps, kv: self@.tentative })
        };
        let tracked perm = TrustedKvPermission{
            is_transition_allowable,
            powerpm_id: self.powerpm_id@
        };
        self.untrusted_kv_impl.commit(Tracked(perm))
=======
        let tracked perm = TrustedKvPermission::new_two_possibilities::<PM, K, I, L>(self@.ps, self@.durable,
                                                                                     self@.tentative, self.powerpm_id@);
        self.untrusted_kv_impl.commit::<TrustedKvPermission>(Tracked(&perm))
>>>>>>> 03983b64
    }

    pub exec fn get_keys(&self) -> (result: Result<Vec<K>, KvError>)
        requires
            self.valid(),
        ensures 
            match result {
                Ok(keys) => {
                    &&& keys@.to_set() == self@.tentative.get_keys()
                    &&& keys@.no_duplicates()
                },
                Err(KvError::CRCMismatch) => !self@.pm_constants.impervious_to_corruption(),
                Err(_) => false,
            },
    {
        self.untrusted_kv_impl.get_keys()
    }

    pub exec fn read_item_and_list(
        &self,
        key: &K,
    ) -> (result: Result<(I, Vec<L>), KvError>)
        requires 
            self.valid(),
        ensures
            match result {
                Ok((item, lst)) => {
                    &&& self@.tentative.read_item_and_list(*key) matches Ok((i, l))
                    &&& item == i
                    &&& lst@ == l
                },
                Err(KvError::CRCMismatch) => !self@.pm_constants.impervious_to_corruption(),
                Err(e) => {
                    &&& self@.tentative.read_item_and_list(*key) matches Err(e_spec)
                    &&& e == e_spec
                },
            },
    {
        self.untrusted_kv_impl.read_item_and_list(key)
    }

    pub exec fn read_list(&self, key: &K) -> (result: Result<Vec<L>, KvError>)
        requires
            self.valid(),
        ensures
            match result {
                Ok(lst) => {
                    &&& self@.tentative.read_item_and_list(*key) matches Ok((i, l))
                    &&& lst@ == l
                },
                Err(KvError::CRCMismatch) => {
                    &&& !self@.pm_constants.impervious_to_corruption()
                },
                Err(e) => {
                    &&& self@.tentative.read_item_and_list(*key) matches Err(e_spec)
                    &&& e == e_spec
                },
            },
    {
        self.untrusted_kv_impl.read_list(key)
    }

    pub exec fn get_list_length(&self, key: &K) -> (result: Result<usize, KvError>)
        requires
            self.valid(),
        ensures
            match result {
                Ok(num_elements) => {
                    &&& self@.tentative.get_list_length(*key) matches Ok(n)
                    &&& num_elements == n
                },
                Err(KvError::CRCMismatch) => {
                    &&& !self@.pm_constants.impervious_to_corruption()
                },
                Err(e) => {
                    &&& self@.tentative.get_list_length(*key) matches Err(e_spec)
                    &&& e == e_spec
                },
            },
    {
        self.untrusted_kv_impl.get_list_length(key)
    }

    pub exec fn tentatively_append_to_list(
        &mut self,
        key: &K,
        new_list_element: L,
    ) -> (result: Result<(), KvError>)
        requires
            old(self).valid(),
        ensures
            self.valid(),
            match result {
                Ok(()) => {
                    &&& self@ == KvStoreView{
                        tentative: self@.tentative,
                        used_key_slots: old(self)@.used_key_slots + 1,
                        used_list_element_slots: old(self)@.used_list_element_slots + 1,
                        used_transaction_operation_slots: old(self)@.used_transaction_operation_slots + 1,
                        ..old(self)@
                    }
                    &&& old(self)@.tentative.append_to_list(*key, new_list_element) matches Ok(new_self)
                    &&& self@.tentative == new_self
                },
                Err(KvError::CRCMismatch) => {
                    &&& self@ == old(self)@.abort()
                    &&& !self@.pm_constants.impervious_to_corruption()
                }, 
                Err(KvError::OutOfSpace) => {
                    &&& self@ == old(self)@.abort()
                    &&& {
                        ||| old(self)@.used_key_slots >= old(self)@.ps.max_keys
                        ||| old(self)@.used_list_element_slots >= old(self)@.ps.max_list_elements
                        ||| old(self)@.used_transaction_operation_slots >= old(self)@.ps.max_operations_per_transaction
                    }
                },
                Err(e) => {
                    &&& self@ == old(self)@
                    &&& old(self)@.tentative.append_to_list(*key, new_list_element) matches Err(e_spec)
                    &&& e == e_spec
                },
            },
    {
<<<<<<< HEAD
        self.untrusted_kv_impl.tentatively_append_to_list(key, new_list_element)
=======
        let tracked perm = TrustedKvPermission::new_one_possibility::<PM, K, I, L>(self@.ps, self@.durable, self.powerpm_id@);
        self.untrusted_kv_impl.tentatively_append_to_list::<TrustedKvPermission>(key, new_list_element, Tracked(&perm))
>>>>>>> 03983b64
    }

    pub exec fn tentatively_append_to_list_and_update_item(
        &mut self,
        key: &K,
        new_list_element: L,
        new_item: &I,
    ) -> (result: Result<(), KvError>)
        requires
            old(self).valid(),
        ensures
            self.valid(),
            match result {
                Ok(()) => {
                    &&& self@ == KvStoreView{
                        tentative: self@.tentative,
                        used_key_slots: old(self)@.used_key_slots + 1,
                        used_list_element_slots: old(self)@.used_list_element_slots + 1,
                        used_transaction_operation_slots: old(self)@.used_transaction_operation_slots + 1,
                        ..old(self)@
                    }
                    &&& old(self)@.tentative.append_to_list_and_update_item(*key, new_list_element, *new_item)
                        matches Ok(new_self)
                    &&& self@.tentative == new_self
                },
                Err(KvError::CRCMismatch) => {
                    &&& self@ == old(self)@.abort()
                    &&& !self@.pm_constants.impervious_to_corruption()
                }, 
                Err(KvError::OutOfSpace) => {
                    &&& self@ == old(self)@.abort()
                    &&& {
                        ||| old(self)@.used_key_slots >= old(self)@.ps.max_keys
                        ||| old(self)@.used_list_element_slots >= old(self)@.ps.max_list_elements
                        ||| old(self)@.used_transaction_operation_slots >= old(self)@.ps.max_operations_per_transaction
                    }
                },
                Err(e) => {
                    &&& self@ == old(self)@
                    &&& old(self)@.tentative.append_to_list_and_update_item(*key, new_list_element, *new_item)
                        matches Err(e_spec)
                    &&& e == e_spec
                },
            },
    {
<<<<<<< HEAD
        self.untrusted_kv_impl.tentatively_append_to_list_and_update_item(key, new_list_element, new_item)
=======
        let tracked perm = TrustedKvPermission::new_one_possibility::<PM, K, I, L>(self@.ps, self@.durable, self.powerpm_id@);
        self.untrusted_kv_impl.tentatively_append_to_list_and_update_item::<TrustedKvPermission>(key, new_list_element, new_item, Tracked(&perm))
>>>>>>> 03983b64
    }

    pub exec fn tentatively_update_list_element_at_index(
        &mut self,
        key: &K,
        idx: usize,
        new_list_element: L,
    ) -> (result: Result<(), KvError>)
        requires
            old(self).valid(),
        ensures
            self.valid(),
            match result {
                Ok(()) => {
                    &&& self@ == KvStoreView{
                        tentative: self@.tentative,
                        used_key_slots: old(self)@.used_key_slots + 1,
                        used_list_element_slots: old(self)@.used_list_element_slots + 1,
                        used_transaction_operation_slots: old(self)@.used_transaction_operation_slots + 1,
                        ..old(self)@
                    }
                    &&& old(self)@.tentative.update_list_element_at_index(*key, idx as nat, new_list_element)
                        matches Ok(new_self)
                    &&& self@.tentative == new_self
                },
                Err(KvError::CRCMismatch) => {
                    &&& self@ == old(self)@.abort()
                    &&& !self@.pm_constants.impervious_to_corruption()
                }, 
                Err(KvError::OutOfSpace) => {
                    &&& self@ == old(self)@.abort()
                    &&& {
                        ||| old(self)@.used_key_slots >= old(self)@.ps.max_keys
                        ||| old(self)@.used_list_element_slots >= old(self)@.ps.max_list_elements
                        ||| old(self)@.used_transaction_operation_slots >= old(self)@.ps.max_operations_per_transaction
                    }
                },
                Err(e) => {
                    &&& self@ == old(self)@
                    &&& old(self)@.tentative.update_list_element_at_index(*key, idx as nat, new_list_element)
                        matches Err(e_spec)
                    &&& e == e_spec
                },
            },
    {
<<<<<<< HEAD
        self.untrusted_kv_impl.tentatively_update_list_element_at_index(key, idx, new_list_element)
=======
        let tracked perm = TrustedKvPermission::new_one_possibility::<PM, K, I, L>(self@.ps, self@.durable, self.powerpm_id@);
        self.untrusted_kv_impl.tentatively_update_list_element_at_index::<TrustedKvPermission>(key, idx, new_list_element, Tracked(&perm))
>>>>>>> 03983b64
    }

    pub exec fn tentatively_update_list_element_at_index_and_item(
        &mut self,
        key: &K,
        idx: usize,
        new_list_element: L,
        new_item: &I,
    ) -> (result: Result<(), KvError>)
        requires
            old(self).valid(),
        ensures
            self.valid(),
            match result {
                Ok(()) => {
                    &&& self@ == KvStoreView{
                        tentative: self@.tentative,
                        used_key_slots: old(self)@.used_key_slots + 1,
                        used_list_element_slots: old(self)@.used_list_element_slots + 1,
                        used_transaction_operation_slots: old(self)@.used_transaction_operation_slots + 1,
                        ..old(self)@
                    }
                    &&& old(self)@.tentative.update_list_element_at_index_and_item(*key, idx as nat, new_list_element,
                                                                             *new_item) matches Ok(new_self)
                    &&& self@.tentative == new_self
                },
                Err(KvError::CRCMismatch) => {
                    &&& self@ == old(self)@.abort()
                    &&& !self@.pm_constants.impervious_to_corruption()
                }, 
                Err(KvError::OutOfSpace) => {
                    &&& self@ == old(self)@.abort()
                    &&& {
                        ||| old(self)@.used_key_slots >= old(self)@.ps.max_keys
                        ||| old(self)@.used_list_element_slots >= old(self)@.ps.max_list_elements
                        ||| old(self)@.used_transaction_operation_slots >= old(self)@.ps.max_operations_per_transaction
                    }
                },
                Err(e) => {
                    &&& self@ == old(self)@
                    &&& old(self)@.tentative.update_list_element_at_index_and_item(*key, idx as nat, new_list_element,
                                                                              *new_item) matches Err(e_spec)
                    &&& e == e_spec
                },
            },
    {
<<<<<<< HEAD
        self.untrusted_kv_impl.tentatively_update_list_element_at_index_and_item(key, idx, new_list_element, new_item)
=======
        let tracked perm = TrustedKvPermission::new_one_possibility::<PM, K, I, L>(self@.ps, self@.durable, self.powerpm_id@);
        self.untrusted_kv_impl.tentatively_update_list_element_at_index_and_item::<TrustedKvPermission>(key, idx, new_list_element, new_item,
                                                                               Tracked(&perm))
>>>>>>> 03983b64
    }

    pub exec fn tentatively_trim_list(
        &mut self,
        key: &K,
        trim_length: usize,
    ) -> (result: Result<(), KvError>)
        requires
            old(self).valid(),
        ensures
            self.valid(),
            match result {
                Ok(()) => {
                    &&& self@ == KvStoreView{
                        tentative: self@.tentative,
                        used_key_slots: old(self)@.used_key_slots + 1,
                        used_transaction_operation_slots: old(self)@.used_transaction_operation_slots + 1,
                        ..old(self)@
                    }
                    &&& old(self)@.tentative.trim_list(*key, trim_length as nat) matches Ok(new_self)
                    &&& self@.tentative == new_self
                },
                Err(KvError::CRCMismatch) => {
                    &&& self@ == old(self)@.abort()
                    &&& !self@.pm_constants.impervious_to_corruption()
                }, 
                Err(KvError::OutOfSpace) => {
                    &&& self@ == old(self)@.abort()
                    &&& {
                        ||| old(self)@.used_key_slots >= old(self)@.ps.max_keys
                        ||| old(self)@.used_transaction_operation_slots >= old(self)@.ps.max_operations_per_transaction
                    }
                },
                Err(e) => {
                    &&& self@ == old(self)@
                    &&& old(self)@.tentative.trim_list(*key, trim_length as nat) matches Err(e_spec)
                    &&& e == e_spec
                },
            },
    {
<<<<<<< HEAD
        self.untrusted_kv_impl.tentatively_trim_list(key, trim_length)
=======
        let tracked perm = TrustedKvPermission::new_one_possibility::<PM, K, I, L>(self@.ps, self@.durable, self.powerpm_id@);
        self.untrusted_kv_impl.tentatively_trim_list::<TrustedKvPermission>(key, trim_length, Tracked(&perm))
>>>>>>> 03983b64
    }

    pub exec fn tentatively_trim_list_and_update_item(
        &mut self,
        key: &K,
        trim_length: usize,
        new_item: &I,
    ) -> (result: Result<(), KvError>)
        requires
            old(self).valid(),
        ensures
            self.valid(),
            match result {
                Ok(()) => {
                    &&& self@ == KvStoreView{
                        tentative: self@.tentative,
                        used_key_slots: old(self)@.used_key_slots + 1,
                        used_transaction_operation_slots: old(self)@.used_transaction_operation_slots + 1,
                        ..old(self)@
                    }
                    &&& old(self)@.tentative.trim_list_and_update_item(*key, trim_length as nat, *new_item)
                        matches Ok(new_self)
                    &&& self@.tentative == new_self
                },
                Err(KvError::CRCMismatch) => {
                    &&& self@ == old(self)@.abort()
                    &&& !self@.pm_constants.impervious_to_corruption()
                }, 
                Err(KvError::OutOfSpace) => {
                    &&& self@ == old(self)@.abort()
                    &&& {
                        ||| old(self)@.used_key_slots >= old(self)@.ps.max_keys
                        ||| old(self)@.used_transaction_operation_slots >= old(self)@.ps.max_operations_per_transaction
                    }
                },
                Err(e) => {
                    &&& self@ == old(self)@
                    &&& old(self)@.tentative.trim_list_and_update_item(*key, trim_length as nat, *new_item)
                        matches Err(e_spec)
                    &&& e == e_spec
                },
            },
    {
<<<<<<< HEAD
        self.untrusted_kv_impl.tentatively_trim_list_and_update_item(key, trim_length, new_item)
=======
        let tracked perm = TrustedKvPermission::new_one_possibility::<PM, K, I, L>(self@.ps, self@.durable, self.powerpm_id@);
        self.untrusted_kv_impl.tentatively_trim_list_and_update_item::<TrustedKvPermission>(key, trim_length, new_item, Tracked(&perm))
>>>>>>> 03983b64
    }

}

}<|MERGE_RESOLUTION|>--- conflicted
+++ resolved
@@ -43,18 +43,6 @@
         self.powerpm_id
     }
 
-    proof fn combine(tracked self, tracked other: Self) -> (tracked combined: Self)
-        ensures
-            forall|s1: Seq<u8>, s2: Seq<u8>| #[trigger] combined.check_permission(s1, s2) <==>
-                self.check_permission(s1, s2) || other.check_permission(s1, s2)
-    {
-        Self{
-            is_transition_allowable:
-                |s1: Seq<u8>, s2: Seq<u8>| self.check_permission(s1, s2) || other.check_permission(s1, s2),
-            powerpm_id: self.powerpm_id,
-        }
-    }
-
     proof fn apply(tracked self, tracked credit: vstd::invariant::OpenInvariantCredit, tracked r: &mut Frac<Seq<u8>>, new_state: Seq<u8>)
     {
         admit();
@@ -63,17 +51,14 @@
 
 pub struct TrustedKvPermissionFactory
 {
-<<<<<<< HEAD
     ghost is_transition_allowable: spec_fn(Seq<u8>, Seq<u8>) -> bool,
     ghost powerpm_id: int
-=======
-    untrusted_kv_impl: UntrustedKvStoreImpl<PM, K, I, L>,
-    powerpm_id: Ghost<int>,
->>>>>>> 03983b64
 }
 
-impl PermissionFactory<Seq<u8>, TrustedKvPermission> for TrustedKvPermissionFactory
+impl PermissionFactory<Seq<u8>> for TrustedKvPermissionFactory
 {
+    type Perm = TrustedKvPermission;
+
     closed spec fn check_permission(&self, s1: Seq<u8>, s2: Seq<u8>) -> bool
     {
         (self.is_transition_allowable)(s1, s2)
@@ -81,53 +66,21 @@
 
     proof fn grant_permission(tracked &self) -> (tracked perm: TrustedKvPermission)
         ensures
-<<<<<<< HEAD
             forall|s1, s2| self.check_permission(s1, s2) ==> #[trigger] perm.check_permission(s1, s2)
     {
         TrustedKvPermission{
             is_transition_allowable: |s1: Seq<u8>, s2: Seq<u8>| (self.is_transition_allowable)(s1, s2),
             powerpm_id: self.powerpm_id,
-=======
-            perm.id() == powerpm_id,
-            forall |s| #[trigger] perm.check_permission(s) <==
-                UntrustedKvStoreImpl::<PM, K, I, L>::recover(s) ==
-                Some(RecoveredKvStore::<K, I, L>{ ps, kv }),
-    {
-        Self {
-            is_state_allowable:
-                |s| UntrustedKvStoreImpl::<PM, K, I, L>::recover(s) ==
-                    Some(RecoveredKvStore::<K, I, L>{ ps, kv }),
-            powerpm_id: powerpm_id,
->>>>>>> 03983b64
         }
     }
 
     proof fn clone(tracked &self) -> (tracked other: Self)
         ensures
-<<<<<<< HEAD
             forall|s1, s2| self.check_permission(s1, s2) ==> #[trigger] other.check_permission(s1, s2)
     {
         Self{
             is_transition_allowable: self.is_transition_allowable,
             powerpm_id: self.powerpm_id,
-=======
-            perm.id() == powerpm_id,
-            forall |s| #[trigger] perm.check_permission(s) <== {
-                ||| UntrustedKvStoreImpl::<PM, K, I, L>::recover(s) ==
-                   Some(RecoveredKvStore::<K, I, L>{ ps, kv: kv1 })
-                ||| UntrustedKvStoreImpl::<PM, K, I, L>::recover(s) ==
-                   Some(RecoveredKvStore::<K, I, L>{ ps, kv: kv2 })
-            }
-    {
-        Self {
-            is_state_allowable: |s| {
-                ||| UntrustedKvStoreImpl::<PM, K, I, L>::recover(s) ==
-                   Some(RecoveredKvStore::<K, I, L>{ ps, kv: kv1 })
-                ||| UntrustedKvStoreImpl::<PM, K, I, L>::recover(s) ==
-                   Some(RecoveredKvStore::<K, I, L>{ ps, kv: kv2 })
-            },
-            powerpm_id: powerpm_id,
->>>>>>> 03983b64
         }
     }
 
@@ -147,7 +100,7 @@
     I: PmCopy + Sized + std::fmt::Debug,
     L: PmCopy + LogicalRange + std::fmt::Debug + Copy,
 {
-    untrusted_kv_impl: UntrustedKvStoreImpl<TrustedKvPermission, TrustedKvPermissionFactory, PM, K, I, L>,
+    untrusted_kv_impl: UntrustedKvStoreImpl<TrustedKvPermissionFactory, PM, K, I, L>,
     powerpm_id: Ghost<int>,
 }
 
@@ -179,29 +132,17 @@
 
     pub closed spec fn recover(s: Seq<u8>) -> Option<RecoveredKvStore::<K, I, L>>
     {
-<<<<<<< HEAD
-        UntrustedKvStoreImpl::<TrustedKvPermission, TrustedKvPermissionFactory, PM, K, I, L>::recover(s)
-=======
-        UntrustedKvStoreImpl::<PM, K, I, L>::recover(s)
->>>>>>> 03983b64
+        UntrustedKvStoreImpl::<TrustedKvPermissionFactory, PM, K, I, L>::recover(s)
     }
 
     pub closed spec fn spec_space_needed_for_setup(ps: SetupParameters) -> nat
     {
-<<<<<<< HEAD
-        UntrustedKvStoreImpl::<TrustedKvPermission, TrustedKvPermissionFactory, PM, K, I, L>::spec_space_needed_for_setup(ps)
-=======
-        UntrustedKvStoreImpl::<PM, K, I, L>::spec_space_needed_for_setup(ps)
->>>>>>> 03983b64
+        UntrustedKvStoreImpl::<TrustedKvPermissionFactory, PM, K, I, L>::spec_space_needed_for_setup(ps)
     }
 
     pub closed spec fn spec_space_needed_for_transaction_operation() -> nat
     {
-<<<<<<< HEAD
-        UntrustedKvStoreImpl::<TrustedKvPermission, TrustedKvPermissionFactory, PM, K, I, L>::spec_space_needed_for_transaction_operation()
-=======
-        UntrustedKvStoreImpl::<PM, K, I, L>::spec_space_needed_for_transaction_operation()
->>>>>>> 03983b64
+        UntrustedKvStoreImpl::<TrustedKvPermissionFactory, PM, K, I, L>::spec_space_needed_for_transaction_operation()
     }
 
     pub exec fn space_needed_for_setup(ps: &SetupParameters) -> (result: Result<u64, KvError>)
@@ -213,11 +154,7 @@
                 Err(_) => false,
             },
     {
-<<<<<<< HEAD
-        UntrustedKvStoreImpl::<TrustedKvPermission, TrustedKvPermissionFactory, PM, K, I, L>::space_needed_for_setup(ps)
-=======
-        UntrustedKvStoreImpl::<PM, K, I, L>::space_needed_for_setup(ps)
->>>>>>> 03983b64
+        UntrustedKvStoreImpl::<TrustedKvPermissionFactory, PM, K, I, L>::space_needed_for_setup(ps)
     }
 
     pub exec fn setup(pm: &mut PM, ps: &SetupParameters) -> (result: Result<(), KvError>)
@@ -238,11 +175,7 @@
                 Err(_) => false,
             }
     {
-<<<<<<< HEAD
-        UntrustedKvStoreImpl::<TrustedKvPermission, TrustedKvPermissionFactory, PM, K, I, L>::setup(pm, ps)
-=======
-        UntrustedKvStoreImpl::<PM, K, I, L>::setup(pm, ps)
->>>>>>> 03983b64
+        UntrustedKvStoreImpl::<TrustedKvPermissionFactory, PM, K, I, L>::setup(pm, ps)
     }
 
     pub exec fn start(pm: PM, kvstore_id: u128) -> (result: Result<Self, KvError>)
@@ -278,27 +211,20 @@
     {
         let (mut powerpm, _) = PoWERPersistentMemoryRegion::new(pm);
         powerpm.flush(); // ensure there are no outstanding writes
-<<<<<<< HEAD
-        let ghost state = UntrustedKvStoreImpl::<TrustedKvPermission, TrustedKvPermissionFactory,
+        let ghost state = UntrustedKvStoreImpl::<TrustedKvPermissionFactory,
                                                  PM, K, I, L>::recover(powerpm@.durable_state).unwrap();
         let ghost is_transition_allowable: spec_fn(Seq<u8>, Seq<u8>) -> bool = |s1: Seq<u8>, s2: Seq<u8>| {
-            UntrustedKvStoreImpl::<TrustedKvPermission, TrustedKvPermissionFactory, PM, K, I, L>::recover(s1) ==
-            UntrustedKvStoreImpl::<TrustedKvPermission, TrustedKvPermissionFactory, PM, K, I, L>::recover(s2)
+            UntrustedKvStoreImpl::<TrustedKvPermissionFactory, PM, K, I, L>::recover(s1) ==
+            UntrustedKvStoreImpl::<TrustedKvPermissionFactory, PM, K, I, L>::recover(s2)
         };
         let tracked perm_factory = TrustedKvPermissionFactory{
             is_transition_allowable,
             powerpm_id: powerpm.id(),
         };
         let untrusted_kv_impl =
-            UntrustedKvStoreImpl::<TrustedKvPermission, TrustedKvPermissionFactory, PM, K, I, L>::start(
+            UntrustedKvStoreImpl::<TrustedKvPermissionFactory, PM, K, I, L>::start(
                 powerpm, kvstore_id, Ghost(state), Tracked(perm_factory)
             )?;
-=======
-        let ghost state = UntrustedKvStoreImpl::<PM, K, I, L>::recover(powerpm@.durable_state).unwrap();
-        let tracked perm = TrustedKvPermission::new_one_possibility::<PM, K, I, L>(state.ps, state.kv, powerpm.id());
-        let untrusted_kv_impl = UntrustedKvStoreImpl::<PM, K, I, L>::start::<TrustedKvPermission>(
-            powerpm, kvstore_id, Ghost(state), Tracked(&perm))?;
->>>>>>> 03983b64
 
         Ok(Self {
             untrusted_kv_impl,
@@ -366,12 +292,7 @@
                 },
             }
     {
-<<<<<<< HEAD
         self.untrusted_kv_impl.tentatively_create(key, item)
-=======
-        let tracked perm = TrustedKvPermission::new_one_possibility::<PM, K, I, L>(self@.ps, self@.durable, self.powerpm_id@);
-        self.untrusted_kv_impl.tentatively_create::<TrustedKvPermission>(key, item, Tracked(&perm))
->>>>>>> 03983b64
     }
 
     pub exec fn tentatively_update_item(
@@ -412,12 +333,7 @@
                 },
             }
     {
-<<<<<<< HEAD
         self.untrusted_kv_impl.tentatively_update_item(key, item)
-=======
-        let tracked perm = TrustedKvPermission::new_one_possibility::<PM, K, I, L>(self@.ps, self@.durable, self.powerpm_id@);
-        self.untrusted_kv_impl.tentatively_update_item::<TrustedKvPermission>(key, item, Tracked(&perm))
->>>>>>> 03983b64
     }
 
     pub exec fn tentatively_delete(
@@ -453,12 +369,7 @@
                 },
             },
     {
-<<<<<<< HEAD
         self.untrusted_kv_impl.tentatively_delete(key)
-=======
-        let tracked perm = TrustedKvPermission::new_one_possibility::<PM, K, I, L>(self@.ps, self@.durable, self.powerpm_id@);
-        self.untrusted_kv_impl.tentatively_delete::<TrustedKvPermission>(key, Tracked(&perm))
->>>>>>> 03983b64
     }
 
     pub exec fn abort(&mut self) -> (result: Result<(), KvError>)
@@ -471,12 +382,7 @@
                 Err(_) => false,
             },
     {
-<<<<<<< HEAD
         self.untrusted_kv_impl.abort()
-=======
-        let tracked perm = TrustedKvPermission::new_one_possibility::<PM, K, I, L>(self@.ps, self@.durable, self.powerpm_id@);
-        self.untrusted_kv_impl.abort::<TrustedKvPermission>(Tracked(&perm))
->>>>>>> 03983b64
     }
 
     pub exec fn commit(&mut self) -> (result: Result<(), KvError>)
@@ -489,23 +395,17 @@
                 Err(_) => false,
             },
     {
-<<<<<<< HEAD
         let ghost is_transition_allowable: spec_fn(Seq<u8>, Seq<u8>) -> bool = |s1: Seq<u8>, s2: Seq<u8>| {
-            &&& UntrustedKvStoreImpl::<TrustedKvPermission, TrustedKvPermissionFactory, PM, K, I, L>::recover(s1) ==
+            &&& UntrustedKvStoreImpl::<TrustedKvPermissionFactory, PM, K, I, L>::recover(s1) ==
                 Some(RecoveredKvStore::<K, I, L>{ ps: self@.ps, kv: self@.durable })
-            &&& UntrustedKvStoreImpl::<TrustedKvPermission, TrustedKvPermissionFactory, PM, K, I, L>::recover(s2) ==
+            &&& UntrustedKvStoreImpl::<TrustedKvPermissionFactory, PM, K, I, L>::recover(s2) ==
                Some(RecoveredKvStore::<K, I, L>{ ps: self@.ps, kv: self@.tentative })
         };
         let tracked perm = TrustedKvPermission{
             is_transition_allowable,
             powerpm_id: self.powerpm_id@
         };
-        self.untrusted_kv_impl.commit(Tracked(perm))
-=======
-        let tracked perm = TrustedKvPermission::new_two_possibilities::<PM, K, I, L>(self@.ps, self@.durable,
-                                                                                     self@.tentative, self.powerpm_id@);
-        self.untrusted_kv_impl.commit::<TrustedKvPermission>(Tracked(&perm))
->>>>>>> 03983b64
+        self.untrusted_kv_impl.commit::<TrustedKvPermission>(Tracked(perm))
     }
 
     pub exec fn get_keys(&self) -> (result: Result<Vec<K>, KvError>)
@@ -629,12 +529,7 @@
                 },
             },
     {
-<<<<<<< HEAD
         self.untrusted_kv_impl.tentatively_append_to_list(key, new_list_element)
-=======
-        let tracked perm = TrustedKvPermission::new_one_possibility::<PM, K, I, L>(self@.ps, self@.durable, self.powerpm_id@);
-        self.untrusted_kv_impl.tentatively_append_to_list::<TrustedKvPermission>(key, new_list_element, Tracked(&perm))
->>>>>>> 03983b64
     }
 
     pub exec fn tentatively_append_to_list_and_update_item(
@@ -680,12 +575,7 @@
                 },
             },
     {
-<<<<<<< HEAD
         self.untrusted_kv_impl.tentatively_append_to_list_and_update_item(key, new_list_element, new_item)
-=======
-        let tracked perm = TrustedKvPermission::new_one_possibility::<PM, K, I, L>(self@.ps, self@.durable, self.powerpm_id@);
-        self.untrusted_kv_impl.tentatively_append_to_list_and_update_item::<TrustedKvPermission>(key, new_list_element, new_item, Tracked(&perm))
->>>>>>> 03983b64
     }
 
     pub exec fn tentatively_update_list_element_at_index(
@@ -731,12 +621,7 @@
                 },
             },
     {
-<<<<<<< HEAD
         self.untrusted_kv_impl.tentatively_update_list_element_at_index(key, idx, new_list_element)
-=======
-        let tracked perm = TrustedKvPermission::new_one_possibility::<PM, K, I, L>(self@.ps, self@.durable, self.powerpm_id@);
-        self.untrusted_kv_impl.tentatively_update_list_element_at_index::<TrustedKvPermission>(key, idx, new_list_element, Tracked(&perm))
->>>>>>> 03983b64
     }
 
     pub exec fn tentatively_update_list_element_at_index_and_item(
@@ -783,13 +668,7 @@
                 },
             },
     {
-<<<<<<< HEAD
         self.untrusted_kv_impl.tentatively_update_list_element_at_index_and_item(key, idx, new_list_element, new_item)
-=======
-        let tracked perm = TrustedKvPermission::new_one_possibility::<PM, K, I, L>(self@.ps, self@.durable, self.powerpm_id@);
-        self.untrusted_kv_impl.tentatively_update_list_element_at_index_and_item::<TrustedKvPermission>(key, idx, new_list_element, new_item,
-                                                                               Tracked(&perm))
->>>>>>> 03983b64
     }
 
     pub exec fn tentatively_trim_list(
@@ -830,12 +709,7 @@
                 },
             },
     {
-<<<<<<< HEAD
         self.untrusted_kv_impl.tentatively_trim_list(key, trim_length)
-=======
-        let tracked perm = TrustedKvPermission::new_one_possibility::<PM, K, I, L>(self@.ps, self@.durable, self.powerpm_id@);
-        self.untrusted_kv_impl.tentatively_trim_list::<TrustedKvPermission>(key, trim_length, Tracked(&perm))
->>>>>>> 03983b64
     }
 
     pub exec fn tentatively_trim_list_and_update_item(
@@ -879,12 +753,7 @@
                 },
             },
     {
-<<<<<<< HEAD
         self.untrusted_kv_impl.tentatively_trim_list_and_update_item(key, trim_length, new_item)
-=======
-        let tracked perm = TrustedKvPermission::new_one_possibility::<PM, K, I, L>(self@.ps, self@.durable, self.powerpm_id@);
-        self.untrusted_kv_impl.tentatively_trim_list_and_update_item::<TrustedKvPermission>(key, trim_length, new_item, Tracked(&perm))
->>>>>>> 03983b64
     }
 
 }
