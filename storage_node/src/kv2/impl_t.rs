--- conflicted
+++ resolved
@@ -27,12 +27,8 @@
 
 pub struct TrustedKvPermission
 {
-<<<<<<< HEAD
     ghost is_transition_allowable: spec_fn(Seq<u8>, Seq<u8>) -> bool,
-=======
-    ghost is_state_allowable: spec_fn(Seq<u8>) -> bool,
     ghost powerpm_id: int,
->>>>>>> 8161542a
 }
 
 impl CheckPermission<Seq<u8>> for TrustedKvPermission
@@ -54,7 +50,8 @@
     {
         Self{
             is_transition_allowable:
-                |s1: Seq<u8>, s2: Seq<u8>| self.check_permission(s1, s2) || other.check_permission(s1, s2)
+                |s1: Seq<u8>, s2: Seq<u8>| self.check_permission(s1, s2) || other.check_permission(s1, s2),
+            powerpm_id: self.powerpm_id,
         }
     }
 
@@ -66,17 +63,12 @@
 
 pub struct TrustedKvPermissionFactory
 {
-<<<<<<< HEAD
     ghost is_transition_allowable: spec_fn(Seq<u8>, Seq<u8>) -> bool,
-=======
-    untrusted_kv_impl: UntrustedKvStoreImpl<TrustedKvPermission, PM, K, I, L>,
-    powerpm_id: Ghost<int>,
->>>>>>> 8161542a
+    ghost powerpm_id: int
 }
 
 impl PermissionFactory<Seq<u8>, TrustedKvPermission> for TrustedKvPermissionFactory
 {
-<<<<<<< HEAD
     closed spec fn check_permission(&self, s1: Seq<u8>, s2: Seq<u8>) -> bool
     {
         (self.is_transition_allowable)(s1, s2)
@@ -87,7 +79,8 @@
             forall|s1, s2| self.check_permission(s1, s2) ==> #[trigger] perm.check_permission(s1, s2)
     {
         TrustedKvPermission{
-            is_transition_allowable: |s1: Seq<u8>, s2: Seq<u8>| (self.is_transition_allowable)(s1, s2)
+            is_transition_allowable: |s1: Seq<u8>, s2: Seq<u8>| (self.is_transition_allowable)(s1, s2),
+            powerpm_id: self.powerpm_id,
         }
     }
 
@@ -96,72 +89,14 @@
             forall|s1, s2| self.check_permission(s1, s2) ==> #[trigger] other.check_permission(s1, s2)
     {
         Self{
-            is_transition_allowable: self.is_transition_allowable
-=======
-    // This is one of two constructors for `TrustedKvPermission`.
-    // It conveys permission to do any update as long as a
-    // subsequent crash and recovery can only lead to given
-    // abstract state `state`.
-    proof fn new_one_possibility<PM, K, I, L>(ps: SetupParameters, kv: AtomicKvStore<K, I, L>, powerpm_id: int) -> (tracked perm: Self)
-        where
-            PM: PersistentMemoryRegion,
-            K: Hash + Eq + Clone + PmCopy + std::fmt::Debug,
-            I: PmCopy + std::fmt::Debug,
-            L: PmCopy + LogicalRange + std::fmt::Debug + Copy,
-        ensures
-            perm.id() == powerpm_id,
-            forall |s| #[trigger] perm.check_permission(s) <==
-                UntrustedKvStoreImpl::<TrustedKvPermission, PM, K, I, L>::recover(s) ==
-                Some(RecoveredKvStore::<K, I, L>{ ps, kv }),
-    {
-        Self {
-            is_state_allowable:
-                |s| UntrustedKvStoreImpl::<TrustedKvPermission, PM, K, I, L>::recover(s) ==
-                    Some(RecoveredKvStore::<K, I, L>{ ps, kv }),
-            powerpm_id: powerpm_id,
+            is_transition_allowable: self.is_transition_allowable,
+            powerpm_id: self.powerpm_id,
         }
     }
 
-    // This is the second of two constructors for
-    // `TrustedKvPermission`.  It conveys permission to do any
-    // update as long as a subsequent crash and recovery can only
-    // lead to one of two given abstract states `state1` and
-    // `state2`.
-    proof fn new_two_possibilities<PM, K, I, L>(
-        ps: SetupParameters,
-        kv1: AtomicKvStore<K, I, L>,
-        kv2: AtomicKvStore<K, I, L>,
-        powerpm_id: int,
-    ) -> (tracked perm: Self)
-        where
-            PM: PersistentMemoryRegion,
-            K: Hash + Eq + Clone + PmCopy + std::fmt::Debug,
-            I: PmCopy + std::fmt::Debug,
-            L: PmCopy + LogicalRange + std::fmt::Debug + Copy,
-        ensures
-            perm.id() == powerpm_id,
-            forall |s| #[trigger] perm.check_permission(s) <== {
-                ||| UntrustedKvStoreImpl::<TrustedKvPermission, PM, K, I, L>::recover(s) ==
-                   Some(RecoveredKvStore::<K, I, L>{ ps, kv: kv1 })
-                ||| UntrustedKvStoreImpl::<TrustedKvPermission, PM, K, I, L>::recover(s) ==
-                   Some(RecoveredKvStore::<K, I, L>{ ps, kv: kv2 })
-            }
-    {
-        Self {
-            is_state_allowable: |s| {
-                ||| UntrustedKvStoreImpl::<TrustedKvPermission, PM, K, I, L>::recover(s) ==
-                   Some(RecoveredKvStore::<K, I, L>{ ps, kv: kv1 })
-                ||| UntrustedKvStoreImpl::<TrustedKvPermission, PM, K, I, L>::recover(s) ==
-                   Some(RecoveredKvStore::<K, I, L>{ ps, kv: kv2 })
-            },
-            powerpm_id: powerpm_id,
->>>>>>> 8161542a
-        }
-    }
-
-    closed spec fn valid(&self, id: int) -> bool
-    {
-        true
+    closed spec fn id(&self) -> int
+    {
+        self.powerpm_id
     }
 }
 
@@ -176,6 +111,7 @@
     L: PmCopy + LogicalRange + std::fmt::Debug + Copy,
 {
     untrusted_kv_impl: UntrustedKvStoreImpl<TrustedKvPermission, TrustedKvPermissionFactory, PM, K, I, L>,
+    powerpm_id: Ghost<int>,
 }
 
 impl<PM, K, I, L> View for KvStore<PM, K, I, L>
@@ -285,24 +221,20 @@
     {
         let (mut powerpm, _) = PoWERPersistentMemoryRegion::new(pm);
         powerpm.flush(); // ensure there are no outstanding writes
-<<<<<<< HEAD
         let ghost state = UntrustedKvStoreImpl::<TrustedKvPermission, TrustedKvPermissionFactory,
                                                  PM, K, I, L>::recover(powerpm@.durable_state).unwrap();
         let ghost is_transition_allowable: spec_fn(Seq<u8>, Seq<u8>) -> bool = |s1: Seq<u8>, s2: Seq<u8>| {
             UntrustedKvStoreImpl::<TrustedKvPermission, TrustedKvPermissionFactory, PM, K, I, L>::recover(s1) ==
             UntrustedKvStoreImpl::<TrustedKvPermission, TrustedKvPermissionFactory, PM, K, I, L>::recover(s2)
         };
-        let tracked perm_factory = TrustedKvPermissionFactory{ is_transition_allowable };
+        let tracked perm_factory = TrustedKvPermissionFactory{
+            is_transition_allowable,
+            powerpm_id: powerpm.id(),
+        };
         let untrusted_kv_impl =
             UntrustedKvStoreImpl::<TrustedKvPermission, TrustedKvPermissionFactory, PM, K, I, L>::start(
                 powerpm, kvstore_id, Ghost(state), Tracked(perm_factory)
             )?;
-=======
-        let ghost state = UntrustedKvStoreImpl::<TrustedKvPermission, PM, K, I, L>::recover(powerpm@.durable_state).unwrap();
-        let tracked perm = TrustedKvPermission::new_one_possibility::<PM, K, I, L>(state.ps, state.kv, powerpm.id());
-        let untrusted_kv_impl = UntrustedKvStoreImpl::<TrustedKvPermission, PM, K, I, L>::start(
-            powerpm, kvstore_id, Ghost(state), Tracked(&perm))?;
->>>>>>> 8161542a
 
         Ok(Self {
             untrusted_kv_impl,
@@ -370,12 +302,7 @@
                 },
             }
     {
-<<<<<<< HEAD
         self.untrusted_kv_impl.tentatively_create(key, item)
-=======
-        let tracked perm = TrustedKvPermission::new_one_possibility::<PM, K, I, L>(self@.ps, self@.durable, self.powerpm_id@);
-        self.untrusted_kv_impl.tentatively_create(key, item, Tracked(&perm))
->>>>>>> 8161542a
     }
 
     pub exec fn tentatively_update_item(
@@ -416,12 +343,7 @@
                 },
             }
     {
-<<<<<<< HEAD
         self.untrusted_kv_impl.tentatively_update_item(key, item)
-=======
-        let tracked perm = TrustedKvPermission::new_one_possibility::<PM, K, I, L>(self@.ps, self@.durable, self.powerpm_id@);
-        self.untrusted_kv_impl.tentatively_update_item(key, item, Tracked(&perm))
->>>>>>> 8161542a
     }
 
     pub exec fn tentatively_delete(
@@ -457,12 +379,7 @@
                 },
             },
     {
-<<<<<<< HEAD
         self.untrusted_kv_impl.tentatively_delete(key)
-=======
-        let tracked perm = TrustedKvPermission::new_one_possibility::<PM, K, I, L>(self@.ps, self@.durable, self.powerpm_id@);
-        self.untrusted_kv_impl.tentatively_delete(key, Tracked(&perm))
->>>>>>> 8161542a
     }
 
     pub exec fn abort(&mut self) -> (result: Result<(), KvError>)
@@ -475,12 +392,7 @@
                 Err(_) => false,
             },
     {
-<<<<<<< HEAD
         self.untrusted_kv_impl.abort()
-=======
-        let tracked perm = TrustedKvPermission::new_one_possibility::<PM, K, I, L>(self@.ps, self@.durable, self.powerpm_id@);
-        self.untrusted_kv_impl.abort(Tracked(&perm))
->>>>>>> 8161542a
     }
 
     pub exec fn commit(&mut self) -> (result: Result<(), KvError>)
@@ -493,20 +405,17 @@
                 Err(_) => false,
             },
     {
-<<<<<<< HEAD
         let ghost is_transition_allowable: spec_fn(Seq<u8>, Seq<u8>) -> bool = |s1: Seq<u8>, s2: Seq<u8>| {
             &&& UntrustedKvStoreImpl::<TrustedKvPermission, TrustedKvPermissionFactory, PM, K, I, L>::recover(s1) ==
                 Some(RecoveredKvStore::<K, I, L>{ ps: self@.ps, kv: self@.durable })
             &&& UntrustedKvStoreImpl::<TrustedKvPermission, TrustedKvPermissionFactory, PM, K, I, L>::recover(s2) ==
                Some(RecoveredKvStore::<K, I, L>{ ps: self@.ps, kv: self@.tentative })
         };
-        let tracked perm = TrustedKvPermission{ is_transition_allowable };
+        let tracked perm = TrustedKvPermission{
+            is_transition_allowable,
+            powerpm_id: self.powerpm_id@
+        };
         self.untrusted_kv_impl.commit(Tracked(perm))
-=======
-        let tracked perm = TrustedKvPermission::new_two_possibilities::<PM, K, I, L>(self@.ps, self@.durable,
-                                                                                     self@.tentative, self.powerpm_id@);
-        self.untrusted_kv_impl.commit(Tracked(&perm))
->>>>>>> 8161542a
     }
 
     pub exec fn get_keys(&self) -> (result: Result<Vec<K>, KvError>)
@@ -630,12 +539,7 @@
                 },
             },
     {
-<<<<<<< HEAD
         self.untrusted_kv_impl.tentatively_append_to_list(key, new_list_element)
-=======
-        let tracked perm = TrustedKvPermission::new_one_possibility::<PM, K, I, L>(self@.ps, self@.durable, self.powerpm_id@);
-        self.untrusted_kv_impl.tentatively_append_to_list(key, new_list_element, Tracked(&perm))
->>>>>>> 8161542a
     }
 
     pub exec fn tentatively_append_to_list_and_update_item(
@@ -681,12 +585,7 @@
                 },
             },
     {
-<<<<<<< HEAD
         self.untrusted_kv_impl.tentatively_append_to_list_and_update_item(key, new_list_element, new_item)
-=======
-        let tracked perm = TrustedKvPermission::new_one_possibility::<PM, K, I, L>(self@.ps, self@.durable, self.powerpm_id@);
-        self.untrusted_kv_impl.tentatively_append_to_list_and_update_item(key, new_list_element, new_item, Tracked(&perm))
->>>>>>> 8161542a
     }
 
     pub exec fn tentatively_update_list_element_at_index(
@@ -732,12 +631,7 @@
                 },
             },
     {
-<<<<<<< HEAD
         self.untrusted_kv_impl.tentatively_update_list_element_at_index(key, idx, new_list_element)
-=======
-        let tracked perm = TrustedKvPermission::new_one_possibility::<PM, K, I, L>(self@.ps, self@.durable, self.powerpm_id@);
-        self.untrusted_kv_impl.tentatively_update_list_element_at_index(key, idx, new_list_element, Tracked(&perm))
->>>>>>> 8161542a
     }
 
     pub exec fn tentatively_update_list_element_at_index_and_item(
@@ -784,13 +678,7 @@
                 },
             },
     {
-<<<<<<< HEAD
         self.untrusted_kv_impl.tentatively_update_list_element_at_index_and_item(key, idx, new_list_element, new_item)
-=======
-        let tracked perm = TrustedKvPermission::new_one_possibility::<PM, K, I, L>(self@.ps, self@.durable, self.powerpm_id@);
-        self.untrusted_kv_impl.tentatively_update_list_element_at_index_and_item(key, idx, new_list_element, new_item,
-                                                                               Tracked(&perm))
->>>>>>> 8161542a
     }
 
     pub exec fn tentatively_trim_list(
@@ -831,12 +719,7 @@
                 },
             },
     {
-<<<<<<< HEAD
         self.untrusted_kv_impl.tentatively_trim_list(key, trim_length)
-=======
-        let tracked perm = TrustedKvPermission::new_one_possibility::<PM, K, I, L>(self@.ps, self@.durable, self.powerpm_id@);
-        self.untrusted_kv_impl.tentatively_trim_list(key, trim_length, Tracked(&perm))
->>>>>>> 8161542a
     }
 
     pub exec fn tentatively_trim_list_and_update_item(
@@ -880,12 +763,7 @@
                 },
             },
     {
-<<<<<<< HEAD
         self.untrusted_kv_impl.tentatively_trim_list_and_update_item(key, trim_length, new_item)
-=======
-        let tracked perm = TrustedKvPermission::new_one_possibility::<PM, K, I, L>(self@.ps, self@.durable, self.powerpm_id@);
-        self.untrusted_kv_impl.tentatively_trim_list_and_update_item(key, trim_length, new_item, Tracked(&perm))
->>>>>>> 8161542a
     }
 
 }
