#![allow(unused_imports)]
use builtin::*;
use builtin_macros::*;
use vstd::prelude::*;

use crate::common::recover_v::*;
use crate::common::subrange_v::*;
use crate::common::table_v::*;
use crate::journal::*;
use crate::pmem::pmemspec_t::*;
use crate::pmem::pmcopy_t::*;
use crate::pmem::power_t::*;
use crate::pmem::pmemutil_v::*;
use super::impl_v::*;
use super::inv_v::*;
use super::spec_v::*;
use super::super::spec_t::*;

verus! {

<<<<<<< HEAD
impl<Perm, PermFactory, PM, I> ItemTable<Perm, PermFactory, PM, I>
where
    Perm: CheckPermission<Seq<u8>>,
    PermFactory: PermissionFactory<Seq<u8>, Perm>,
    PM: PersistentMemoryRegion,
    I: PmCopy + Sized + std::fmt::Debug,
{
    pub exec fn read(&self, row_addr: u64, journal: &Journal<Perm, PermFactory, PM>) -> (result: Result<I, KvError>)
=======
impl<PM, I> ItemTable<PM, I>
where
    PM: PersistentMemoryRegion,
    I: PmCopy + Sized + std::fmt::Debug,
{
    pub exec fn read(&self, row_addr: u64, journal: &Journal<PM>) -> (result: Result<I, KvError>)
>>>>>>> 03983b64
        requires
            journal.valid(),
            self.valid(journal@),
            self@.tentative.is_some(),
            self@.tentative.unwrap().m.contains_key(row_addr),
        ensures
            match result {
                Ok(item) => self@.tentative.unwrap().m[row_addr] == item,
                Err(KvError::CRCMismatch) => !journal@.pm_constants.impervious_to_corruption(),
                _ => false,
            }
    {
        proof {
            self.lemma_valid_implications(journal@);
            broadcast use group_validate_row_addr;
        }

        match exec_recover_object::<PM, I>(journal.get_pm_region_ref(), row_addr + self.sm.row_item_start,
                                           row_addr + self.sm.row_item_crc_start) {
            Some(item) => Ok(item),
            None => Err(KvError::CRCMismatch),
        }
    }

    proof fn lemma_writing_to_free_slot_doesnt_change_recovery(
        iv: ItemTableInternalView<I>,
        s1: Seq<u8>,
        s2: Seq<u8>,
        sm: ItemTableStaticMetadata,
        free_list_pos: int,
        row_addr: u64,
        start: int,
        end: int,
    )
        requires
            sm.valid::<I>(),
            iv.valid(sm),
            iv.consistent_with_durable_state(s1, sm),
            0 <= free_list_pos < iv.free_list.len(),
            iv.free_list[free_list_pos] == row_addr,
            sm.table.validate_row_addr(row_addr),
            row_addr <= start <= end <= row_addr + sm.table.row_size,
            seqs_match_except_in_range(s1, s2, start, end),
        ensures
            iv.consistent_with_durable_state(s2, sm),
            Self::recover(s2, iv.as_durable_snapshot().m.dom(), sm) ==
                Self::recover(s1, iv.as_durable_snapshot().m.dom(), sm),
    {
        broadcast use group_validate_row_addr;
        broadcast use broadcast_seqs_match_in_range_can_narrow_range;

        assert(Self::recover(s2, iv.as_durable_snapshot().m.dom(), sm) =~=
               Self::recover(s1, iv.as_durable_snapshot().m.dom(), sm));
    }

    proof fn lemma_writing_to_free_slot_has_permission_later_forall<Perm>(
        iv: ItemTableInternalView<I>,
        initial_durable_state: Seq<u8>,
        sm: ItemTableStaticMetadata,
        constants: JournalConstants,
        free_list_pos: int,
        row_addr: u64,
        perm_factory: PermFactory,
    )
        where
            Perm: CheckPermission<Seq<u8>>,
        requires
            sm.valid::<I>(),
            iv.valid(sm),
            iv.consistent_with_durable_state(initial_durable_state, sm),
<<<<<<< HEAD
            Journal::<Perm, PermFactory, PM>::state_recovery_idempotent(initial_durable_state, constants),
=======
            Journal::<PM>::state_recovery_idempotent(initial_durable_state, constants),
>>>>>>> 03983b64
            0 <= free_list_pos < iv.free_list.len(),
            iv.free_list[free_list_pos] == row_addr,
            sm.table.validate_row_addr(row_addr),
            sm.table.end <= initial_durable_state.len(),
            forall|s1: Seq<u8>, s2: Seq<u8>| {
                &&& Self::state_equivalent_for_me(s1, initial_durable_state, iv.as_durable_snapshot().m.dom(),
                                                constants, sm)
                &&& Self::state_equivalent_for_me(s2, initial_durable_state, iv.as_durable_snapshot().m.dom(),
                                                constants, sm)
            } ==> #[trigger] perm_factory.check_permission(s1, s2),
        ensures
            forall|current_durable_state: Seq<u8>, s: Seq<u8>, start: int, end: int| {
                &&& #[trigger] seqs_match_except_in_range(current_durable_state, s, start, end)
                &&& Self::state_equivalent_for_me(current_durable_state, initial_durable_state,
                                                iv.as_durable_snapshot().m.dom(), constants, sm)
                &&& iv.consistent_with_durable_state(current_durable_state, sm)
                &&& row_addr <= start <= end <= row_addr + sm.table.row_size
<<<<<<< HEAD
                &&& Journal::<Perm, PermFactory, PM>::state_recovery_idempotent(s, constants)
=======
                &&& Journal::<PM>::state_recovery_idempotent(s, constants)
>>>>>>> 03983b64
            } ==> {
                &&& Self::state_equivalent_for_me(s, initial_durable_state, iv.as_durable_snapshot().m.dom(),
                                                 constants, sm)
                &&& iv.consistent_with_durable_state(s, sm)
                &&& perm_factory.check_permission(current_durable_state, s)
            },
    {
        let item_addrs = iv.as_durable_snapshot().m.dom();
        assert forall|current_durable_state: Seq<u8>, s: Seq<u8>, start: int, end: int| {
                &&& #[trigger] seqs_match_except_in_range(current_durable_state, s, start, end)
                &&& Self::state_equivalent_for_me(current_durable_state, initial_durable_state, item_addrs,
                                                constants, sm)
                &&& iv.consistent_with_durable_state(current_durable_state, sm)
                &&& row_addr <= start <= end <= row_addr + sm.table.row_size
<<<<<<< HEAD
                &&& Journal::<Perm, PermFactory, PM>::state_recovery_idempotent(s, constants)
=======
                &&& Journal::<PM>::state_recovery_idempotent(s, constants)
>>>>>>> 03983b64
            } implies {
                &&& Self::state_equivalent_for_me(s, initial_durable_state, item_addrs, constants, sm)
                &&& iv.consistent_with_durable_state(s, sm)
                &&& perm_factory.check_permission(current_durable_state, s)
            } by {
            broadcast use group_validate_row_addr;
            broadcast use broadcast_seqs_match_in_range_can_narrow_range;
            Self::lemma_writing_to_free_slot_doesnt_change_recovery(iv, current_durable_state, s, sm,
                                                                    free_list_pos, row_addr, start, end);
        }
    }

    pub exec fn create<Perm>(
        &mut self,
        item: &I,
<<<<<<< HEAD
        journal: &mut Journal<Perm, PermFactory, PM>,
        Tracked(perm_factory): Tracked<&PermFactory>,
=======
        journal: &mut Journal<PM>,
        Tracked(perm): Tracked<&Perm>,
>>>>>>> 03983b64
    ) -> (result: Result<u64, KvError>)
        where
            Perm: CheckPermission<Seq<u8>>,
        requires
            old(self).valid(old(journal)@),
            old(self)@.tentative.is_some(),
            old(journal).valid(),
            perm_factory.id() == old(journal)@.powerpm_id,
            old(self).perm_factory_permits_states_equivalent_for_me(old(journal)@, *perm_factory),
        ensures
            self.valid(journal@),
            journal.valid(),
            journal@.powerpm_id == old(journal)@.powerpm_id,
            journal@.matches_except_in_range(old(journal)@, self@.sm.start() as int, self@.sm.end() as int),
            journal@.remaining_capacity == old(journal)@.remaining_capacity,
            match result {
                Ok(row_addr) => {
                    &&& self@ == (ItemTableView {
                        tentative: Some(old(self)@.tentative.unwrap().create(row_addr, *item)),
                        used_slots: self@.used_slots,
                        ..old(self)@
                    })
                    &&& self@.used_slots <= old(self)@.used_slots + 1
                    &&& !old(self)@.tentative.unwrap().m.contains_key(row_addr)
                    &&& self.validate_item_addr(row_addr)
                },
                Err(KvError::OutOfSpace) => {
                    &&& self@ == (ItemTableView {
                        tentative: None,
                        ..old(self)@
                    })
                    &&& self@.used_slots == self@.sm.num_rows()
                },
                _ => false,
            },
    {
        proof {
            journal.lemma_valid_implications();
            self.lemma_valid_implications(journal@);
            if self.free_list@.len() > 0 {
                Self::lemma_writing_to_free_slot_has_permission_later_forall(
                    self.internal_view(),
                    journal@.durable_state,
                    self.sm,
                    journal@.constants,
                    self.free_list@.len() - 1,
                    self.free_list@.last(),
                    *perm_factory,
                );
            }

            broadcast use group_validate_row_addr;
            broadcast use pmcopy_axioms;
            broadcast use broadcast_seqs_match_in_range_can_narrow_range;
            broadcast use group_update_bytes_effect;
        }

        let row_addr = match self.free_list.pop() {
            None => {
                self.must_abort = Ghost(true);
                return Err(KvError::OutOfSpace);
            },
            Some(a) => a,
        };
        assert(old(self).free_list@[self.free_list@.len() as int] == row_addr);

        let item_addr = row_addr + self.sm.row_item_start;
        let item_crc_addr = row_addr + self.sm.row_item_crc_start;
        let item_crc = calculate_crc(item);

<<<<<<< HEAD
        journal.write_object::<I>(item_addr, &item, Tracked(perm_factory.grant_permission()));
        journal.write_object::<u64>(item_crc_addr, &item_crc, Tracked(perm_factory.grant_permission()));
=======
        journal.write_object::<I, Perm>(item_addr, &item, Tracked(perm));
        journal.write_object::<u64, Perm>(item_crc_addr, &item_crc, Tracked(perm));
>>>>>>> 03983b64

        let ghost disposition =
            ItemRowDisposition::InPendingAllocationList{ pos: self.pending_allocations.len() as nat, item: *item };
        self.row_info = Ghost(self.row_info@.insert(row_addr, disposition));
        self.pending_allocations.push(row_addr);
        assert(self@.durable =~= old(self)@.durable);
        assert(self@.tentative =~= Some(old(self)@.tentative.unwrap().create(row_addr, *item)));
        Ok(row_addr)
    }

    pub exec fn delete(
        &mut self,
        row_addr: u64,
<<<<<<< HEAD
        journal: &Journal<Perm, PermFactory, PM>,
=======
        journal: &Journal<PM>,
>>>>>>> 03983b64
    )
        requires
            old(self).valid(journal@),
            journal.valid(),
            old(self)@.tentative.is_some(),
            old(self)@.tentative.unwrap().m.contains_key(row_addr),
        ensures
            self.valid(journal@),
            self@ == (ItemTableView {
                tentative: Some(old(self)@.tentative.unwrap().delete(row_addr)),
                ..old(self)@
            }),
    {
        let ghost new_pos = self.pending_deallocations@.len() as nat;
        let ghost disposition = match self.row_info@[row_addr] {
            ItemRowDisposition::NowhereFree{ item } =>
                ItemRowDisposition::InPendingDeallocationList{ pos: new_pos, item },
            ItemRowDisposition::InPendingAllocationList{ pos, item } =>
                 ItemRowDisposition::InBothPendingLists{ alloc_pos: pos, dealloc_pos: new_pos, item },
            _ => { assert(false); arbitrary() },
        };
        self.row_info = Ghost(self.row_info@.insert(row_addr, disposition));
        self.pending_deallocations.push(row_addr);
        assert(self@.durable =~= old(self)@.durable);
        assert(self@.tentative =~= Some(old(self)@.tentative.unwrap().delete(row_addr)));
    }

}

}<|MERGE_RESOLUTION|>--- conflicted
+++ resolved
@@ -18,23 +18,13 @@
 
 verus! {
 
-<<<<<<< HEAD
-impl<Perm, PermFactory, PM, I> ItemTable<Perm, PermFactory, PM, I>
+impl<PermFactory, PM, I> ItemTable<PermFactory, PM, I>
 where
-    Perm: CheckPermission<Seq<u8>>,
-    PermFactory: PermissionFactory<Seq<u8>, Perm>,
+    PermFactory: PermissionFactory<Seq<u8>>,
     PM: PersistentMemoryRegion,
     I: PmCopy + Sized + std::fmt::Debug,
 {
-    pub exec fn read(&self, row_addr: u64, journal: &Journal<Perm, PermFactory, PM>) -> (result: Result<I, KvError>)
-=======
-impl<PM, I> ItemTable<PM, I>
-where
-    PM: PersistentMemoryRegion,
-    I: PmCopy + Sized + std::fmt::Debug,
-{
-    pub exec fn read(&self, row_addr: u64, journal: &Journal<PM>) -> (result: Result<I, KvError>)
->>>>>>> 03983b64
+    pub exec fn read(&self, row_addr: u64, journal: &Journal<PermFactory, PM>) -> (result: Result<I, KvError>)
         requires
             journal.valid(),
             self.valid(journal@),
@@ -90,7 +80,7 @@
                Self::recover(s1, iv.as_durable_snapshot().m.dom(), sm));
     }
 
-    proof fn lemma_writing_to_free_slot_has_permission_later_forall<Perm>(
+    proof fn lemma_writing_to_free_slot_has_permission_later_forall(
         iv: ItemTableInternalView<I>,
         initial_durable_state: Seq<u8>,
         sm: ItemTableStaticMetadata,
@@ -99,17 +89,11 @@
         row_addr: u64,
         perm_factory: PermFactory,
     )
-        where
-            Perm: CheckPermission<Seq<u8>>,
         requires
             sm.valid::<I>(),
             iv.valid(sm),
             iv.consistent_with_durable_state(initial_durable_state, sm),
-<<<<<<< HEAD
-            Journal::<Perm, PermFactory, PM>::state_recovery_idempotent(initial_durable_state, constants),
-=======
-            Journal::<PM>::state_recovery_idempotent(initial_durable_state, constants),
->>>>>>> 03983b64
+            Journal::<PermFactory, PM>::state_recovery_idempotent(initial_durable_state, constants),
             0 <= free_list_pos < iv.free_list.len(),
             iv.free_list[free_list_pos] == row_addr,
             sm.table.validate_row_addr(row_addr),
@@ -127,11 +111,7 @@
                                                 iv.as_durable_snapshot().m.dom(), constants, sm)
                 &&& iv.consistent_with_durable_state(current_durable_state, sm)
                 &&& row_addr <= start <= end <= row_addr + sm.table.row_size
-<<<<<<< HEAD
-                &&& Journal::<Perm, PermFactory, PM>::state_recovery_idempotent(s, constants)
-=======
-                &&& Journal::<PM>::state_recovery_idempotent(s, constants)
->>>>>>> 03983b64
+                &&& Journal::<PermFactory, PM>::state_recovery_idempotent(s, constants)
             } ==> {
                 &&& Self::state_equivalent_for_me(s, initial_durable_state, iv.as_durable_snapshot().m.dom(),
                                                  constants, sm)
@@ -146,11 +126,7 @@
                                                 constants, sm)
                 &&& iv.consistent_with_durable_state(current_durable_state, sm)
                 &&& row_addr <= start <= end <= row_addr + sm.table.row_size
-<<<<<<< HEAD
-                &&& Journal::<Perm, PermFactory, PM>::state_recovery_idempotent(s, constants)
-=======
-                &&& Journal::<PM>::state_recovery_idempotent(s, constants)
->>>>>>> 03983b64
+                &&& Journal::<PermFactory, PM>::state_recovery_idempotent(s, constants)
             } implies {
                 &&& Self::state_equivalent_for_me(s, initial_durable_state, item_addrs, constants, sm)
                 &&& iv.consistent_with_durable_state(s, sm)
@@ -163,19 +139,12 @@
         }
     }
 
-    pub exec fn create<Perm>(
+    pub exec fn create(
         &mut self,
         item: &I,
-<<<<<<< HEAD
-        journal: &mut Journal<Perm, PermFactory, PM>,
+        journal: &mut Journal<PermFactory, PM>,
         Tracked(perm_factory): Tracked<&PermFactory>,
-=======
-        journal: &mut Journal<PM>,
-        Tracked(perm): Tracked<&Perm>,
->>>>>>> 03983b64
     ) -> (result: Result<u64, KvError>)
-        where
-            Perm: CheckPermission<Seq<u8>>,
         requires
             old(self).valid(old(journal)@),
             old(self)@.tentative.is_some(),
@@ -243,13 +212,8 @@
         let item_crc_addr = row_addr + self.sm.row_item_crc_start;
         let item_crc = calculate_crc(item);
 
-<<<<<<< HEAD
-        journal.write_object::<I>(item_addr, &item, Tracked(perm_factory.grant_permission()));
-        journal.write_object::<u64>(item_crc_addr, &item_crc, Tracked(perm_factory.grant_permission()));
-=======
-        journal.write_object::<I, Perm>(item_addr, &item, Tracked(perm));
-        journal.write_object::<u64, Perm>(item_crc_addr, &item_crc, Tracked(perm));
->>>>>>> 03983b64
+        journal.write_object::<I, PermFactory::Perm>(item_addr, &item, Tracked(perm_factory.grant_permission()));
+        journal.write_object::<u64, PermFactory::Perm>(item_crc_addr, &item_crc, Tracked(perm_factory.grant_permission()));
 
         let ghost disposition =
             ItemRowDisposition::InPendingAllocationList{ pos: self.pending_allocations.len() as nat, item: *item };
@@ -263,11 +227,7 @@
     pub exec fn delete(
         &mut self,
         row_addr: u64,
-<<<<<<< HEAD
-        journal: &Journal<Perm, PermFactory, PM>,
-=======
-        journal: &Journal<PM>,
->>>>>>> 03983b64
+        journal: &Journal<PermFactory, PM>,
     )
         requires
             old(self).valid(journal@),
