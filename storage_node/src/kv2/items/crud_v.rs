--- conflicted
+++ resolved
@@ -150,13 +150,8 @@
             old(self).valid(old(journal)@),
             old(self)@.tentative.is_some(),
             old(journal).valid(),
-<<<<<<< HEAD
-            perm_factory.valid(old(journal)@.powerpm_id),
+            perm_factory.id() == old(journal)@.powerpm_id,
             old(self).perm_factory_permits_states_equivalent_for_me(old(journal)@, *perm_factory),
-=======
-            perm.id() == old(journal)@.powerpm_id,
-            forall|s: Seq<u8>| old(self).state_equivalent_for_me(s, old(journal)@) ==> #[trigger] perm.check_permission(s),
->>>>>>> 8161542a
         ensures
             self.valid(journal@),
             journal.valid(),
