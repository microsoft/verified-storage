--- conflicted
+++ resolved
@@ -80,15 +80,9 @@
 
 #[verifier::ext_equal]
 #[verifier::reject_recursive_types(I)]
-<<<<<<< HEAD
-pub struct ItemTable<Perm, PermFactory, PM, I>
+pub struct ItemTable<PermFactory, PM, I>
 where
-    Perm: CheckPermission<Seq<u8>>,
-    PermFactory: PermissionFactory<Seq<u8>, Perm>,
-=======
-pub struct ItemTable<PM, I>
-where
->>>>>>> 03983b64
+    PermFactory: PermissionFactory<Seq<u8>>,
     PM: PersistentMemoryRegion,
     I: PmCopy + Sized + std::fmt::Debug,
 {
@@ -99,23 +93,13 @@
     pub(super) free_list: Vec<u64>,
     pub(super) pending_allocations: Vec<u64>,
     pub(super) pending_deallocations: Vec<u64>,
-<<<<<<< HEAD
     pub(super) phantom_perm_factory: Ghost<core::marker::PhantomData<PermFactory>>,
-    pub(super) phantom_perm: Ghost<core::marker::PhantomData<Perm>>,
     pub(super) phantom_pm: Ghost<core::marker::PhantomData<PM>>,
 }
 
-impl<Perm, PermFactory, PM, I> ItemTable<Perm, PermFactory, PM, I>
+impl<PermFactory, PM, I> ItemTable<PermFactory, PM, I>
 where
-    Perm: CheckPermission<Seq<u8>>,
-    PermFactory: PermissionFactory<Seq<u8>, Perm>,
-=======
-    pub(super) phantom_pm: Ghost<core::marker::PhantomData<PM>>,
-}
-
-impl<PM, I> ItemTable<PM, I>
-where
->>>>>>> 03983b64
+    PermFactory: PermissionFactory<Seq<u8>>,
     PM: PersistentMemoryRegion,
     I: PmCopy + Sized + std::fmt::Debug,
 {
@@ -177,11 +161,7 @@
     ) -> bool
     {
         &&& seqs_match_except_in_range(durable_state, s, sm.start() as int, sm.end() as int)
-<<<<<<< HEAD
-        &&& Journal::<Perm, PermFactory, PM>::state_recovery_idempotent(s, constants)
-=======
-        &&& Journal::<PM>::state_recovery_idempotent(s, constants)
->>>>>>> 03983b64
+        &&& Journal::<PermFactory, PM>::state_recovery_idempotent(s, constants)
         &&& Self::recover(s, item_addrs, sm) == Self::recover(durable_state, item_addrs, sm)
     }
 
