#![allow(unused_imports)]
use builtin::*;
use builtin_macros::*;
use vstd::prelude::*;

use crate::journal::*;
use crate::pmem::pmemspec_t::*;
use crate::pmem::pmcopy_t::*;
use crate::pmem::power_t::*;
use std::hash::Hash;
use super::keys::*;
use super::impl_v::*;
use super::lists::*;
use super::spec_t::*;

verus! {

<<<<<<< HEAD
impl<Perm, PermFactory, PM, K, I, L> UntrustedKvStoreImpl<Perm, PermFactory, PM, K, I, L>
where
    Perm: CheckPermission<Seq<u8>>,
    PermFactory: PermissionFactory<Seq<u8>, Perm>,
=======
impl<PM, K, I, L> UntrustedKvStoreImpl<PM, K, I, L>
where
>>>>>>> 03983b64
    PM: PersistentMemoryRegion,
    K: Hash + PmCopy + Sized + std::fmt::Debug,
    I: PmCopy + Sized + std::fmt::Debug,
    L: PmCopy + LogicalRange + std::fmt::Debug + Copy,
{
    #[inline]
    pub exec fn read_list(&self, key: &K) -> (result: Result<Vec<L>, KvError>)
        requires
            self.valid(),
        ensures
            match result {
                Ok(lst) => {
                    &&& self@.tentative.read_item_and_list(*key) matches Ok((i, l))
                    &&& lst@ == l
                },
                Err(KvError::CRCMismatch) => !self@.pm_constants.impervious_to_corruption(),
                Err(e) => {
                    &&& self@.tentative.read_item_and_list(*key) matches Err(e_spec)
                    &&& e == e_spec
                },
            },
    {
        proof {
            self.keys.lemma_valid_implications(self.journal@);
        }

        let (_key_addr, row_metadata) = match self.keys.read(key, Ghost(self.journal@)) {
            None => { return Err(KvError::KeyNotFound); },
            Some(i) => i,
        };

        let list_addr = row_metadata.list_addr;
        if list_addr == 0 {
            return Ok(Vec::<L>::new());
        }

        self.lists.read(list_addr, &self.journal)
    }

    #[inline]
    pub exec fn read_item_and_list(&self, key: &K) -> (result: Result<(I, Vec<L>), KvError>)
        requires
            self.valid(),
        ensures
            match result {
                Ok((item, lst)) => {
                    &&& self@.tentative.read_item_and_list(*key) matches Ok((i, l))
                    &&& item == i
                    &&& lst@ == l
                },
                Err(KvError::CRCMismatch) => !self@.pm_constants.impervious_to_corruption(),
                Err(e) => {
                    &&& self@.tentative.read_item_and_list(*key) matches Err(e_spec)
                    &&& e == e_spec
                },
            },
    {
        proof {
            self.keys.lemma_valid_implications(self.journal@);
        }

        let (_key_addr, row_metadata) = match self.keys.read(key, Ghost(self.journal@)) {
            None => { return Err(KvError::KeyNotFound); },
            Some(i) => i,
        };

        let item = match self.items.read(row_metadata.item_addr, &self.journal) {
            Ok(i) => i,
            Err(KvError::CRCMismatch) => { return Err(KvError::CRCMismatch); },
            Err(_) => { assert(false); return Err(KvError::KeyNotFound); },
        };

        let list_addr = row_metadata.list_addr;
        if list_addr == 0 {
            return Ok((item, Vec::<L>::new()));
        }

        let lst = match self.lists.read(list_addr, &self.journal) {
            Ok(s) => s,
            Err(KvError::CRCMismatch) => { return Err(KvError::CRCMismatch); },
            Err(_) => { assert(false); return Err(KvError::KeyNotFound); },
        };
        Ok((item, lst))
    }

    #[inline]
    pub exec fn get_list_length(&self, key: &K) -> (result: Result<usize, KvError>)
        requires
            self.valid(),
        ensures
            match result {
                Ok(num_elements) => {
                    &&& self@.tentative.get_list_length(*key) matches Ok(n)
                    &&& num_elements == n
                },
                Err(KvError::CRCMismatch) => !self@.pm_constants.impervious_to_corruption(),
                Err(e) => {
                    &&& self@.tentative.get_list_length(*key) matches Err(e_spec)
                    &&& e == e_spec
                },
            },
    {
        proof {
            self.keys.lemma_valid_implications(self.journal@);
        }

        let (_key_addr, row_metadata) = match self.keys.read(key, Ghost(self.journal@)) {
            None => { return Err(KvError::KeyNotFound); },
            Some(i) => i,
        };

        let list_addr = row_metadata.list_addr;
        if list_addr == 0 {
            return Ok(0);
        }

        self.lists.get_list_length(list_addr, &self.journal)
    }

    #[inline]
    exec fn tentatively_append_to_list_step1<Perm>(
        &mut self,
        key: &K,
        key_addr: u64,
        former_rm: &KeyTableRowMetadata,
        new_list_element: L,
    ) -> (result: Result<u64, KvError>)
        where
            Perm: CheckPermission<Seq<u8>>,
        requires
            old(self).valid(),
            old(self).keys@.tentative is Some,
            old(self).keys@.tentative.unwrap().key_info.contains_key(*key),
            old(self).keys@.tentative.unwrap().key_info[*key] == *former_rm,
        ensures
            match result {
                Ok(list_addr) => {
                    let old_list = if former_rm.list_addr == 0 { Seq::<L>::empty() }
                                   else { old(self).lists@.tentative.unwrap().m[former_rm.list_addr] };
                    &&& self == Self{ status: Ghost(KvStoreStatus::ComponentsDontCorrespond),
                                     journal: self.journal, lists: self.lists, ..*old(self) }
                    &&& self.inv()
                    &&& list_addr != 0
                    &&& list_addr == former_rm.list_addr || !old(self).lists@.tentative.unwrap().m.contains_key(list_addr)
                    &&& self.lists.validate_list_addr(list_addr)
                    &&& self.lists@ == ListTableView {
                        tentative: self.lists@.tentative,
                        used_slots: self.lists@.used_slots,
                        ..old(self).lists@
                    }
                    &&& self.lists@.used_slots <= old(self).lists@.used_slots + 1
                    &&& self.lists@.tentative is Some
                    &&& self.lists@.tentative.unwrap() == if former_rm.list_addr == 0 {
                        old(self).lists@.tentative.unwrap().create_singleton(list_addr, new_list_element)
                    } else {
                        old(self).lists@.tentative.unwrap().append(former_rm.list_addr, list_addr, new_list_element)
                    }
                    &&& old_list.len() < usize::MAX
                    &&& match self.lists@.logical_range_gaps_policy {
                        LogicalRangeGapsPolicy::LogicalRangeGapsForbidden =>
                            new_list_element.start() == end_of_range(old_list),
                        LogicalRangeGapsPolicy::LogicalRangeGapsPermitted =>
                            new_list_element.start() >= end_of_range(old_list),
                    }
                    &&& self.journal@.matches_except_in_range(old(self).journal@, self.lists@.sm.start() as int,
                                                            self.lists@.sm.end() as int)
                    &&& self.journal@.remaining_capacity >= old(self).journal@.remaining_capacity -
<<<<<<< HEAD
                           Journal::<Perm, PermFactory, PM>::spec_journal_entry_overhead() -
=======
                           Journal::<PM>::spec_journal_entry_overhead() -
>>>>>>> 03983b64
                           u64::spec_size_of() - u64::spec_size_of()
                    &&& self.journal@.powerpm_id == old(self).journal@.powerpm_id
                },
                Err(KvError::CRCMismatch) => {
                    &&& self.valid()
                    &&& self@ == old(self)@.abort()
                    &&& !self@.pm_constants.impervious_to_corruption()
                }, 
                Err(KvError::OutOfSpace) => {
                    &&& self.valid()
                    &&& self@ == old(self)@.abort()
                    &&& {
                        ||| old(self)@.used_key_slots >= old(self)@.ps.max_keys
                        ||| old(self)@.used_list_element_slots >= old(self)@.ps.max_list_elements
                        ||| old(self)@.used_transaction_operation_slots >= old(self)@.ps.max_operations_per_transaction
                    }
                },
                Err(e) => {
                    &&& self.valid()
                    &&& self@ == old(self)@
                    &&& old(self)@.tentative.append_to_list(*key, new_list_element) matches Err(e_spec)
                    &&& e == e_spec
                },
            },
    {
        proof {
            self.keys.lemma_valid_implications(self.journal@);
        }

        self.status = Ghost(KvStoreStatus::ComponentsDontCorrespond);

        let ghost self_before_list_append = self.lemma_prepare_for_list_table_update();
        let result =
            if former_rm.list_addr == 0 {
                assert(end_of_range(Seq::<L>::empty()) == 0);
<<<<<<< HEAD
                self.lists.create_singleton(new_list_element, &mut self.journal, Tracked(self.perm_factory.borrow()))
            }
            else {
                self.lists.append(former_rm.list_addr, new_list_element, &mut self.journal,
                                  Tracked(self.perm_factory.borrow()))
=======
                self.lists.create_singleton::<Perm>(new_list_element, &mut self.journal, Tracked(perm))
            }
            else {
                self.lists.append::<Perm>(former_rm.list_addr, new_list_element, &mut self.journal, Tracked(perm))
>>>>>>> 03983b64
            };
        proof { self.lemma_reflect_list_table_update(self_before_list_append); }

        let list_addr = match result {
            Ok(i) => i,
            Err(KvError::CRCMismatch) => {
                self.status = Ghost(KvStoreStatus::MustAbort);
<<<<<<< HEAD
                self.internal_abort();
=======
                self.internal_abort::<Perm>(Tracked(perm));
>>>>>>> 03983b64
                return Err(KvError::CRCMismatch);
            },
            Err(KvError::OutOfSpace) => {
                self.status = Ghost(KvStoreStatus::MustAbort);
<<<<<<< HEAD
                self.internal_abort();
=======
                self.internal_abort::<Perm>(Tracked(perm));
>>>>>>> 03983b64
                proof {
                    old(self).lemma_insufficient_space_for_transaction_operation_indicates_all_slots_used();
                }
                return Err(KvError::OutOfSpace);
            },
            Err(KvError::ListLengthWouldExceedUsizeMax) => {
                self.status = Ghost(KvStoreStatus::Quiescent);
                return Err(KvError::ListLengthWouldExceedUsizeMax);
            }
            Err(KvError::PageLeavesLogicalRangeGap{ end_of_valid_range }) => {
                self.status = Ghost(KvStoreStatus::Quiescent);
                return Err(KvError::PageLeavesLogicalRangeGap{ end_of_valid_range });
            },
            Err(KvError::PageOutOfLogicalRangeOrder{ end_of_valid_range }) => {
                self.status = Ghost(KvStoreStatus::Quiescent);
                return Err(KvError::PageOutOfLogicalRangeOrder{ end_of_valid_range });
            },
            _ => { assert(false); return Err(KvError::InternalError); },
        };

        Ok(list_addr)
    }

    pub exec fn tentatively_append_to_list<Perm>(
        &mut self,
        key: &K,
        new_list_element: L,
    ) -> (result: Result<(), KvError>)
        where
            Perm: CheckPermission<Seq<u8>>,
        requires
            old(self).valid(),
        ensures
            self.valid(),
            match result {
                Ok(()) => {
                    &&& self@ == KvStoreView{
                        tentative: self@.tentative,
                        used_key_slots: old(self)@.used_key_slots + 1,
                        used_list_element_slots: old(self)@.used_list_element_slots + 1,
                        used_transaction_operation_slots: old(self)@.used_transaction_operation_slots + 1,
                        ..old(self)@
                    }
                    &&& old(self)@.tentative.append_to_list(*key, new_list_element) matches Ok(new_self)
                    &&& self@.tentative == new_self
                },
                Err(KvError::CRCMismatch) => {
                    &&& self@ == old(self)@.abort()
                    &&& !self@.pm_constants.impervious_to_corruption()
                }, 
                Err(KvError::OutOfSpace) => {
                    &&& self@ == old(self)@.abort()
                    &&& {
                        ||| old(self)@.used_key_slots >= old(self)@.ps.max_keys
                        ||| old(self)@.used_list_element_slots >= old(self)@.ps.max_list_elements
                        ||| old(self)@.used_transaction_operation_slots >= old(self)@.ps.max_operations_per_transaction
                    }
                },
                Err(e) => {
                    &&& self@ == old(self)@
                    &&& old(self)@.tentative.append_to_list(*key, new_list_element) matches Err(e_spec)
                    &&& e == e_spec
                },
            },
    {
        proof {
            self.keys.lemma_valid_implications(self.journal@);
        }

        let (key_addr, former_rm) = match self.keys.read(key, Ghost(self.journal@)) {
            Some(info) => info,
            None => { return Err(KvError::KeyNotFound); },
        };

<<<<<<< HEAD
        let list_addr = match self.tentatively_append_to_list_step1(key, key_addr, &former_rm, new_list_element) {
=======
        let list_addr = match self.tentatively_append_to_list_step1::<Perm>(key, key_addr, &former_rm, new_list_element,
                                                                    Tracked(perm)) {
>>>>>>> 03983b64
            Ok(a) => a,
            Err(e) => { return Err(e); },
        };

        if list_addr != former_rm.list_addr {
            let ghost self_before_key_update = self.lemma_prepare_for_key_table_update();
            let new_rm = KeyTableRowMetadata{ list_addr, ..former_rm };
<<<<<<< HEAD
            let result = self.keys.update(key, key_addr, new_rm, former_rm, &mut self.journal,
                                          Tracked(self.perm_factory.borrow()));
=======
            let result = self.keys.update::<Perm>(key, key_addr, new_rm, former_rm, &mut self.journal, Tracked(perm));
>>>>>>> 03983b64
            proof { self.lemma_reflect_key_table_update(self_before_key_update); }

            match result {
                Ok(()) => {},
                Err(KvError::OutOfSpace) => {
                    self.status = Ghost(KvStoreStatus::MustAbort);
<<<<<<< HEAD
                    self.internal_abort();
=======
                    self.internal_abort::<Perm>(Tracked(perm));
>>>>>>> 03983b64
                    proof {
                        old(self).lemma_insufficient_space_for_transaction_operation_indicates_all_slots_used();
                    }
                    return Err(KvError::OutOfSpace);
                },
                _ => { assert(false); return Err(KvError::InternalError); },
            };
        }

        self.status = Ghost(KvStoreStatus::Quiescent);
        self.used_key_slots = Ghost(self.used_key_slots@ + 1);
        self.used_list_element_slots = Ghost(self.used_list_element_slots@ + 1);
        self.used_transaction_operation_slots = Ghost(self.used_transaction_operation_slots@ + 1);

        assert(self@.tentative =~= old(self)@.tentative.append_to_list(*key, new_list_element).unwrap());

        proof {
            self.lemma_using_space_for_transaction_operation_maintains_invariant(*old(self));
        }

        Ok(())
    }

    pub exec fn tentatively_append_to_list_and_update_item<Perm>(
        &mut self,
        key: &K,
        new_list_element: L,
        new_item: &I,
    ) -> (result: Result<(), KvError>)
        where
            Perm: CheckPermission<Seq<u8>>,
        requires
            old(self).valid(),
        ensures
            self.valid(),
            match result {
                Ok(()) => {
                    &&& self@ == KvStoreView{
                        tentative: self@.tentative,
                        used_key_slots: old(self)@.used_key_slots + 1,
                        used_list_element_slots: old(self)@.used_list_element_slots + 1,
                        used_transaction_operation_slots: old(self)@.used_transaction_operation_slots + 1,
                        ..old(self)@
                    }
                    &&& old(self)@.tentative.append_to_list_and_update_item(*key, new_list_element, *new_item)
                        matches Ok(new_self)
                    &&& self@.tentative == new_self
                },
                Err(KvError::CRCMismatch) => {
                    &&& self@ == old(self)@.abort()
                    &&& !self@.pm_constants.impervious_to_corruption()
                }, 
                Err(KvError::OutOfSpace) => {
                    &&& self@ == old(self)@.abort()
                    &&& {
                        ||| old(self)@.used_key_slots >= old(self)@.ps.max_keys
                        ||| old(self)@.used_list_element_slots >= old(self)@.ps.max_list_elements
                        ||| old(self)@.used_transaction_operation_slots >= old(self)@.ps.max_operations_per_transaction
                    }
                },
                Err(e) => {
                    &&& self@ == old(self)@
                    &&& old(self)@.tentative.append_to_list_and_update_item(*key, new_list_element, *new_item)
                        matches Err(e_spec)
                    &&& e == e_spec
                },
            },
    {
        proof {
            self.keys.lemma_valid_implications(self.journal@);
        }

        let (key_addr, former_rm) = match self.keys.read(key, Ghost(self.journal@)) {
            Some(info) => info,
            None => { return Err(KvError::KeyNotFound); },
        };

<<<<<<< HEAD
        let list_addr = match self.tentatively_append_to_list_step1(key, key_addr, &former_rm, new_list_element) {
=======
        let list_addr = match self.tentatively_append_to_list_step1::<Perm>(key, key_addr, &former_rm, new_list_element,
                                                                    Tracked(perm)) {
>>>>>>> 03983b64
            Ok(a) => a,
            Err(e) => { return Err(e); },
        };

<<<<<<< HEAD
        let ghost self_before_item_create = self.lemma_prepare_for_item_table_update();
        let result = self.items.create(&new_item, &mut self.journal, Tracked(self.perm_factory.borrow()));
=======
        let ghost self_before_item_create = self.lemma_prepare_for_item_table_update(perm);
        let result = self.items.create::<Perm>(&new_item, &mut self.journal, Tracked(perm));
>>>>>>> 03983b64
        proof { self.lemma_reflect_item_table_update(self_before_item_create); }

        let item_addr = match result {
            Ok(i) => i,
            Err(KvError::OutOfSpace) => {
                self.status = Ghost(KvStoreStatus::MustAbort);
<<<<<<< HEAD
                self.internal_abort();
=======
                self.internal_abort::<Perm>(Tracked(perm));
>>>>>>> 03983b64
                proof {
                    old(self).lemma_insufficient_space_for_transaction_operation_indicates_all_slots_used();
                }
                return Err(KvError::OutOfSpace);
            },
            _ => { assert(false); return Err(KvError::InternalError); },
        };

        let ghost self_before_key_update = self.lemma_prepare_for_key_table_update();
        let new_rm = KeyTableRowMetadata{ item_addr, list_addr };
<<<<<<< HEAD
        let result = self.keys.update(key, key_addr, new_rm, former_rm, &mut self.journal,
                                      Tracked(self.perm_factory.borrow()));
=======
        let result = self.keys.update::<Perm>(key, key_addr, new_rm, former_rm, &mut self.journal, Tracked(perm));
>>>>>>> 03983b64
        proof { self.lemma_reflect_key_table_update(self_before_key_update); }

        match result {
            Ok(()) => {},
            Err(KvError::OutOfSpace) => {
                self.status = Ghost(KvStoreStatus::MustAbort);
<<<<<<< HEAD
                self.internal_abort();
=======
                self.internal_abort::<Perm>(Tracked(perm));
>>>>>>> 03983b64
                proof {
                    old(self).lemma_insufficient_space_for_transaction_operation_indicates_all_slots_used();
                }
                return Err(KvError::OutOfSpace);
            },
            _ => { assert(false); return Err(KvError::InternalError); },
        };

        self.items.delete(former_rm.item_addr, &self.journal);

        self.status = Ghost(KvStoreStatus::Quiescent);
        self.used_key_slots = Ghost(self.used_key_slots@ + 1);
        self.used_list_element_slots = Ghost(self.used_list_element_slots@ + 1);
        self.used_transaction_operation_slots = Ghost(self.used_transaction_operation_slots@ + 1);

        let ghost old_item_addrs = old(self).keys@.tentative.unwrap().item_addrs();
        assert(old_item_addrs.insert(new_rm.item_addr).remove(former_rm.item_addr) =~=
               old_item_addrs.remove(former_rm.item_addr).insert(new_rm.item_addr));
        assert(self@.tentative =~=
               old(self)@.tentative.append_to_list_and_update_item(*key, new_list_element, *new_item).unwrap());

        proof {
            self.lemma_using_space_for_transaction_operation_maintains_invariant(*old(self));
        }

        Ok(())
    }

    pub exec fn tentatively_update_list_element_at_index<Perm>(
        &mut self,
        key: &K,
        idx: usize,
        new_list_element: L,
    ) -> (result: Result<(), KvError>)
        where
            Perm: CheckPermission<Seq<u8>>,
        requires
            old(self).valid(),
        ensures
            self.valid(),
            match result {
                Ok(()) => {
                    &&& self@ == KvStoreView{
                        tentative: self@.tentative,
                        used_key_slots: old(self)@.used_key_slots + 1,
                        used_list_element_slots: old(self)@.used_list_element_slots + 1,
                        used_transaction_operation_slots: old(self)@.used_transaction_operation_slots + 1,
                        ..old(self)@
                    }
                    &&& old(self)@.tentative.update_list_element_at_index(*key, idx as nat, new_list_element)
                        matches Ok(new_self)
                    &&& self@.tentative == new_self
                },
                Err(KvError::CRCMismatch) => {
                    &&& self@ == old(self)@.abort()
                    &&& !self@.pm_constants.impervious_to_corruption()
                }, 
                Err(KvError::OutOfSpace) => {
                    &&& self@ == old(self)@.abort()
                    &&& {
                        ||| old(self)@.used_key_slots >= old(self)@.ps.max_keys
                        ||| old(self)@.used_list_element_slots >= old(self)@.ps.max_list_elements
                        ||| old(self)@.used_transaction_operation_slots >= old(self)@.ps.max_operations_per_transaction
                    }
                },
                Err(e) => {
                    &&& self@ == old(self)@
                    &&& old(self)@.tentative.update_list_element_at_index(*key, idx as nat, new_list_element)
                        matches Err(e_spec)
                    &&& e == e_spec
                },
            },
    {
        proof {
            self.keys.lemma_valid_implications(self.journal@);
        }

        let (key_addr, former_rm) = match self.keys.read(key, Ghost(self.journal@)) {
            Some(info) => info,
            None => { return Err(KvError::KeyNotFound); },
        };

        if former_rm.list_addr == 0 {
            return Err(KvError::IndexOutOfRange{ upper_bound: 0 });
        }

        self.status = Ghost(KvStoreStatus::ComponentsDontCorrespond);

<<<<<<< HEAD
        assert(self.perm_factory == old(self).perm_factory);
        let ghost self_before_list_update = self.lemma_prepare_for_list_table_update();
        let result = self.lists.update(former_rm.list_addr, idx, new_list_element, &mut self.journal, Tracked(self.perm_factory.borrow()));
=======
        let ghost self_before_list_update = self.lemma_prepare_for_list_table_update(perm);
        let result = self.lists.update::<Perm>(former_rm.list_addr, idx, new_list_element, &mut self.journal, Tracked(perm));
>>>>>>> 03983b64
        proof { self.lemma_reflect_list_table_update(self_before_list_update); }

        let list_addr = match result {
            Ok(i) => i,
            Err(KvError::CRCMismatch) => {
                self.status = Ghost(KvStoreStatus::MustAbort);
<<<<<<< HEAD
                self.internal_abort();
=======
                self.internal_abort::<Perm>(Tracked(perm));
>>>>>>> 03983b64
                return Err(KvError::CRCMismatch);
            },
            Err(KvError::OutOfSpace) => {
                self.status = Ghost(KvStoreStatus::MustAbort);
<<<<<<< HEAD
                self.internal_abort();
=======
                self.internal_abort::<Perm>(Tracked(perm));
>>>>>>> 03983b64
                proof {
                    old(self).lemma_insufficient_space_for_transaction_operation_indicates_all_slots_used();
                }
                return Err(KvError::OutOfSpace);
            },
            Err(KvError::IndexOutOfRange{ upper_bound }) => {
                self.status = Ghost(KvStoreStatus::Quiescent);
                return Err(KvError::IndexOutOfRange{ upper_bound });
            },
            Err(KvError::LogicalRangeUpdateNotAllowed{ old_start, old_end, new_start, new_end }) => {
                self.status = Ghost(KvStoreStatus::Quiescent);
                return Err(KvError::LogicalRangeUpdateNotAllowed{ old_start, old_end, new_start, new_end });
            },
            _ => { assert(false); return Err(KvError::InternalError); },
        };

        if list_addr != former_rm.list_addr {
            let ghost self_before_key_update = self.lemma_prepare_for_key_table_update();
            let new_rm = KeyTableRowMetadata{ list_addr, ..former_rm };
<<<<<<< HEAD
            let result = self.keys.update(key, key_addr, new_rm, former_rm, &mut self.journal,
                                          Tracked(self.perm_factory.borrow()));
=======
            let result = self.keys.update::<Perm>(key, key_addr, new_rm, former_rm, &mut self.journal, Tracked(perm));
>>>>>>> 03983b64
            proof { self.lemma_reflect_key_table_update(self_before_key_update); }

            match result {
                Ok(()) => {},
                Err(KvError::OutOfSpace) => {
                    self.status = Ghost(KvStoreStatus::MustAbort);
<<<<<<< HEAD
                    self.internal_abort();
=======
                    self.internal_abort::<Perm>(Tracked(perm));
>>>>>>> 03983b64
                    proof {
                        old(self).lemma_insufficient_space_for_transaction_operation_indicates_all_slots_used();
                    }
                    return Err(KvError::OutOfSpace);
                },
                _ => { assert(false); return Err(KvError::InternalError); },
            };
        }

        self.status = Ghost(KvStoreStatus::Quiescent);
        self.used_key_slots = Ghost(self.used_key_slots@ + 1);
        self.used_list_element_slots = Ghost(self.used_list_element_slots@ + 1);
        self.used_transaction_operation_slots = Ghost(self.used_transaction_operation_slots@ + 1);

        assert(self@.tentative =~=
               old(self)@.tentative.update_list_element_at_index(*key, idx as nat, new_list_element).unwrap());

        proof {
            self.lemma_using_space_for_transaction_operation_maintains_invariant(*old(self));
        }

        Ok(())
    }

    pub exec fn tentatively_update_list_element_at_index_and_item<Perm>(
        &mut self,
        key: &K,
        idx: usize,
        new_list_element: L,
        new_item: &I,
    ) -> (result: Result<(), KvError>)
        where
            Perm: CheckPermission<Seq<u8>>,
        requires
            old(self).valid(),
        ensures
            self.valid(),
            match result {
                Ok(()) => {
                    &&& self@ == KvStoreView{
                        tentative: self@.tentative,
                        used_key_slots: old(self)@.used_key_slots + 1,
                        used_list_element_slots: old(self)@.used_list_element_slots + 1,
                        used_transaction_operation_slots: old(self)@.used_transaction_operation_slots + 1,
                        ..old(self)@
                    }
                    &&& old(self)@.tentative.update_list_element_at_index_and_item(*key, idx as nat, new_list_element,
                                                                              *new_item) matches Ok(new_self)
                    &&& self@.tentative == new_self
                },
                Err(KvError::CRCMismatch) => {
                    &&& self@ == old(self)@.abort()
                    &&& !self@.pm_constants.impervious_to_corruption()
                }, 
                Err(KvError::OutOfSpace) => {
                    &&& self@ == old(self)@.abort()
                    &&& {
                        ||| old(self)@.used_key_slots >= old(self)@.ps.max_keys
                        ||| old(self)@.used_list_element_slots >= old(self)@.ps.max_list_elements
                        ||| old(self)@.used_transaction_operation_slots >= old(self)@.ps.max_operations_per_transaction
                    }
                },
                Err(e) => {
                    &&& self@ == old(self)@
                    &&& old(self)@.tentative.update_list_element_at_index_and_item(*key, idx as nat, new_list_element,
                                                                             *new_item) matches Err(e_spec)
                    &&& e == e_spec
                },
            },
    {
        proof {
            self.keys.lemma_valid_implications(self.journal@);
        }

        let (key_addr, former_rm) = match self.keys.read(key, Ghost(self.journal@)) {
            Some(info) => info,
            None => { return Err(KvError::KeyNotFound); },
        };

        if former_rm.list_addr == 0 {
            return Err(KvError::IndexOutOfRange{ upper_bound: 0 });
        }

        self.status = Ghost(KvStoreStatus::ComponentsDontCorrespond);

<<<<<<< HEAD
        assert(self.perm_factory == old(self).perm_factory);
        let ghost self_before_list_update = self.lemma_prepare_for_list_table_update();
        let result = self.lists.update(former_rm.list_addr, idx, new_list_element, &mut self.journal, Tracked(self.perm_factory.borrow()));
=======
        let ghost self_before_list_update = self.lemma_prepare_for_list_table_update(perm);
        let result = self.lists.update::<Perm>(former_rm.list_addr, idx, new_list_element, &mut self.journal, Tracked(perm));
>>>>>>> 03983b64
        proof { self.lemma_reflect_list_table_update(self_before_list_update); }

        let list_addr = match result {
            Ok(i) => i,
            Err(KvError::CRCMismatch) => {
                self.status = Ghost(KvStoreStatus::MustAbort);
<<<<<<< HEAD
                self.internal_abort();
=======
                self.internal_abort::<Perm>(Tracked(perm));
>>>>>>> 03983b64
                return Err(KvError::CRCMismatch);
            },
            Err(KvError::OutOfSpace) => {
                self.status = Ghost(KvStoreStatus::MustAbort);
<<<<<<< HEAD
                self.internal_abort();
=======
                self.internal_abort::<Perm>(Tracked(perm));
>>>>>>> 03983b64
                proof {
                    old(self).lemma_insufficient_space_for_transaction_operation_indicates_all_slots_used();
                }
                return Err(KvError::OutOfSpace);
            },
            Err(KvError::IndexOutOfRange{ upper_bound }) => {
                self.status = Ghost(KvStoreStatus::Quiescent);
                return Err(KvError::IndexOutOfRange{ upper_bound });
            },
            Err(KvError::LogicalRangeUpdateNotAllowed{ old_start, old_end, new_start, new_end }) => {
                self.status = Ghost(KvStoreStatus::Quiescent);
                return Err(KvError::LogicalRangeUpdateNotAllowed{ old_start, old_end, new_start, new_end });
            },
            _ => { assert(false); return Err(KvError::InternalError); },
        };

<<<<<<< HEAD
        let ghost self_before_item_create = self.lemma_prepare_for_item_table_update();
        let result = self.items.create(&new_item, &mut self.journal, Tracked(self.perm_factory.borrow()));
=======
        let ghost self_before_item_create = self.lemma_prepare_for_item_table_update(perm);
        let result = self.items.create::<Perm>(&new_item, &mut self.journal, Tracked(perm));
>>>>>>> 03983b64
        proof { self.lemma_reflect_item_table_update(self_before_item_create); }

        let item_addr = match result {
            Ok(i) => i,
            Err(KvError::OutOfSpace) => {
                self.status = Ghost(KvStoreStatus::MustAbort);
<<<<<<< HEAD
                self.internal_abort();
=======
                self.internal_abort::<Perm>(Tracked(perm));
>>>>>>> 03983b64
                proof {
                    old(self).lemma_insufficient_space_for_transaction_operation_indicates_all_slots_used();
                }
                return Err(KvError::OutOfSpace);
            },
            _ => { assert(false); return Err(KvError::InternalError); },
        };

        let ghost self_before_key_update = self.lemma_prepare_for_key_table_update();
        let new_rm = KeyTableRowMetadata{ item_addr, list_addr };
<<<<<<< HEAD
        let result = self.keys.update(key, key_addr, new_rm, former_rm, &mut self.journal,
                                      Tracked(self.perm_factory.borrow()));
=======
        let result = self.keys.update::<Perm>(key, key_addr, new_rm, former_rm, &mut self.journal, Tracked(perm));
>>>>>>> 03983b64
        proof { self.lemma_reflect_key_table_update(self_before_key_update); }

        match result {
            Ok(()) => {},
            Err(KvError::OutOfSpace) => {
                self.status = Ghost(KvStoreStatus::MustAbort);
<<<<<<< HEAD
                self.internal_abort();
=======
                self.internal_abort::<Perm>(Tracked(perm));
>>>>>>> 03983b64
                proof {
                    old(self).lemma_insufficient_space_for_transaction_operation_indicates_all_slots_used();
                }
                return Err(KvError::OutOfSpace);
            },
            _ => { assert(false); return Err(KvError::InternalError); },
        };

        self.items.delete(former_rm.item_addr, &self.journal);

        self.status = Ghost(KvStoreStatus::Quiescent);
        self.used_key_slots = Ghost(self.used_key_slots@ + 1);
        self.used_list_element_slots = Ghost(self.used_list_element_slots@ + 1);
        self.used_transaction_operation_slots = Ghost(self.used_transaction_operation_slots@ + 1);

        let ghost old_item_addrs = old(self).keys@.tentative.unwrap().item_addrs();
        assert(old_item_addrs.insert(new_rm.item_addr).remove(former_rm.item_addr) =~=
               old_item_addrs.remove(former_rm.item_addr).insert(new_rm.item_addr));
        assert(self@.tentative =~=
               old(self)@.tentative.update_list_element_at_index_and_item(*key, idx as nat,
                                                                      new_list_element, *new_item).unwrap());

        proof {
            self.lemma_using_space_for_transaction_operation_maintains_invariant(*old(self));
        }

        Ok(())
    }

    pub exec fn tentatively_trim_list<Perm>(
        &mut self,
        key: &K,
        trim_length: usize,
    ) -> (result: Result<(), KvError>)
        where
            Perm: CheckPermission<Seq<u8>>,
        requires
            old(self).valid(),
        ensures
            self.valid(),
            match result {
                Ok(()) => {
                    &&& self@ == KvStoreView{
                        tentative: self@.tentative,
                        used_key_slots: old(self)@.used_key_slots + 1,
                        used_transaction_operation_slots: old(self)@.used_transaction_operation_slots + 1,
                        ..old(self)@
                    }
                    &&& old(self)@.tentative.trim_list(*key, trim_length as nat) matches Ok(new_self)
                    &&& self@.tentative == new_self
                },
                Err(KvError::CRCMismatch) => {
                    &&& self@ == old(self)@.abort()
                    &&& !self@.pm_constants.impervious_to_corruption()
                }, 
                Err(KvError::OutOfSpace) => {
                    &&& self@ == old(self)@.abort()
                    &&& {
                        ||| old(self)@.used_key_slots >= old(self)@.ps.max_keys
                        ||| old(self)@.used_transaction_operation_slots >= old(self)@.ps.max_operations_per_transaction
                    }
                },
                Err(e) => {
                    &&& self@ == old(self)@
                    &&& old(self)@.tentative.trim_list(*key, trim_length as nat) matches Err(e_spec)
                    &&& e == e_spec
                },
            },
    {
        proof {
            self.keys.lemma_valid_implications(self.journal@);
        }

        let (key_addr, former_rm) = match self.keys.read(key, Ghost(self.journal@)) {
            Some(info) => info,
            None => { return Err(KvError::KeyNotFound); },
        };

        if trim_length == 0 {
            self.used_key_slots = Ghost(self.used_key_slots@ + 1);
            self.used_transaction_operation_slots = Ghost(self.used_transaction_operation_slots@ + 1);
            assert(self@.tentative.read_item_and_list(*key).unwrap().1.skip(trim_length as int) =~=
                   self@.tentative.read_item_and_list(*key).unwrap().1);
            assert(self@.tentative.trim_list(*key, trim_length as nat).unwrap() =~= self@.tentative);
            proof {
                self.lemma_using_space_for_transaction_operation_maintains_invariant(*old(self));
            }
            assert(self.perm_factory == old(self).perm_factory);
            return Ok(());
        }

        if former_rm.list_addr == 0 {
            return Err(KvError::IndexOutOfRange{ upper_bound: 0 });
        }

        self.status = Ghost(KvStoreStatus::ComponentsDontCorrespond);

<<<<<<< HEAD
        assert(self.perm_factory == old(self).perm_factory);
        let ghost self_before_list_trim = self.lemma_prepare_for_list_table_update();
        let result = self.lists.trim(former_rm.list_addr, trim_length, &mut self.journal,
                                     Tracked(self.perm_factory.borrow()));
=======
        let ghost self_before_list_trim = self.lemma_prepare_for_list_table_update(perm);
        let result = self.lists.trim::<Perm>(former_rm.list_addr, trim_length, &mut self.journal, Tracked(perm));
>>>>>>> 03983b64
        proof { self.lemma_reflect_list_table_update(self_before_list_trim); }

        let list_addr = match result {
            Ok(i) => i,
            Err(KvError::CRCMismatch) => {
                self.status = Ghost(KvStoreStatus::MustAbort);
<<<<<<< HEAD
                self.internal_abort();
=======
                self.internal_abort::<Perm>(Tracked(perm));
>>>>>>> 03983b64
                return Err(KvError::CRCMismatch);
            },
            Err(KvError::OutOfSpace) => {
                self.status = Ghost(KvStoreStatus::MustAbort);
<<<<<<< HEAD
                self.internal_abort();
=======
                self.internal_abort::<Perm>(Tracked(perm));
>>>>>>> 03983b64
                proof {
                    old(self).lemma_insufficient_space_for_transaction_operation_indicates_all_slots_used();
                }
                return Err(KvError::OutOfSpace);
            },
            Err(KvError::IndexOutOfRange{ upper_bound }) => {
                self.status = Ghost(KvStoreStatus::Quiescent);
                return Err(KvError::IndexOutOfRange{ upper_bound });
            },
            _ => { assert(false); return Err(KvError::InternalError); },
        };

        if list_addr != former_rm.list_addr {
            let ghost self_before_key_update = self.lemma_prepare_for_key_table_update();
            let new_rm = KeyTableRowMetadata{ list_addr, ..former_rm };
<<<<<<< HEAD
            let result = self.keys.update(key, key_addr, new_rm, former_rm, &mut self.journal,
                                          Tracked(self.perm_factory.borrow()));
=======
            let result = self.keys.update::<Perm>(key, key_addr, new_rm, former_rm, &mut self.journal, Tracked(perm));
>>>>>>> 03983b64
            proof { self.lemma_reflect_key_table_update(self_before_key_update); }

            match result {
                Ok(()) => {},
                Err(KvError::OutOfSpace) => {
                    self.status = Ghost(KvStoreStatus::MustAbort);
<<<<<<< HEAD
                    self.internal_abort();
=======
                    self.internal_abort::<Perm>(Tracked(perm));
>>>>>>> 03983b64
                    proof {
                        old(self).lemma_insufficient_space_for_transaction_operation_indicates_all_slots_used();
                    }
                    return Err(KvError::OutOfSpace);
                },
                _ => { assert(false); return Err(KvError::InternalError); },
            };
        }

        self.status = Ghost(KvStoreStatus::Quiescent);
        self.used_key_slots = Ghost(self.used_key_slots@ + 1);
        self.used_transaction_operation_slots = Ghost(self.used_transaction_operation_slots@ + 1);

        assert(self@.tentative =~= old(self)@.tentative.trim_list(*key, trim_length as nat).unwrap());

        proof {
            self.lemma_using_space_for_transaction_operation_maintains_invariant(*old(self));
        }

        Ok(())
    }

    pub exec fn tentatively_trim_list_and_update_item<Perm>(
        &mut self,
        key: &K,
        trim_length: usize,
        new_item: &I,
    ) -> (result: Result<(), KvError>)
        where
            Perm: CheckPermission<Seq<u8>>,
        requires
            old(self).valid(),
        ensures
            self.valid(),
            match result {
                Ok(()) => {
                    &&& self@ == KvStoreView{
                        tentative: self@.tentative,
                        used_key_slots: old(self)@.used_key_slots + 1,
                        used_transaction_operation_slots: old(self)@.used_transaction_operation_slots + 1,
                        ..old(self)@
                    }
                    &&& old(self)@.tentative.trim_list_and_update_item(*key, trim_length as nat, *new_item)
                        matches Ok(new_self)
                    &&& self@.tentative == new_self
                },
                Err(KvError::CRCMismatch) => {
                    &&& self@ == old(self)@.abort()
                    &&& !self@.pm_constants.impervious_to_corruption()
                }, 
                Err(KvError::OutOfSpace) => {
                    &&& self@ == old(self)@.abort()
                    &&& {
                        ||| old(self)@.used_key_slots >= old(self)@.ps.max_keys
                        ||| old(self)@.used_transaction_operation_slots >= old(self)@.ps.max_operations_per_transaction
                    }
                },
                Err(e) => {
                    &&& self@ == old(self)@
                    &&& old(self)@.tentative.trim_list_and_update_item(*key, trim_length as nat, *new_item)
                        matches Err(e_spec)
                    &&& e == e_spec
                },
            },
    {
        proof {
            self.keys.lemma_valid_implications(self.journal@);
        }

        let (key_addr, former_rm) = match self.keys.read(key, Ghost(self.journal@)) {
            Some(info) => info,
            None => { return Err(KvError::KeyNotFound); },
        };
        if trim_length == 0 {
            assert(self@.tentative.read_item_and_list(*key).unwrap().1.skip(trim_length as int) =~=
                   self@.tentative.read_item_and_list(*key).unwrap().1);
            assert(self@.tentative.trim_list_and_update_item(*key, trim_length as nat, *new_item) =~=
                   self@.tentative.update_item(*key, *new_item));
<<<<<<< HEAD
            return self.tentatively_update_item(key, &new_item);
=======
            return self.tentatively_update_item::<Perm>(key, &new_item, Tracked(perm));
>>>>>>> 03983b64
        }

        if former_rm.list_addr == 0 {
            return Err(KvError::IndexOutOfRange{ upper_bound: 0 });
        }

        self.status = Ghost(KvStoreStatus::ComponentsDontCorrespond);

<<<<<<< HEAD
        assert(self.perm_factory == old(self).perm_factory);
        let ghost self_before_list_trim = self.lemma_prepare_for_list_table_update();
        let result = self.lists.trim(former_rm.list_addr, trim_length, &mut self.journal,
                                     Tracked(self.perm_factory.borrow()));
=======
        let ghost self_before_list_trim = self.lemma_prepare_for_list_table_update(perm);
        let result = self.lists.trim::<Perm>(former_rm.list_addr, trim_length, &mut self.journal, Tracked(perm));
>>>>>>> 03983b64
        proof { self.lemma_reflect_list_table_update(self_before_list_trim); }

        let list_addr = match result {
            Ok(i) => i,
            Err(KvError::CRCMismatch) => {
                self.status = Ghost(KvStoreStatus::MustAbort);
<<<<<<< HEAD
                self.internal_abort();
=======
                self.internal_abort::<Perm>(Tracked(perm));
>>>>>>> 03983b64
                return Err(KvError::CRCMismatch);
            },
            Err(KvError::OutOfSpace) => {
                self.status = Ghost(KvStoreStatus::MustAbort);
<<<<<<< HEAD
                self.internal_abort();
=======
                self.internal_abort::<Perm>(Tracked(perm));
>>>>>>> 03983b64
                proof {
                    old(self).lemma_insufficient_space_for_transaction_operation_indicates_all_slots_used();
                }
                return Err(KvError::OutOfSpace);
            },
            Err(KvError::IndexOutOfRange{ upper_bound }) => {
                self.status = Ghost(KvStoreStatus::Quiescent);
                return Err(KvError::IndexOutOfRange{ upper_bound });
            },
            _ => { assert(false); return Err(KvError::InternalError); },
        };

<<<<<<< HEAD
        let ghost self_before_item_create = self.lemma_prepare_for_item_table_update();
        let result = self.items.create(&new_item, &mut self.journal, Tracked(self.perm_factory.borrow()));
=======
        let ghost self_before_item_create = self.lemma_prepare_for_item_table_update(perm);
        let result = self.items.create::<Perm>(&new_item, &mut self.journal, Tracked(perm));
>>>>>>> 03983b64
        proof { self.lemma_reflect_item_table_update(self_before_item_create); }

        let item_addr = match result {
            Ok(i) => i,
            Err(KvError::OutOfSpace) => {
                self.status = Ghost(KvStoreStatus::MustAbort);
<<<<<<< HEAD
                self.internal_abort();
=======
                self.internal_abort::<Perm>(Tracked(perm));
>>>>>>> 03983b64
                proof {
                    old(self).lemma_insufficient_space_for_transaction_operation_indicates_all_slots_used();
                }
                return Err(KvError::OutOfSpace);
            },
            _ => { assert(false); return Err(KvError::InternalError); },
        };

        let ghost self_before_key_update = self.lemma_prepare_for_key_table_update();
        let new_rm = KeyTableRowMetadata{ item_addr, list_addr };
<<<<<<< HEAD
        let result = self.keys.update(key, key_addr, new_rm, former_rm, &mut self.journal,
                                      Tracked(self.perm_factory.borrow()));
=======
        let result = self.keys.update::<Perm>(key, key_addr, new_rm, former_rm, &mut self.journal, Tracked(perm));
>>>>>>> 03983b64
        proof { self.lemma_reflect_key_table_update(self_before_key_update); }

        match result {
            Ok(()) => {},
            Err(KvError::OutOfSpace) => {
                self.status = Ghost(KvStoreStatus::MustAbort);
<<<<<<< HEAD
                self.internal_abort();
=======
                self.internal_abort::<Perm>(Tracked(perm));
>>>>>>> 03983b64
                proof {
                    old(self).lemma_insufficient_space_for_transaction_operation_indicates_all_slots_used();
                }
                return Err(KvError::OutOfSpace);
            },
            _ => { assert(false); return Err(KvError::InternalError); },
        };

        self.items.delete(former_rm.item_addr, &self.journal);

        self.status = Ghost(KvStoreStatus::Quiescent);
        self.used_key_slots = Ghost(self.used_key_slots@ + 1);
        self.used_transaction_operation_slots = Ghost(self.used_transaction_operation_slots@ + 1);

        let ghost old_item_addrs = old(self).keys@.tentative.unwrap().item_addrs();
        assert(new_rm.item_addr != former_rm.item_addr);
        assert(old_item_addrs.insert(new_rm.item_addr).remove(former_rm.item_addr) =~=
               old_item_addrs.remove(former_rm.item_addr).insert(new_rm.item_addr));
        assert(self@.tentative =~= old(self)@.tentative.trim_list_and_update_item(*key, trim_length as nat,
                                                                                *new_item).unwrap());

        proof {
            self.lemma_using_space_for_transaction_operation_maintains_invariant(*old(self));
        }

        Ok(())
    }
}

}<|MERGE_RESOLUTION|>--- conflicted
+++ resolved
@@ -15,15 +15,9 @@
 
 verus! {
 
-<<<<<<< HEAD
-impl<Perm, PermFactory, PM, K, I, L> UntrustedKvStoreImpl<Perm, PermFactory, PM, K, I, L>
+impl<PermFactory, PM, K, I, L> UntrustedKvStoreImpl<PermFactory, PM, K, I, L>
 where
-    Perm: CheckPermission<Seq<u8>>,
-    PermFactory: PermissionFactory<Seq<u8>, Perm>,
-=======
-impl<PM, K, I, L> UntrustedKvStoreImpl<PM, K, I, L>
-where
->>>>>>> 03983b64
+    PermFactory: PermissionFactory<Seq<u8>>,
     PM: PersistentMemoryRegion,
     K: Hash + PmCopy + Sized + std::fmt::Debug,
     I: PmCopy + Sized + std::fmt::Debug,
@@ -144,15 +138,13 @@
     }
 
     #[inline]
-    exec fn tentatively_append_to_list_step1<Perm>(
+    exec fn tentatively_append_to_list_step1(
         &mut self,
         key: &K,
         key_addr: u64,
         former_rm: &KeyTableRowMetadata,
         new_list_element: L,
     ) -> (result: Result<u64, KvError>)
-        where
-            Perm: CheckPermission<Seq<u8>>,
         requires
             old(self).valid(),
             old(self).keys@.tentative is Some,
@@ -191,11 +183,7 @@
                     &&& self.journal@.matches_except_in_range(old(self).journal@, self.lists@.sm.start() as int,
                                                             self.lists@.sm.end() as int)
                     &&& self.journal@.remaining_capacity >= old(self).journal@.remaining_capacity -
-<<<<<<< HEAD
-                           Journal::<Perm, PermFactory, PM>::spec_journal_entry_overhead() -
-=======
-                           Journal::<PM>::spec_journal_entry_overhead() -
->>>>>>> 03983b64
+                           Journal::<PermFactory, PM>::spec_journal_entry_overhead() -
                            u64::spec_size_of() - u64::spec_size_of()
                     &&& self.journal@.powerpm_id == old(self).journal@.powerpm_id
                 },
@@ -231,18 +219,11 @@
         let result =
             if former_rm.list_addr == 0 {
                 assert(end_of_range(Seq::<L>::empty()) == 0);
-<<<<<<< HEAD
                 self.lists.create_singleton(new_list_element, &mut self.journal, Tracked(self.perm_factory.borrow()))
             }
             else {
                 self.lists.append(former_rm.list_addr, new_list_element, &mut self.journal,
                                   Tracked(self.perm_factory.borrow()))
-=======
-                self.lists.create_singleton::<Perm>(new_list_element, &mut self.journal, Tracked(perm))
-            }
-            else {
-                self.lists.append::<Perm>(former_rm.list_addr, new_list_element, &mut self.journal, Tracked(perm))
->>>>>>> 03983b64
             };
         proof { self.lemma_reflect_list_table_update(self_before_list_append); }
 
@@ -250,20 +231,12 @@
             Ok(i) => i,
             Err(KvError::CRCMismatch) => {
                 self.status = Ghost(KvStoreStatus::MustAbort);
-<<<<<<< HEAD
-                self.internal_abort();
-=======
-                self.internal_abort::<Perm>(Tracked(perm));
->>>>>>> 03983b64
+                self.internal_abort();
                 return Err(KvError::CRCMismatch);
             },
             Err(KvError::OutOfSpace) => {
                 self.status = Ghost(KvStoreStatus::MustAbort);
-<<<<<<< HEAD
-                self.internal_abort();
-=======
-                self.internal_abort::<Perm>(Tracked(perm));
->>>>>>> 03983b64
+                self.internal_abort();
                 proof {
                     old(self).lemma_insufficient_space_for_transaction_operation_indicates_all_slots_used();
                 }
@@ -287,13 +260,11 @@
         Ok(list_addr)
     }
 
-    pub exec fn tentatively_append_to_list<Perm>(
+    pub exec fn tentatively_append_to_list(
         &mut self,
         key: &K,
         new_list_element: L,
     ) -> (result: Result<(), KvError>)
-        where
-            Perm: CheckPermission<Seq<u8>>,
         requires
             old(self).valid(),
         ensures
@@ -338,12 +309,7 @@
             None => { return Err(KvError::KeyNotFound); },
         };
 
-<<<<<<< HEAD
         let list_addr = match self.tentatively_append_to_list_step1(key, key_addr, &former_rm, new_list_element) {
-=======
-        let list_addr = match self.tentatively_append_to_list_step1::<Perm>(key, key_addr, &former_rm, new_list_element,
-                                                                    Tracked(perm)) {
->>>>>>> 03983b64
             Ok(a) => a,
             Err(e) => { return Err(e); },
         };
@@ -351,23 +317,15 @@
         if list_addr != former_rm.list_addr {
             let ghost self_before_key_update = self.lemma_prepare_for_key_table_update();
             let new_rm = KeyTableRowMetadata{ list_addr, ..former_rm };
-<<<<<<< HEAD
             let result = self.keys.update(key, key_addr, new_rm, former_rm, &mut self.journal,
                                           Tracked(self.perm_factory.borrow()));
-=======
-            let result = self.keys.update::<Perm>(key, key_addr, new_rm, former_rm, &mut self.journal, Tracked(perm));
->>>>>>> 03983b64
             proof { self.lemma_reflect_key_table_update(self_before_key_update); }
 
             match result {
                 Ok(()) => {},
                 Err(KvError::OutOfSpace) => {
                     self.status = Ghost(KvStoreStatus::MustAbort);
-<<<<<<< HEAD
                     self.internal_abort();
-=======
-                    self.internal_abort::<Perm>(Tracked(perm));
->>>>>>> 03983b64
                     proof {
                         old(self).lemma_insufficient_space_for_transaction_operation_indicates_all_slots_used();
                     }
@@ -391,14 +349,12 @@
         Ok(())
     }
 
-    pub exec fn tentatively_append_to_list_and_update_item<Perm>(
+    pub exec fn tentatively_append_to_list_and_update_item(
         &mut self,
         key: &K,
         new_list_element: L,
         new_item: &I,
     ) -> (result: Result<(), KvError>)
-        where
-            Perm: CheckPermission<Seq<u8>>,
         requires
             old(self).valid(),
         ensures
@@ -445,34 +401,20 @@
             None => { return Err(KvError::KeyNotFound); },
         };
 
-<<<<<<< HEAD
         let list_addr = match self.tentatively_append_to_list_step1(key, key_addr, &former_rm, new_list_element) {
-=======
-        let list_addr = match self.tentatively_append_to_list_step1::<Perm>(key, key_addr, &former_rm, new_list_element,
-                                                                    Tracked(perm)) {
->>>>>>> 03983b64
             Ok(a) => a,
             Err(e) => { return Err(e); },
         };
 
-<<<<<<< HEAD
         let ghost self_before_item_create = self.lemma_prepare_for_item_table_update();
         let result = self.items.create(&new_item, &mut self.journal, Tracked(self.perm_factory.borrow()));
-=======
-        let ghost self_before_item_create = self.lemma_prepare_for_item_table_update(perm);
-        let result = self.items.create::<Perm>(&new_item, &mut self.journal, Tracked(perm));
->>>>>>> 03983b64
         proof { self.lemma_reflect_item_table_update(self_before_item_create); }
 
         let item_addr = match result {
             Ok(i) => i,
             Err(KvError::OutOfSpace) => {
                 self.status = Ghost(KvStoreStatus::MustAbort);
-<<<<<<< HEAD
-                self.internal_abort();
-=======
-                self.internal_abort::<Perm>(Tracked(perm));
->>>>>>> 03983b64
+                self.internal_abort();
                 proof {
                     old(self).lemma_insufficient_space_for_transaction_operation_indicates_all_slots_used();
                 }
@@ -483,23 +425,15 @@
 
         let ghost self_before_key_update = self.lemma_prepare_for_key_table_update();
         let new_rm = KeyTableRowMetadata{ item_addr, list_addr };
-<<<<<<< HEAD
         let result = self.keys.update(key, key_addr, new_rm, former_rm, &mut self.journal,
                                       Tracked(self.perm_factory.borrow()));
-=======
-        let result = self.keys.update::<Perm>(key, key_addr, new_rm, former_rm, &mut self.journal, Tracked(perm));
->>>>>>> 03983b64
         proof { self.lemma_reflect_key_table_update(self_before_key_update); }
 
         match result {
             Ok(()) => {},
             Err(KvError::OutOfSpace) => {
                 self.status = Ghost(KvStoreStatus::MustAbort);
-<<<<<<< HEAD
-                self.internal_abort();
-=======
-                self.internal_abort::<Perm>(Tracked(perm));
->>>>>>> 03983b64
+                self.internal_abort();
                 proof {
                     old(self).lemma_insufficient_space_for_transaction_operation_indicates_all_slots_used();
                 }
@@ -528,14 +462,12 @@
         Ok(())
     }
 
-    pub exec fn tentatively_update_list_element_at_index<Perm>(
+    pub exec fn tentatively_update_list_element_at_index(
         &mut self,
         key: &K,
         idx: usize,
         new_list_element: L,
     ) -> (result: Result<(), KvError>)
-        where
-            Perm: CheckPermission<Seq<u8>>,
         requires
             old(self).valid(),
         ensures
@@ -588,34 +520,21 @@
 
         self.status = Ghost(KvStoreStatus::ComponentsDontCorrespond);
 
-<<<<<<< HEAD
         assert(self.perm_factory == old(self).perm_factory);
         let ghost self_before_list_update = self.lemma_prepare_for_list_table_update();
         let result = self.lists.update(former_rm.list_addr, idx, new_list_element, &mut self.journal, Tracked(self.perm_factory.borrow()));
-=======
-        let ghost self_before_list_update = self.lemma_prepare_for_list_table_update(perm);
-        let result = self.lists.update::<Perm>(former_rm.list_addr, idx, new_list_element, &mut self.journal, Tracked(perm));
->>>>>>> 03983b64
         proof { self.lemma_reflect_list_table_update(self_before_list_update); }
 
         let list_addr = match result {
             Ok(i) => i,
             Err(KvError::CRCMismatch) => {
                 self.status = Ghost(KvStoreStatus::MustAbort);
-<<<<<<< HEAD
-                self.internal_abort();
-=======
-                self.internal_abort::<Perm>(Tracked(perm));
->>>>>>> 03983b64
+                self.internal_abort();
                 return Err(KvError::CRCMismatch);
             },
             Err(KvError::OutOfSpace) => {
                 self.status = Ghost(KvStoreStatus::MustAbort);
-<<<<<<< HEAD
-                self.internal_abort();
-=======
-                self.internal_abort::<Perm>(Tracked(perm));
->>>>>>> 03983b64
+                self.internal_abort();
                 proof {
                     old(self).lemma_insufficient_space_for_transaction_operation_indicates_all_slots_used();
                 }
@@ -635,23 +554,15 @@
         if list_addr != former_rm.list_addr {
             let ghost self_before_key_update = self.lemma_prepare_for_key_table_update();
             let new_rm = KeyTableRowMetadata{ list_addr, ..former_rm };
-<<<<<<< HEAD
             let result = self.keys.update(key, key_addr, new_rm, former_rm, &mut self.journal,
                                           Tracked(self.perm_factory.borrow()));
-=======
-            let result = self.keys.update::<Perm>(key, key_addr, new_rm, former_rm, &mut self.journal, Tracked(perm));
->>>>>>> 03983b64
             proof { self.lemma_reflect_key_table_update(self_before_key_update); }
 
             match result {
                 Ok(()) => {},
                 Err(KvError::OutOfSpace) => {
                     self.status = Ghost(KvStoreStatus::MustAbort);
-<<<<<<< HEAD
                     self.internal_abort();
-=======
-                    self.internal_abort::<Perm>(Tracked(perm));
->>>>>>> 03983b64
                     proof {
                         old(self).lemma_insufficient_space_for_transaction_operation_indicates_all_slots_used();
                     }
@@ -676,15 +587,13 @@
         Ok(())
     }
 
-    pub exec fn tentatively_update_list_element_at_index_and_item<Perm>(
+    pub exec fn tentatively_update_list_element_at_index_and_item(
         &mut self,
         key: &K,
         idx: usize,
         new_list_element: L,
         new_item: &I,
     ) -> (result: Result<(), KvError>)
-        where
-            Perm: CheckPermission<Seq<u8>>,
         requires
             old(self).valid(),
         ensures
@@ -737,34 +646,21 @@
 
         self.status = Ghost(KvStoreStatus::ComponentsDontCorrespond);
 
-<<<<<<< HEAD
         assert(self.perm_factory == old(self).perm_factory);
         let ghost self_before_list_update = self.lemma_prepare_for_list_table_update();
         let result = self.lists.update(former_rm.list_addr, idx, new_list_element, &mut self.journal, Tracked(self.perm_factory.borrow()));
-=======
-        let ghost self_before_list_update = self.lemma_prepare_for_list_table_update(perm);
-        let result = self.lists.update::<Perm>(former_rm.list_addr, idx, new_list_element, &mut self.journal, Tracked(perm));
->>>>>>> 03983b64
         proof { self.lemma_reflect_list_table_update(self_before_list_update); }
 
         let list_addr = match result {
             Ok(i) => i,
             Err(KvError::CRCMismatch) => {
                 self.status = Ghost(KvStoreStatus::MustAbort);
-<<<<<<< HEAD
-                self.internal_abort();
-=======
-                self.internal_abort::<Perm>(Tracked(perm));
->>>>>>> 03983b64
+                self.internal_abort();
                 return Err(KvError::CRCMismatch);
             },
             Err(KvError::OutOfSpace) => {
                 self.status = Ghost(KvStoreStatus::MustAbort);
-<<<<<<< HEAD
-                self.internal_abort();
-=======
-                self.internal_abort::<Perm>(Tracked(perm));
->>>>>>> 03983b64
+                self.internal_abort();
                 proof {
                     old(self).lemma_insufficient_space_for_transaction_operation_indicates_all_slots_used();
                 }
@@ -781,24 +677,15 @@
             _ => { assert(false); return Err(KvError::InternalError); },
         };
 
-<<<<<<< HEAD
         let ghost self_before_item_create = self.lemma_prepare_for_item_table_update();
         let result = self.items.create(&new_item, &mut self.journal, Tracked(self.perm_factory.borrow()));
-=======
-        let ghost self_before_item_create = self.lemma_prepare_for_item_table_update(perm);
-        let result = self.items.create::<Perm>(&new_item, &mut self.journal, Tracked(perm));
->>>>>>> 03983b64
         proof { self.lemma_reflect_item_table_update(self_before_item_create); }
 
         let item_addr = match result {
             Ok(i) => i,
             Err(KvError::OutOfSpace) => {
                 self.status = Ghost(KvStoreStatus::MustAbort);
-<<<<<<< HEAD
-                self.internal_abort();
-=======
-                self.internal_abort::<Perm>(Tracked(perm));
->>>>>>> 03983b64
+                self.internal_abort();
                 proof {
                     old(self).lemma_insufficient_space_for_transaction_operation_indicates_all_slots_used();
                 }
@@ -809,23 +696,15 @@
 
         let ghost self_before_key_update = self.lemma_prepare_for_key_table_update();
         let new_rm = KeyTableRowMetadata{ item_addr, list_addr };
-<<<<<<< HEAD
         let result = self.keys.update(key, key_addr, new_rm, former_rm, &mut self.journal,
                                       Tracked(self.perm_factory.borrow()));
-=======
-        let result = self.keys.update::<Perm>(key, key_addr, new_rm, former_rm, &mut self.journal, Tracked(perm));
->>>>>>> 03983b64
         proof { self.lemma_reflect_key_table_update(self_before_key_update); }
 
         match result {
             Ok(()) => {},
             Err(KvError::OutOfSpace) => {
                 self.status = Ghost(KvStoreStatus::MustAbort);
-<<<<<<< HEAD
-                self.internal_abort();
-=======
-                self.internal_abort::<Perm>(Tracked(perm));
->>>>>>> 03983b64
+                self.internal_abort();
                 proof {
                     old(self).lemma_insufficient_space_for_transaction_operation_indicates_all_slots_used();
                 }
@@ -855,13 +734,11 @@
         Ok(())
     }
 
-    pub exec fn tentatively_trim_list<Perm>(
+    pub exec fn tentatively_trim_list(
         &mut self,
         key: &K,
         trim_length: usize,
     ) -> (result: Result<(), KvError>)
-        where
-            Perm: CheckPermission<Seq<u8>>,
         requires
             old(self).valid(),
         ensures
@@ -923,35 +800,22 @@
 
         self.status = Ghost(KvStoreStatus::ComponentsDontCorrespond);
 
-<<<<<<< HEAD
         assert(self.perm_factory == old(self).perm_factory);
         let ghost self_before_list_trim = self.lemma_prepare_for_list_table_update();
         let result = self.lists.trim(former_rm.list_addr, trim_length, &mut self.journal,
                                      Tracked(self.perm_factory.borrow()));
-=======
-        let ghost self_before_list_trim = self.lemma_prepare_for_list_table_update(perm);
-        let result = self.lists.trim::<Perm>(former_rm.list_addr, trim_length, &mut self.journal, Tracked(perm));
->>>>>>> 03983b64
         proof { self.lemma_reflect_list_table_update(self_before_list_trim); }
 
         let list_addr = match result {
             Ok(i) => i,
             Err(KvError::CRCMismatch) => {
                 self.status = Ghost(KvStoreStatus::MustAbort);
-<<<<<<< HEAD
-                self.internal_abort();
-=======
-                self.internal_abort::<Perm>(Tracked(perm));
->>>>>>> 03983b64
+                self.internal_abort();
                 return Err(KvError::CRCMismatch);
             },
             Err(KvError::OutOfSpace) => {
                 self.status = Ghost(KvStoreStatus::MustAbort);
-<<<<<<< HEAD
-                self.internal_abort();
-=======
-                self.internal_abort::<Perm>(Tracked(perm));
->>>>>>> 03983b64
+                self.internal_abort();
                 proof {
                     old(self).lemma_insufficient_space_for_transaction_operation_indicates_all_slots_used();
                 }
@@ -967,23 +831,15 @@
         if list_addr != former_rm.list_addr {
             let ghost self_before_key_update = self.lemma_prepare_for_key_table_update();
             let new_rm = KeyTableRowMetadata{ list_addr, ..former_rm };
-<<<<<<< HEAD
             let result = self.keys.update(key, key_addr, new_rm, former_rm, &mut self.journal,
                                           Tracked(self.perm_factory.borrow()));
-=======
-            let result = self.keys.update::<Perm>(key, key_addr, new_rm, former_rm, &mut self.journal, Tracked(perm));
->>>>>>> 03983b64
             proof { self.lemma_reflect_key_table_update(self_before_key_update); }
 
             match result {
                 Ok(()) => {},
                 Err(KvError::OutOfSpace) => {
                     self.status = Ghost(KvStoreStatus::MustAbort);
-<<<<<<< HEAD
                     self.internal_abort();
-=======
-                    self.internal_abort::<Perm>(Tracked(perm));
->>>>>>> 03983b64
                     proof {
                         old(self).lemma_insufficient_space_for_transaction_operation_indicates_all_slots_used();
                     }
@@ -1006,14 +862,12 @@
         Ok(())
     }
 
-    pub exec fn tentatively_trim_list_and_update_item<Perm>(
+    pub exec fn tentatively_trim_list_and_update_item(
         &mut self,
         key: &K,
         trim_length: usize,
         new_item: &I,
     ) -> (result: Result<(), KvError>)
-        where
-            Perm: CheckPermission<Seq<u8>>,
         requires
             old(self).valid(),
         ensures
@@ -1062,11 +916,7 @@
                    self@.tentative.read_item_and_list(*key).unwrap().1);
             assert(self@.tentative.trim_list_and_update_item(*key, trim_length as nat, *new_item) =~=
                    self@.tentative.update_item(*key, *new_item));
-<<<<<<< HEAD
             return self.tentatively_update_item(key, &new_item);
-=======
-            return self.tentatively_update_item::<Perm>(key, &new_item, Tracked(perm));
->>>>>>> 03983b64
         }
 
         if former_rm.list_addr == 0 {
@@ -1075,35 +925,22 @@
 
         self.status = Ghost(KvStoreStatus::ComponentsDontCorrespond);
 
-<<<<<<< HEAD
         assert(self.perm_factory == old(self).perm_factory);
         let ghost self_before_list_trim = self.lemma_prepare_for_list_table_update();
         let result = self.lists.trim(former_rm.list_addr, trim_length, &mut self.journal,
                                      Tracked(self.perm_factory.borrow()));
-=======
-        let ghost self_before_list_trim = self.lemma_prepare_for_list_table_update(perm);
-        let result = self.lists.trim::<Perm>(former_rm.list_addr, trim_length, &mut self.journal, Tracked(perm));
->>>>>>> 03983b64
         proof { self.lemma_reflect_list_table_update(self_before_list_trim); }
 
         let list_addr = match result {
             Ok(i) => i,
             Err(KvError::CRCMismatch) => {
                 self.status = Ghost(KvStoreStatus::MustAbort);
-<<<<<<< HEAD
-                self.internal_abort();
-=======
-                self.internal_abort::<Perm>(Tracked(perm));
->>>>>>> 03983b64
+                self.internal_abort();
                 return Err(KvError::CRCMismatch);
             },
             Err(KvError::OutOfSpace) => {
                 self.status = Ghost(KvStoreStatus::MustAbort);
-<<<<<<< HEAD
-                self.internal_abort();
-=======
-                self.internal_abort::<Perm>(Tracked(perm));
->>>>>>> 03983b64
+                self.internal_abort();
                 proof {
                     old(self).lemma_insufficient_space_for_transaction_operation_indicates_all_slots_used();
                 }
@@ -1116,24 +953,15 @@
             _ => { assert(false); return Err(KvError::InternalError); },
         };
 
-<<<<<<< HEAD
         let ghost self_before_item_create = self.lemma_prepare_for_item_table_update();
         let result = self.items.create(&new_item, &mut self.journal, Tracked(self.perm_factory.borrow()));
-=======
-        let ghost self_before_item_create = self.lemma_prepare_for_item_table_update(perm);
-        let result = self.items.create::<Perm>(&new_item, &mut self.journal, Tracked(perm));
->>>>>>> 03983b64
         proof { self.lemma_reflect_item_table_update(self_before_item_create); }
 
         let item_addr = match result {
             Ok(i) => i,
             Err(KvError::OutOfSpace) => {
                 self.status = Ghost(KvStoreStatus::MustAbort);
-<<<<<<< HEAD
-                self.internal_abort();
-=======
-                self.internal_abort::<Perm>(Tracked(perm));
->>>>>>> 03983b64
+                self.internal_abort();
                 proof {
                     old(self).lemma_insufficient_space_for_transaction_operation_indicates_all_slots_used();
                 }
@@ -1144,23 +972,15 @@
 
         let ghost self_before_key_update = self.lemma_prepare_for_key_table_update();
         let new_rm = KeyTableRowMetadata{ item_addr, list_addr };
-<<<<<<< HEAD
         let result = self.keys.update(key, key_addr, new_rm, former_rm, &mut self.journal,
                                       Tracked(self.perm_factory.borrow()));
-=======
-        let result = self.keys.update::<Perm>(key, key_addr, new_rm, former_rm, &mut self.journal, Tracked(perm));
->>>>>>> 03983b64
         proof { self.lemma_reflect_key_table_update(self_before_key_update); }
 
         match result {
             Ok(()) => {},
             Err(KvError::OutOfSpace) => {
                 self.status = Ghost(KvStoreStatus::MustAbort);
-<<<<<<< HEAD
-                self.internal_abort();
-=======
-                self.internal_abort::<Perm>(Tracked(perm));
->>>>>>> 03983b64
+                self.internal_abort();
                 proof {
                     old(self).lemma_insufficient_space_for_transaction_operation_indicates_all_slots_used();
                 }
