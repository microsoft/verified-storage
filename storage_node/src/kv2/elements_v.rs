#![allow(unused_imports)]
use builtin::*;
use builtin_macros::*;
use vstd::prelude::*;

use crate::journal::*;
use crate::pmem::pmemspec_t::*;
use crate::pmem::pmcopy_t::*;
use crate::pmem::power_t::*;
use std::hash::Hash;
use super::keys::*;
use super::impl_v::*;
use super::lists::*;
use super::spec_t::*;

verus! {

impl<Perm, PermFactory, PM, K, I, L> UntrustedKvStoreImpl<Perm, PermFactory, PM, K, I, L>
where
    Perm: CheckPermission<Seq<u8>>,
    PermFactory: PermissionFactory<Seq<u8>, Perm>,
    PM: PersistentMemoryRegion,
    K: Hash + PmCopy + Sized + std::fmt::Debug,
    I: PmCopy + Sized + std::fmt::Debug,
    L: PmCopy + LogicalRange + std::fmt::Debug + Copy,
{
    #[inline]
    pub exec fn read_list(&self, key: &K) -> (result: Result<Vec<L>, KvError>)
        requires
            self.valid(),
        ensures
            match result {
                Ok(lst) => {
                    &&& self@.tentative.read_item_and_list(*key) matches Ok((i, l))
                    &&& lst@ == l
                },
                Err(KvError::CRCMismatch) => !self@.pm_constants.impervious_to_corruption(),
                Err(e) => {
                    &&& self@.tentative.read_item_and_list(*key) matches Err(e_spec)
                    &&& e == e_spec
                },
            },
    {
        proof {
            self.keys.lemma_valid_implications(self.journal@);
        }

        let (_key_addr, row_metadata) = match self.keys.read(key, Ghost(self.journal@)) {
            None => { return Err(KvError::KeyNotFound); },
            Some(i) => i,
        };

        let list_addr = row_metadata.list_addr;
        if list_addr == 0 {
            return Ok(Vec::<L>::new());
        }

        self.lists.read(list_addr, &self.journal)
    }

    #[inline]
    pub exec fn read_item_and_list(&self, key: &K) -> (result: Result<(I, Vec<L>), KvError>)
        requires
            self.valid(),
        ensures
            match result {
                Ok((item, lst)) => {
                    &&& self@.tentative.read_item_and_list(*key) matches Ok((i, l))
                    &&& item == i
                    &&& lst@ == l
                },
                Err(KvError::CRCMismatch) => !self@.pm_constants.impervious_to_corruption(),
                Err(e) => {
                    &&& self@.tentative.read_item_and_list(*key) matches Err(e_spec)
                    &&& e == e_spec
                },
            },
    {
        proof {
            self.keys.lemma_valid_implications(self.journal@);
        }

        let (_key_addr, row_metadata) = match self.keys.read(key, Ghost(self.journal@)) {
            None => { return Err(KvError::KeyNotFound); },
            Some(i) => i,
        };

        let item = match self.items.read(row_metadata.item_addr, &self.journal) {
            Ok(i) => i,
            Err(KvError::CRCMismatch) => { return Err(KvError::CRCMismatch); },
            Err(_) => { assert(false); return Err(KvError::KeyNotFound); },
        };

        let list_addr = row_metadata.list_addr;
        if list_addr == 0 {
            return Ok((item, Vec::<L>::new()));
        }

        let lst = match self.lists.read(list_addr, &self.journal) {
            Ok(s) => s,
            Err(KvError::CRCMismatch) => { return Err(KvError::CRCMismatch); },
            Err(_) => { assert(false); return Err(KvError::KeyNotFound); },
        };
        Ok((item, lst))
    }

    #[inline]
    pub exec fn get_list_length(&self, key: &K) -> (result: Result<usize, KvError>)
        requires
            self.valid(),
        ensures
            match result {
                Ok(num_elements) => {
                    &&& self@.tentative.get_list_length(*key) matches Ok(n)
                    &&& num_elements == n
                },
                Err(KvError::CRCMismatch) => !self@.pm_constants.impervious_to_corruption(),
                Err(e) => {
                    &&& self@.tentative.get_list_length(*key) matches Err(e_spec)
                    &&& e == e_spec
                },
            },
    {
        proof {
            self.keys.lemma_valid_implications(self.journal@);
        }

        let (_key_addr, row_metadata) = match self.keys.read(key, Ghost(self.journal@)) {
            None => { return Err(KvError::KeyNotFound); },
            Some(i) => i,
        };

        let list_addr = row_metadata.list_addr;
        if list_addr == 0 {
            return Ok(0);
        }

        self.lists.get_list_length(list_addr, &self.journal)
    }

    #[inline]
    exec fn tentatively_append_to_list_step1(
        &mut self,
        key: &K,
        key_addr: u64,
        former_rm: &KeyTableRowMetadata,
        new_list_element: L,
    ) -> (result: Result<u64, KvError>)
        requires
            old(self).valid(),
<<<<<<< HEAD
=======
            perm.valid(old(self)@.powerpm_id),
            forall |s| #[trigger] perm.check_permission(s) <==
                Self::recover(s) == Some(RecoveredKvStore::<K, I, L>{ ps: old(self)@.ps, kv: old(self)@.durable }),
>>>>>>> 1cca8aea
            old(self).keys@.tentative is Some,
            old(self).keys@.tentative.unwrap().key_info.contains_key(*key),
            old(self).keys@.tentative.unwrap().key_info[*key] == *former_rm,
        ensures
            match result {
                Ok(list_addr) => {
                    let old_list = if former_rm.list_addr == 0 { Seq::<L>::empty() }
                                   else { old(self).lists@.tentative.unwrap().m[former_rm.list_addr] };
                    &&& self == Self{ status: Ghost(KvStoreStatus::ComponentsDontCorrespond),
                                     journal: self.journal, lists: self.lists, ..*old(self) }
                    &&& self.inv()
                    &&& list_addr != 0
                    &&& list_addr == former_rm.list_addr || !old(self).lists@.tentative.unwrap().m.contains_key(list_addr)
                    &&& self.lists.validate_list_addr(list_addr)
                    &&& self.lists@ == ListTableView {
                        tentative: self.lists@.tentative,
                        used_slots: self.lists@.used_slots,
                        ..old(self).lists@
                    }
                    &&& self.lists@.used_slots <= old(self).lists@.used_slots + 1
                    &&& self.lists@.tentative is Some
                    &&& self.lists@.tentative.unwrap() == if former_rm.list_addr == 0 {
                        old(self).lists@.tentative.unwrap().create_singleton(list_addr, new_list_element)
                    } else {
                        old(self).lists@.tentative.unwrap().append(former_rm.list_addr, list_addr, new_list_element)
                    }
                    &&& old_list.len() < usize::MAX
                    &&& match self.lists@.logical_range_gaps_policy {
                        LogicalRangeGapsPolicy::LogicalRangeGapsForbidden =>
                            new_list_element.start() == end_of_range(old_list),
                        LogicalRangeGapsPolicy::LogicalRangeGapsPermitted =>
                            new_list_element.start() >= end_of_range(old_list),
                    }
                    &&& self.journal@.matches_except_in_range(old(self).journal@, self.lists@.sm.start() as int,
                                                            self.lists@.sm.end() as int)
                    &&& self.journal@.remaining_capacity >= old(self).journal@.remaining_capacity -
                           Journal::<Perm, PermFactory, PM>::spec_journal_entry_overhead() -
                           u64::spec_size_of() - u64::spec_size_of()
                    &&& self.journal@.powerpm_id == old(self).journal@.powerpm_id
                },
                Err(KvError::CRCMismatch) => {
                    &&& self.valid()
                    &&& self@ == old(self)@.abort()
                    &&& !self@.pm_constants.impervious_to_corruption()
                }, 
                Err(KvError::OutOfSpace) => {
                    &&& self.valid()
                    &&& self@ == old(self)@.abort()
                    &&& {
                        ||| old(self)@.used_key_slots >= old(self)@.ps.max_keys
                        ||| old(self)@.used_list_element_slots >= old(self)@.ps.max_list_elements
                        ||| old(self)@.used_transaction_operation_slots >= old(self)@.ps.max_operations_per_transaction
                    }
                },
                Err(e) => {
                    &&& self.valid()
                    &&& self@ == old(self)@
                    &&& old(self)@.tentative.append_to_list(*key, new_list_element) matches Err(e_spec)
                    &&& e == e_spec
                },
            },
    {
        proof {
            self.keys.lemma_valid_implications(self.journal@);
        }

        self.status = Ghost(KvStoreStatus::ComponentsDontCorrespond);

        let ghost self_before_list_append = self.lemma_prepare_for_list_table_update();
        let result =
            if former_rm.list_addr == 0 {
                assert(end_of_range(Seq::<L>::empty()) == 0);
                self.lists.create_singleton(new_list_element, &mut self.journal, Tracked(self.perm_factory.borrow()))
            }
            else {
                self.lists.append(former_rm.list_addr, new_list_element, &mut self.journal,
                                  Tracked(self.perm_factory.borrow()))
            };
        proof { self.lemma_reflect_list_table_update(self_before_list_append); }

        let list_addr = match result {
            Ok(i) => i,
            Err(KvError::CRCMismatch) => {
                self.status = Ghost(KvStoreStatus::MustAbort);
                self.internal_abort();
                return Err(KvError::CRCMismatch);
            },
            Err(KvError::OutOfSpace) => {
                self.status = Ghost(KvStoreStatus::MustAbort);
                self.internal_abort();
                proof {
                    old(self).lemma_insufficient_space_for_transaction_operation_indicates_all_slots_used();
                }
                return Err(KvError::OutOfSpace);
            },
            Err(KvError::ListLengthWouldExceedUsizeMax) => {
                self.status = Ghost(KvStoreStatus::Quiescent);
                return Err(KvError::ListLengthWouldExceedUsizeMax);
            }
            Err(KvError::PageLeavesLogicalRangeGap{ end_of_valid_range }) => {
                self.status = Ghost(KvStoreStatus::Quiescent);
                return Err(KvError::PageLeavesLogicalRangeGap{ end_of_valid_range });
            },
            Err(KvError::PageOutOfLogicalRangeOrder{ end_of_valid_range }) => {
                self.status = Ghost(KvStoreStatus::Quiescent);
                return Err(KvError::PageOutOfLogicalRangeOrder{ end_of_valid_range });
            },
            _ => { assert(false); return Err(KvError::InternalError); },
        };

        Ok(list_addr)
    }

    pub exec fn tentatively_append_to_list(
        &mut self,
        key: &K,
        new_list_element: L,
    ) -> (result: Result<(), KvError>)
        requires
            old(self).valid(),
<<<<<<< HEAD
=======
            perm.valid(old(self)@.powerpm_id),
            forall |s| #[trigger] perm.check_permission(s) <==
                Self::recover(s) == Some(RecoveredKvStore::<K, I, L>{ ps: old(self)@.ps, kv: old(self)@.durable }),
>>>>>>> 1cca8aea
        ensures
            self.valid(),
            match result {
                Ok(()) => {
                    &&& self@ == KvStoreView{
                        tentative: self@.tentative,
                        used_key_slots: old(self)@.used_key_slots + 1,
                        used_list_element_slots: old(self)@.used_list_element_slots + 1,
                        used_transaction_operation_slots: old(self)@.used_transaction_operation_slots + 1,
                        ..old(self)@
                    }
                    &&& old(self)@.tentative.append_to_list(*key, new_list_element) matches Ok(new_self)
                    &&& self@.tentative == new_self
                },
                Err(KvError::CRCMismatch) => {
                    &&& self@ == old(self)@.abort()
                    &&& !self@.pm_constants.impervious_to_corruption()
                }, 
                Err(KvError::OutOfSpace) => {
                    &&& self@ == old(self)@.abort()
                    &&& {
                        ||| old(self)@.used_key_slots >= old(self)@.ps.max_keys
                        ||| old(self)@.used_list_element_slots >= old(self)@.ps.max_list_elements
                        ||| old(self)@.used_transaction_operation_slots >= old(self)@.ps.max_operations_per_transaction
                    }
                },
                Err(e) => {
                    &&& self@ == old(self)@
                    &&& old(self)@.tentative.append_to_list(*key, new_list_element) matches Err(e_spec)
                    &&& e == e_spec
                },
            },
    {
        proof {
            self.keys.lemma_valid_implications(self.journal@);
        }

        let (key_addr, former_rm) = match self.keys.read(key, Ghost(self.journal@)) {
            Some(info) => info,
            None => { return Err(KvError::KeyNotFound); },
        };

        let list_addr = match self.tentatively_append_to_list_step1(key, key_addr, &former_rm, new_list_element) {
            Ok(a) => a,
            Err(e) => { return Err(e); },
        };

        if list_addr != former_rm.list_addr {
            let ghost self_before_key_update = self.lemma_prepare_for_key_table_update();
            let new_rm = KeyTableRowMetadata{ list_addr, ..former_rm };
            let result = self.keys.update(key, key_addr, new_rm, former_rm, &mut self.journal,
                                          Tracked(self.perm_factory.borrow()));
            proof { self.lemma_reflect_key_table_update(self_before_key_update); }

            match result {
                Ok(()) => {},
                Err(KvError::OutOfSpace) => {
                    self.status = Ghost(KvStoreStatus::MustAbort);
                    self.internal_abort();
                    proof {
                        old(self).lemma_insufficient_space_for_transaction_operation_indicates_all_slots_used();
                    }
                    return Err(KvError::OutOfSpace);
                },
                _ => { assert(false); return Err(KvError::InternalError); },
            };
        }

        self.status = Ghost(KvStoreStatus::Quiescent);
        self.used_key_slots = Ghost(self.used_key_slots@ + 1);
        self.used_list_element_slots = Ghost(self.used_list_element_slots@ + 1);
        self.used_transaction_operation_slots = Ghost(self.used_transaction_operation_slots@ + 1);

        assert(self@.tentative =~= old(self)@.tentative.append_to_list(*key, new_list_element).unwrap());

        proof {
            self.lemma_using_space_for_transaction_operation_maintains_invariant(*old(self));
        }

        Ok(())
    }

    pub exec fn tentatively_append_to_list_and_update_item(
        &mut self,
        key: &K,
        new_list_element: L,
        new_item: &I,
    ) -> (result: Result<(), KvError>)
        requires
            old(self).valid(),
<<<<<<< HEAD
=======
            perm.valid(old(self)@.powerpm_id),
            forall |s| #[trigger] perm.check_permission(s) <==
                Self::recover(s) == Some(RecoveredKvStore::<K, I, L>{ ps: old(self)@.ps, kv: old(self)@.durable }),
>>>>>>> 1cca8aea
        ensures
            self.valid(),
            match result {
                Ok(()) => {
                    &&& self@ == KvStoreView{
                        tentative: self@.tentative,
                        used_key_slots: old(self)@.used_key_slots + 1,
                        used_list_element_slots: old(self)@.used_list_element_slots + 1,
                        used_transaction_operation_slots: old(self)@.used_transaction_operation_slots + 1,
                        ..old(self)@
                    }
                    &&& old(self)@.tentative.append_to_list_and_update_item(*key, new_list_element, *new_item)
                        matches Ok(new_self)
                    &&& self@.tentative == new_self
                },
                Err(KvError::CRCMismatch) => {
                    &&& self@ == old(self)@.abort()
                    &&& !self@.pm_constants.impervious_to_corruption()
                }, 
                Err(KvError::OutOfSpace) => {
                    &&& self@ == old(self)@.abort()
                    &&& {
                        ||| old(self)@.used_key_slots >= old(self)@.ps.max_keys
                        ||| old(self)@.used_list_element_slots >= old(self)@.ps.max_list_elements
                        ||| old(self)@.used_transaction_operation_slots >= old(self)@.ps.max_operations_per_transaction
                    }
                },
                Err(e) => {
                    &&& self@ == old(self)@
                    &&& old(self)@.tentative.append_to_list_and_update_item(*key, new_list_element, *new_item)
                        matches Err(e_spec)
                    &&& e == e_spec
                },
            },
    {
        proof {
            self.keys.lemma_valid_implications(self.journal@);
        }

        let (key_addr, former_rm) = match self.keys.read(key, Ghost(self.journal@)) {
            Some(info) => info,
            None => { return Err(KvError::KeyNotFound); },
        };

        let list_addr = match self.tentatively_append_to_list_step1(key, key_addr, &former_rm, new_list_element) {
            Ok(a) => a,
            Err(e) => { return Err(e); },
        };

        let ghost self_before_item_create = self.lemma_prepare_for_item_table_update();
        let result = self.items.create(&new_item, &mut self.journal, Tracked(self.perm_factory.borrow()));
        proof { self.lemma_reflect_item_table_update(self_before_item_create); }

        let item_addr = match result {
            Ok(i) => i,
            Err(KvError::OutOfSpace) => {
                self.status = Ghost(KvStoreStatus::MustAbort);
                self.internal_abort();
                proof {
                    old(self).lemma_insufficient_space_for_transaction_operation_indicates_all_slots_used();
                }
                return Err(KvError::OutOfSpace);
            },
            _ => { assert(false); return Err(KvError::InternalError); },
        };

        let ghost self_before_key_update = self.lemma_prepare_for_key_table_update();
        let new_rm = KeyTableRowMetadata{ item_addr, list_addr };
        let result = self.keys.update(key, key_addr, new_rm, former_rm, &mut self.journal,
                                      Tracked(self.perm_factory.borrow()));
        proof { self.lemma_reflect_key_table_update(self_before_key_update); }

        match result {
            Ok(()) => {},
            Err(KvError::OutOfSpace) => {
                self.status = Ghost(KvStoreStatus::MustAbort);
                self.internal_abort();
                proof {
                    old(self).lemma_insufficient_space_for_transaction_operation_indicates_all_slots_used();
                }
                return Err(KvError::OutOfSpace);
            },
            _ => { assert(false); return Err(KvError::InternalError); },
        };

        self.items.delete(former_rm.item_addr, &self.journal);

        self.status = Ghost(KvStoreStatus::Quiescent);
        self.used_key_slots = Ghost(self.used_key_slots@ + 1);
        self.used_list_element_slots = Ghost(self.used_list_element_slots@ + 1);
        self.used_transaction_operation_slots = Ghost(self.used_transaction_operation_slots@ + 1);

        let ghost old_item_addrs = old(self).keys@.tentative.unwrap().item_addrs();
        assert(old_item_addrs.insert(new_rm.item_addr).remove(former_rm.item_addr) =~=
               old_item_addrs.remove(former_rm.item_addr).insert(new_rm.item_addr));
        assert(self@.tentative =~=
               old(self)@.tentative.append_to_list_and_update_item(*key, new_list_element, *new_item).unwrap());

        proof {
            self.lemma_using_space_for_transaction_operation_maintains_invariant(*old(self));
        }

        Ok(())
    }

    pub exec fn tentatively_update_list_element_at_index(
        &mut self,
        key: &K,
        idx: usize,
        new_list_element: L,
    ) -> (result: Result<(), KvError>)
        requires
            old(self).valid(),
<<<<<<< HEAD
=======
            perm.valid(old(self)@.powerpm_id),
            forall |s| #[trigger] perm.check_permission(s) <==
                Self::recover(s) == Some(RecoveredKvStore::<K, I, L>{ ps: old(self)@.ps, kv: old(self)@.durable }),
>>>>>>> 1cca8aea
        ensures
            self.valid(),
            match result {
                Ok(()) => {
                    &&& self@ == KvStoreView{
                        tentative: self@.tentative,
                        used_key_slots: old(self)@.used_key_slots + 1,
                        used_list_element_slots: old(self)@.used_list_element_slots + 1,
                        used_transaction_operation_slots: old(self)@.used_transaction_operation_slots + 1,
                        ..old(self)@
                    }
                    &&& old(self)@.tentative.update_list_element_at_index(*key, idx as nat, new_list_element)
                        matches Ok(new_self)
                    &&& self@.tentative == new_self
                },
                Err(KvError::CRCMismatch) => {
                    &&& self@ == old(self)@.abort()
                    &&& !self@.pm_constants.impervious_to_corruption()
                }, 
                Err(KvError::OutOfSpace) => {
                    &&& self@ == old(self)@.abort()
                    &&& {
                        ||| old(self)@.used_key_slots >= old(self)@.ps.max_keys
                        ||| old(self)@.used_list_element_slots >= old(self)@.ps.max_list_elements
                        ||| old(self)@.used_transaction_operation_slots >= old(self)@.ps.max_operations_per_transaction
                    }
                },
                Err(e) => {
                    &&& self@ == old(self)@
                    &&& old(self)@.tentative.update_list_element_at_index(*key, idx as nat, new_list_element)
                        matches Err(e_spec)
                    &&& e == e_spec
                },
            },
    {
        proof {
            self.keys.lemma_valid_implications(self.journal@);
        }

        let (key_addr, former_rm) = match self.keys.read(key, Ghost(self.journal@)) {
            Some(info) => info,
            None => { return Err(KvError::KeyNotFound); },
        };

        if former_rm.list_addr == 0 {
            return Err(KvError::IndexOutOfRange{ upper_bound: 0 });
        }

        self.status = Ghost(KvStoreStatus::ComponentsDontCorrespond);

        assert(self.perm_factory == old(self).perm_factory);
        let ghost self_before_list_update = self.lemma_prepare_for_list_table_update();
        let result = self.lists.update(former_rm.list_addr, idx, new_list_element, &mut self.journal, Tracked(self.perm_factory.borrow()));
        proof { self.lemma_reflect_list_table_update(self_before_list_update); }

        let list_addr = match result {
            Ok(i) => i,
            Err(KvError::CRCMismatch) => {
                self.status = Ghost(KvStoreStatus::MustAbort);
                self.internal_abort();
                return Err(KvError::CRCMismatch);
            },
            Err(KvError::OutOfSpace) => {
                self.status = Ghost(KvStoreStatus::MustAbort);
                self.internal_abort();
                proof {
                    old(self).lemma_insufficient_space_for_transaction_operation_indicates_all_slots_used();
                }
                return Err(KvError::OutOfSpace);
            },
            Err(KvError::IndexOutOfRange{ upper_bound }) => {
                self.status = Ghost(KvStoreStatus::Quiescent);
                return Err(KvError::IndexOutOfRange{ upper_bound });
            },
            Err(KvError::LogicalRangeUpdateNotAllowed{ old_start, old_end, new_start, new_end }) => {
                self.status = Ghost(KvStoreStatus::Quiescent);
                return Err(KvError::LogicalRangeUpdateNotAllowed{ old_start, old_end, new_start, new_end });
            },
            _ => { assert(false); return Err(KvError::InternalError); },
        };

        if list_addr != former_rm.list_addr {
            let ghost self_before_key_update = self.lemma_prepare_for_key_table_update();
            let new_rm = KeyTableRowMetadata{ list_addr, ..former_rm };
            let result = self.keys.update(key, key_addr, new_rm, former_rm, &mut self.journal,
                                          Tracked(self.perm_factory.borrow()));
            proof { self.lemma_reflect_key_table_update(self_before_key_update); }

            match result {
                Ok(()) => {},
                Err(KvError::OutOfSpace) => {
                    self.status = Ghost(KvStoreStatus::MustAbort);
                    self.internal_abort();
                    proof {
                        old(self).lemma_insufficient_space_for_transaction_operation_indicates_all_slots_used();
                    }
                    return Err(KvError::OutOfSpace);
                },
                _ => { assert(false); return Err(KvError::InternalError); },
            };
        }

        self.status = Ghost(KvStoreStatus::Quiescent);
        self.used_key_slots = Ghost(self.used_key_slots@ + 1);
        self.used_list_element_slots = Ghost(self.used_list_element_slots@ + 1);
        self.used_transaction_operation_slots = Ghost(self.used_transaction_operation_slots@ + 1);

        assert(self@.tentative =~=
               old(self)@.tentative.update_list_element_at_index(*key, idx as nat, new_list_element).unwrap());

        proof {
            self.lemma_using_space_for_transaction_operation_maintains_invariant(*old(self));
        }

        Ok(())
    }

    pub exec fn tentatively_update_list_element_at_index_and_item(
        &mut self,
        key: &K,
        idx: usize,
        new_list_element: L,
        new_item: &I,
    ) -> (result: Result<(), KvError>)
        requires
            old(self).valid(),
<<<<<<< HEAD
=======
            perm.valid(old(self)@.powerpm_id),
            forall |s| #[trigger] perm.check_permission(s) <==
                Self::recover(s) == Some(RecoveredKvStore::<K, I, L>{ ps: old(self)@.ps, kv: old(self)@.durable }),
>>>>>>> 1cca8aea
        ensures
            self.valid(),
            match result {
                Ok(()) => {
                    &&& self@ == KvStoreView{
                        tentative: self@.tentative,
                        used_key_slots: old(self)@.used_key_slots + 1,
                        used_list_element_slots: old(self)@.used_list_element_slots + 1,
                        used_transaction_operation_slots: old(self)@.used_transaction_operation_slots + 1,
                        ..old(self)@
                    }
                    &&& old(self)@.tentative.update_list_element_at_index_and_item(*key, idx as nat, new_list_element,
                                                                              *new_item) matches Ok(new_self)
                    &&& self@.tentative == new_self
                },
                Err(KvError::CRCMismatch) => {
                    &&& self@ == old(self)@.abort()
                    &&& !self@.pm_constants.impervious_to_corruption()
                }, 
                Err(KvError::OutOfSpace) => {
                    &&& self@ == old(self)@.abort()
                    &&& {
                        ||| old(self)@.used_key_slots >= old(self)@.ps.max_keys
                        ||| old(self)@.used_list_element_slots >= old(self)@.ps.max_list_elements
                        ||| old(self)@.used_transaction_operation_slots >= old(self)@.ps.max_operations_per_transaction
                    }
                },
                Err(e) => {
                    &&& self@ == old(self)@
                    &&& old(self)@.tentative.update_list_element_at_index_and_item(*key, idx as nat, new_list_element,
                                                                             *new_item) matches Err(e_spec)
                    &&& e == e_spec
                },
            },
    {
        proof {
            self.keys.lemma_valid_implications(self.journal@);
        }

        let (key_addr, former_rm) = match self.keys.read(key, Ghost(self.journal@)) {
            Some(info) => info,
            None => { return Err(KvError::KeyNotFound); },
        };

        if former_rm.list_addr == 0 {
            return Err(KvError::IndexOutOfRange{ upper_bound: 0 });
        }

        self.status = Ghost(KvStoreStatus::ComponentsDontCorrespond);

        assert(self.perm_factory == old(self).perm_factory);
        let ghost self_before_list_update = self.lemma_prepare_for_list_table_update();
        let result = self.lists.update(former_rm.list_addr, idx, new_list_element, &mut self.journal, Tracked(self.perm_factory.borrow()));
        proof { self.lemma_reflect_list_table_update(self_before_list_update); }

        let list_addr = match result {
            Ok(i) => i,
            Err(KvError::CRCMismatch) => {
                self.status = Ghost(KvStoreStatus::MustAbort);
                self.internal_abort();
                return Err(KvError::CRCMismatch);
            },
            Err(KvError::OutOfSpace) => {
                self.status = Ghost(KvStoreStatus::MustAbort);
                self.internal_abort();
                proof {
                    old(self).lemma_insufficient_space_for_transaction_operation_indicates_all_slots_used();
                }
                return Err(KvError::OutOfSpace);
            },
            Err(KvError::IndexOutOfRange{ upper_bound }) => {
                self.status = Ghost(KvStoreStatus::Quiescent);
                return Err(KvError::IndexOutOfRange{ upper_bound });
            },
            Err(KvError::LogicalRangeUpdateNotAllowed{ old_start, old_end, new_start, new_end }) => {
                self.status = Ghost(KvStoreStatus::Quiescent);
                return Err(KvError::LogicalRangeUpdateNotAllowed{ old_start, old_end, new_start, new_end });
            },
            _ => { assert(false); return Err(KvError::InternalError); },
        };

        let ghost self_before_item_create = self.lemma_prepare_for_item_table_update();
        let result = self.items.create(&new_item, &mut self.journal, Tracked(self.perm_factory.borrow()));
        proof { self.lemma_reflect_item_table_update(self_before_item_create); }

        let item_addr = match result {
            Ok(i) => i,
            Err(KvError::OutOfSpace) => {
                self.status = Ghost(KvStoreStatus::MustAbort);
                self.internal_abort();
                proof {
                    old(self).lemma_insufficient_space_for_transaction_operation_indicates_all_slots_used();
                }
                return Err(KvError::OutOfSpace);
            },
            _ => { assert(false); return Err(KvError::InternalError); },
        };

        let ghost self_before_key_update = self.lemma_prepare_for_key_table_update();
        let new_rm = KeyTableRowMetadata{ item_addr, list_addr };
        let result = self.keys.update(key, key_addr, new_rm, former_rm, &mut self.journal,
                                      Tracked(self.perm_factory.borrow()));
        proof { self.lemma_reflect_key_table_update(self_before_key_update); }

        match result {
            Ok(()) => {},
            Err(KvError::OutOfSpace) => {
                self.status = Ghost(KvStoreStatus::MustAbort);
                self.internal_abort();
                proof {
                    old(self).lemma_insufficient_space_for_transaction_operation_indicates_all_slots_used();
                }
                return Err(KvError::OutOfSpace);
            },
            _ => { assert(false); return Err(KvError::InternalError); },
        };

        self.items.delete(former_rm.item_addr, &self.journal);

        self.status = Ghost(KvStoreStatus::Quiescent);
        self.used_key_slots = Ghost(self.used_key_slots@ + 1);
        self.used_list_element_slots = Ghost(self.used_list_element_slots@ + 1);
        self.used_transaction_operation_slots = Ghost(self.used_transaction_operation_slots@ + 1);

        let ghost old_item_addrs = old(self).keys@.tentative.unwrap().item_addrs();
        assert(old_item_addrs.insert(new_rm.item_addr).remove(former_rm.item_addr) =~=
               old_item_addrs.remove(former_rm.item_addr).insert(new_rm.item_addr));
        assert(self@.tentative =~=
               old(self)@.tentative.update_list_element_at_index_and_item(*key, idx as nat,
                                                                      new_list_element, *new_item).unwrap());

        proof {
            self.lemma_using_space_for_transaction_operation_maintains_invariant(*old(self));
        }

        Ok(())
    }

    pub exec fn tentatively_trim_list(
        &mut self,
        key: &K,
        trim_length: usize,
    ) -> (result: Result<(), KvError>)
        requires
            old(self).valid(),
        ensures
            self.valid(),
            match result {
                Ok(()) => {
                    &&& self@ == KvStoreView{
                        tentative: self@.tentative,
                        used_key_slots: old(self)@.used_key_slots + 1,
                        used_transaction_operation_slots: old(self)@.used_transaction_operation_slots + 1,
                        ..old(self)@
                    }
                    &&& old(self)@.tentative.trim_list(*key, trim_length as nat) matches Ok(new_self)
                    &&& self@.tentative == new_self
                },
                Err(KvError::CRCMismatch) => {
                    &&& self@ == old(self)@.abort()
                    &&& !self@.pm_constants.impervious_to_corruption()
                }, 
                Err(KvError::OutOfSpace) => {
                    &&& self@ == old(self)@.abort()
                    &&& {
                        ||| old(self)@.used_key_slots >= old(self)@.ps.max_keys
                        ||| old(self)@.used_transaction_operation_slots >= old(self)@.ps.max_operations_per_transaction
                    }
                },
                Err(e) => {
                    &&& self@ == old(self)@
                    &&& old(self)@.tentative.trim_list(*key, trim_length as nat) matches Err(e_spec)
                    &&& e == e_spec
                },
            },
    {
        proof {
            self.keys.lemma_valid_implications(self.journal@);
        }

        let (key_addr, former_rm) = match self.keys.read(key, Ghost(self.journal@)) {
            Some(info) => info,
            None => { return Err(KvError::KeyNotFound); },
        };

        if trim_length == 0 {
            self.used_key_slots = Ghost(self.used_key_slots@ + 1);
            self.used_transaction_operation_slots = Ghost(self.used_transaction_operation_slots@ + 1);
            assert(self@.tentative.read_item_and_list(*key).unwrap().1.skip(trim_length as int) =~=
                   self@.tentative.read_item_and_list(*key).unwrap().1);
            assert(self@.tentative.trim_list(*key, trim_length as nat).unwrap() =~= self@.tentative);
            proof {
                self.lemma_using_space_for_transaction_operation_maintains_invariant(*old(self));
            }
            assert(self.perm_factory == old(self).perm_factory);
            return Ok(());
        }

        if former_rm.list_addr == 0 {
            return Err(KvError::IndexOutOfRange{ upper_bound: 0 });
        }

        self.status = Ghost(KvStoreStatus::ComponentsDontCorrespond);

        assert(self.perm_factory == old(self).perm_factory);
        let ghost self_before_list_trim = self.lemma_prepare_for_list_table_update();
        let result = self.lists.trim(former_rm.list_addr, trim_length, &mut self.journal,
                                     Tracked(self.perm_factory.borrow()));
        proof { self.lemma_reflect_list_table_update(self_before_list_trim); }

        let list_addr = match result {
            Ok(i) => i,
            Err(KvError::CRCMismatch) => {
                self.status = Ghost(KvStoreStatus::MustAbort);
                self.internal_abort();
                return Err(KvError::CRCMismatch);
            },
            Err(KvError::OutOfSpace) => {
                self.status = Ghost(KvStoreStatus::MustAbort);
                self.internal_abort();
                proof {
                    old(self).lemma_insufficient_space_for_transaction_operation_indicates_all_slots_used();
                }
                return Err(KvError::OutOfSpace);
            },
            Err(KvError::IndexOutOfRange{ upper_bound }) => {
                self.status = Ghost(KvStoreStatus::Quiescent);
                return Err(KvError::IndexOutOfRange{ upper_bound });
            },
            _ => { assert(false); return Err(KvError::InternalError); },
        };

        if list_addr != former_rm.list_addr {
            let ghost self_before_key_update = self.lemma_prepare_for_key_table_update();
            let new_rm = KeyTableRowMetadata{ list_addr, ..former_rm };
            let result = self.keys.update(key, key_addr, new_rm, former_rm, &mut self.journal,
                                          Tracked(self.perm_factory.borrow()));
            proof { self.lemma_reflect_key_table_update(self_before_key_update); }

            match result {
                Ok(()) => {},
                Err(KvError::OutOfSpace) => {
                    self.status = Ghost(KvStoreStatus::MustAbort);
                    self.internal_abort();
                    proof {
                        old(self).lemma_insufficient_space_for_transaction_operation_indicates_all_slots_used();
                    }
                    return Err(KvError::OutOfSpace);
                },
                _ => { assert(false); return Err(KvError::InternalError); },
            };
        }

        self.status = Ghost(KvStoreStatus::Quiescent);
        self.used_key_slots = Ghost(self.used_key_slots@ + 1);
        self.used_transaction_operation_slots = Ghost(self.used_transaction_operation_slots@ + 1);

        assert(self@.tentative =~= old(self)@.tentative.trim_list(*key, trim_length as nat).unwrap());

        proof {
            self.lemma_using_space_for_transaction_operation_maintains_invariant(*old(self));
        }

        Ok(())
    }

    pub exec fn tentatively_trim_list_and_update_item(
        &mut self,
        key: &K,
        trim_length: usize,
        new_item: &I,
    ) -> (result: Result<(), KvError>)
        requires
            old(self).valid(),
<<<<<<< HEAD
=======
            perm.valid(old(self)@.powerpm_id),
            forall |s| #[trigger] perm.check_permission(s) <==
                Self::recover(s) == Some(RecoveredKvStore::<K, I, L>{ ps: old(self)@.ps, kv: old(self)@.durable }),
>>>>>>> 1cca8aea
        ensures
            self.valid(),
            match result {
                Ok(()) => {
                    &&& self@ == KvStoreView{
                        tentative: self@.tentative,
                        used_key_slots: old(self)@.used_key_slots + 1,
                        used_transaction_operation_slots: old(self)@.used_transaction_operation_slots + 1,
                        ..old(self)@
                    }
                    &&& old(self)@.tentative.trim_list_and_update_item(*key, trim_length as nat, *new_item)
                        matches Ok(new_self)
                    &&& self@.tentative == new_self
                },
                Err(KvError::CRCMismatch) => {
                    &&& self@ == old(self)@.abort()
                    &&& !self@.pm_constants.impervious_to_corruption()
                }, 
                Err(KvError::OutOfSpace) => {
                    &&& self@ == old(self)@.abort()
                    &&& {
                        ||| old(self)@.used_key_slots >= old(self)@.ps.max_keys
                        ||| old(self)@.used_transaction_operation_slots >= old(self)@.ps.max_operations_per_transaction
                    }
                },
                Err(e) => {
                    &&& self@ == old(self)@
                    &&& old(self)@.tentative.trim_list_and_update_item(*key, trim_length as nat, *new_item)
                        matches Err(e_spec)
                    &&& e == e_spec
                },
            },
    {
        proof {
            self.keys.lemma_valid_implications(self.journal@);
        }

        let (key_addr, former_rm) = match self.keys.read(key, Ghost(self.journal@)) {
            Some(info) => info,
            None => { return Err(KvError::KeyNotFound); },
        };
        if trim_length == 0 {
            assert(self@.tentative.read_item_and_list(*key).unwrap().1.skip(trim_length as int) =~=
                   self@.tentative.read_item_and_list(*key).unwrap().1);
            assert(self@.tentative.trim_list_and_update_item(*key, trim_length as nat, *new_item) =~=
                   self@.tentative.update_item(*key, *new_item));
            return self.tentatively_update_item(key, &new_item);
        }

        if former_rm.list_addr == 0 {
            return Err(KvError::IndexOutOfRange{ upper_bound: 0 });
        }

        self.status = Ghost(KvStoreStatus::ComponentsDontCorrespond);

        assert(self.perm_factory == old(self).perm_factory);
        let ghost self_before_list_trim = self.lemma_prepare_for_list_table_update();
        let result = self.lists.trim(former_rm.list_addr, trim_length, &mut self.journal,
                                     Tracked(self.perm_factory.borrow()));
        proof { self.lemma_reflect_list_table_update(self_before_list_trim); }

        let list_addr = match result {
            Ok(i) => i,
            Err(KvError::CRCMismatch) => {
                self.status = Ghost(KvStoreStatus::MustAbort);
                self.internal_abort();
                return Err(KvError::CRCMismatch);
            },
            Err(KvError::OutOfSpace) => {
                self.status = Ghost(KvStoreStatus::MustAbort);
                self.internal_abort();
                proof {
                    old(self).lemma_insufficient_space_for_transaction_operation_indicates_all_slots_used();
                }
                return Err(KvError::OutOfSpace);
            },
            Err(KvError::IndexOutOfRange{ upper_bound }) => {
                self.status = Ghost(KvStoreStatus::Quiescent);
                return Err(KvError::IndexOutOfRange{ upper_bound });
            },
            _ => { assert(false); return Err(KvError::InternalError); },
        };

        let ghost self_before_item_create = self.lemma_prepare_for_item_table_update();
        let result = self.items.create(&new_item, &mut self.journal, Tracked(self.perm_factory.borrow()));
        proof { self.lemma_reflect_item_table_update(self_before_item_create); }

        let item_addr = match result {
            Ok(i) => i,
            Err(KvError::OutOfSpace) => {
                self.status = Ghost(KvStoreStatus::MustAbort);
                self.internal_abort();
                proof {
                    old(self).lemma_insufficient_space_for_transaction_operation_indicates_all_slots_used();
                }
                return Err(KvError::OutOfSpace);
            },
            _ => { assert(false); return Err(KvError::InternalError); },
        };

        let ghost self_before_key_update = self.lemma_prepare_for_key_table_update();
        let new_rm = KeyTableRowMetadata{ item_addr, list_addr };
        let result = self.keys.update(key, key_addr, new_rm, former_rm, &mut self.journal,
                                      Tracked(self.perm_factory.borrow()));
        proof { self.lemma_reflect_key_table_update(self_before_key_update); }

        match result {
            Ok(()) => {},
            Err(KvError::OutOfSpace) => {
                self.status = Ghost(KvStoreStatus::MustAbort);
                self.internal_abort();
                proof {
                    old(self).lemma_insufficient_space_for_transaction_operation_indicates_all_slots_used();
                }
                return Err(KvError::OutOfSpace);
            },
            _ => { assert(false); return Err(KvError::InternalError); },
        };

        self.items.delete(former_rm.item_addr, &self.journal);

        self.status = Ghost(KvStoreStatus::Quiescent);
        self.used_key_slots = Ghost(self.used_key_slots@ + 1);
        self.used_transaction_operation_slots = Ghost(self.used_transaction_operation_slots@ + 1);

        let ghost old_item_addrs = old(self).keys@.tentative.unwrap().item_addrs();
        assert(new_rm.item_addr != former_rm.item_addr);
        assert(old_item_addrs.insert(new_rm.item_addr).remove(former_rm.item_addr) =~=
               old_item_addrs.remove(former_rm.item_addr).insert(new_rm.item_addr));
        assert(self@.tentative =~= old(self)@.tentative.trim_list_and_update_item(*key, trim_length as nat,
                                                                                *new_item).unwrap());

        proof {
            self.lemma_using_space_for_transaction_operation_maintains_invariant(*old(self));
        }

        Ok(())
    }
}

}<|MERGE_RESOLUTION|>--- conflicted
+++ resolved
@@ -148,12 +148,6 @@
     ) -> (result: Result<u64, KvError>)
         requires
             old(self).valid(),
-<<<<<<< HEAD
-=======
-            perm.valid(old(self)@.powerpm_id),
-            forall |s| #[trigger] perm.check_permission(s) <==
-                Self::recover(s) == Some(RecoveredKvStore::<K, I, L>{ ps: old(self)@.ps, kv: old(self)@.durable }),
->>>>>>> 1cca8aea
             old(self).keys@.tentative is Some,
             old(self).keys@.tentative.unwrap().key_info.contains_key(*key),
             old(self).keys@.tentative.unwrap().key_info[*key] == *former_rm,
@@ -274,12 +268,6 @@
     ) -> (result: Result<(), KvError>)
         requires
             old(self).valid(),
-<<<<<<< HEAD
-=======
-            perm.valid(old(self)@.powerpm_id),
-            forall |s| #[trigger] perm.check_permission(s) <==
-                Self::recover(s) == Some(RecoveredKvStore::<K, I, L>{ ps: old(self)@.ps, kv: old(self)@.durable }),
->>>>>>> 1cca8aea
         ensures
             self.valid(),
             match result {
@@ -370,12 +358,6 @@
     ) -> (result: Result<(), KvError>)
         requires
             old(self).valid(),
-<<<<<<< HEAD
-=======
-            perm.valid(old(self)@.powerpm_id),
-            forall |s| #[trigger] perm.check_permission(s) <==
-                Self::recover(s) == Some(RecoveredKvStore::<K, I, L>{ ps: old(self)@.ps, kv: old(self)@.durable }),
->>>>>>> 1cca8aea
         ensures
             self.valid(),
             match result {
@@ -489,12 +471,6 @@
     ) -> (result: Result<(), KvError>)
         requires
             old(self).valid(),
-<<<<<<< HEAD
-=======
-            perm.valid(old(self)@.powerpm_id),
-            forall |s| #[trigger] perm.check_permission(s) <==
-                Self::recover(s) == Some(RecoveredKvStore::<K, I, L>{ ps: old(self)@.ps, kv: old(self)@.durable }),
->>>>>>> 1cca8aea
         ensures
             self.valid(),
             match result {
@@ -621,12 +597,6 @@
     ) -> (result: Result<(), KvError>)
         requires
             old(self).valid(),
-<<<<<<< HEAD
-=======
-            perm.valid(old(self)@.powerpm_id),
-            forall |s| #[trigger] perm.check_permission(s) <==
-                Self::recover(s) == Some(RecoveredKvStore::<K, I, L>{ ps: old(self)@.ps, kv: old(self)@.durable }),
->>>>>>> 1cca8aea
         ensures
             self.valid(),
             match result {
@@ -901,12 +871,6 @@
     ) -> (result: Result<(), KvError>)
         requires
             old(self).valid(),
-<<<<<<< HEAD
-=======
-            perm.valid(old(self)@.powerpm_id),
-            forall |s| #[trigger] perm.check_permission(s) <==
-                Self::recover(s) == Some(RecoveredKvStore::<K, I, L>{ ps: old(self)@.ps, kv: old(self)@.durable }),
->>>>>>> 1cca8aea
         ensures
             self.valid(),
             match result {
