#![allow(unused_imports)]
use builtin::*;
use builtin_macros::*;
use vstd::prelude::*;

use crate::common::recover_v::*;
use crate::common::subrange_v::*;
use crate::common::table_v::*;
use crate::common::util_v::*;
use crate::journal::JournalView;
use crate::pmem::pmcopy_t::*;
use crate::pmem::pmemspec_t::*;
use crate::pmem::traits_t::*;
use crate::pmem::power_t::*;
use std::hash::Hash;
use super::impl_v::*;
use super::recover_v::*;
use super::spec_v::*;

verus! {

#[verifier::ext_equal]
pub(super) enum KeyTableStatus {
    Quiescent,
    Inconsistent,
}

#[verifier::ext_equal]
pub(super) struct ConcreteKeyInfo
{
    pub row_addr: u64,
    pub rm: KeyTableRowMetadata,
}

#[verifier::ext_equal]
pub(super) enum KeyUndoRecord<K> {
    UndoCreate{ row_addr: u64, k: K },
    UndoUpdate{ row_addr: u64, k: K, former_rm: KeyTableRowMetadata },
    UndoDelete{ row_addr: u64, k: K, rm: KeyTableRowMetadata },
}

#[verifier::ext_equal]
pub(super) enum KeyRowDisposition<K> {
    InHashTable{ k: K, rm: KeyTableRowMetadata },
    InFreeList{ pos: nat },
    InPendingDeallocationList{ pos: nat },
}

impl<K> KeyRowDisposition<K>
{
    pub(super) open spec fn move_to_free_list_if_pending_deallocation(self, free_list_len: nat) -> Self
    {
        match self {
            KeyRowDisposition::<K>::InPendingDeallocationList{ pos } =>
                KeyRowDisposition::<K>::InFreeList{ pos: pos + free_list_len },
            _ => self,
        }
    }
}

#[verifier::reject_recursive_types(K)]
#[verifier::ext_equal]
pub struct KeyMemoryMapping<K> {
    pub row_info: Map<u64, KeyRowDisposition<K>>,
    pub key_info: Map<K, u64>,
    pub item_info: Map<u64, u64>,
    pub list_info: Map<u64, u64>,
}

impl<K> KeyMemoryMapping<K>
    where
        K: Hash + Eq + Clone + PmCopy + std::fmt::Debug,
{
    pub(super) open spec fn new() -> Self
    {
        Self{
            row_info: Map::<u64, KeyRowDisposition<K>>::empty(),
            key_info: Map::<K, u64>::empty(),
            item_info: Map::<u64, u64>::empty(),
            list_info: Map::<u64, u64>::empty(),
        }
    }

    pub(super) open spec fn initialize_row(
        self,
        row_addr: u64,
        k: K,
        rm: KeyTableRowMetadata,
    ) -> Self
    {
        let new_list_info =
            if rm.list_addr != 0 {
                 self.list_info.insert(rm.list_addr, row_addr)
            }
            else {
                self.list_info
            };
        Self{
            row_info: self.row_info.insert(row_addr, KeyRowDisposition::InHashTable{ k, rm }),
            key_info: self.key_info.insert(k, row_addr),
            item_info: self.item_info.insert(rm.item_addr, row_addr),
            list_info: new_list_info,
        }
    }

    pub(super) open spec fn corresponds_to_snapshot_at_addr(
        self,
        m: KeyRecoveryMapping<K>,
        row_addr: u64
    ) -> bool
    {
        &&& m.row_info.contains_key(row_addr)
        &&& self.row_info.contains_key(row_addr)
        &&& match self.row_info[row_addr] {
            KeyRowDisposition::InHashTable{ k, rm } => m.row_info[row_addr] == Some((k, rm)),
            _ => m.row_info[row_addr] is None,
        }
    }

    pub(super) open spec fn create(self, row_addr: u64, k: K, rm: KeyTableRowMetadata) -> Self
    {
        Self{
            row_info: self.row_info.insert(row_addr, KeyRowDisposition::InHashTable{ k, rm }),
            key_info: self.key_info.insert(k, row_addr),
            item_info: self.item_info.insert(rm.item_addr, row_addr),
            list_info: if rm.list_addr == 0 { self.list_info }
                       else { self.list_info.insert(rm.list_addr, row_addr) },
            ..self
        }
    }

    pub(super) open spec fn update(
        self,
        row_addr: u64,
        k: K,
        rm: KeyTableRowMetadata,
        former_rm: KeyTableRowMetadata
    ) -> Self
    {
        let list_info_after_remove =
            if former_rm.list_addr != 0 {
                self.list_info.remove(former_rm.list_addr)
            }
            else {
                self.list_info
            };
        let new_list_info =
            if rm.list_addr != 0 {
                 list_info_after_remove.insert(rm.list_addr, row_addr)
            }
            else {
                list_info_after_remove
            };
        Self{
            row_info: self.row_info.insert(row_addr, KeyRowDisposition::InHashTable{ k, rm }),
            key_info: self.key_info.insert(k, row_addr),
            item_info: self.item_info.remove(former_rm.item_addr).insert(rm.item_addr, row_addr),
            list_info: new_list_info,
        }
    }

    pub(super) open spec fn delete(
        self,
        row_addr: u64,
        k: K,
        rm: KeyTableRowMetadata,
        pending_deallocation_list_len: nat,
    ) -> Self
        recommends
            self.row_info.contains_key(row_addr),
            self.row_info[row_addr] == (KeyRowDisposition::InHashTable{ k, rm }),
    {
        let rd = KeyRowDisposition::InPendingDeallocationList{ pos: pending_deallocation_list_len };
        Self{
            row_info: self.row_info.insert(row_addr, rd),
            key_info: self.key_info.remove(k),
            item_info: self.item_info.remove(rm.item_addr),
            list_info: if rm.list_addr == 0 { self.list_info }
                       else { self.list_info.remove(rm.list_addr) },
            ..self
        }
    }

    pub(super) open spec fn mark_in_free_list(self, row_addr: u64, pos: nat) -> Self
    {
        Self{
            row_info: self.row_info.insert(row_addr, KeyRowDisposition::InFreeList{ pos }),
            ..self
        }
    }

    pub(super) open spec fn move_pending_deallocations_to_free_list(self, free_list_len: nat) -> Self
    {
        Self{
            row_info: self.row_info.map_values(|krd: KeyRowDisposition<K>|
                                               krd.move_to_free_list_if_pending_deallocation(free_list_len)),
            ..self
        }
    }

    pub open spec fn as_recovery_mapping(self) -> KeyRecoveryMapping<K>
    {
        KeyRecoveryMapping::<K>{
            row_info: Map::<u64, Option<(K, KeyTableRowMetadata)>>::new(
                |row_addr: u64| self.row_info.contains_key(row_addr),
                |row_addr: u64| match self.row_info[row_addr] {
                    KeyRowDisposition::InHashTable{ k, rm } => Some((k, rm)),
                    _ => None,
                },
            ),
            key_info: Map::<K, u64>::new(
                |k: K| self.key_info.contains_key(k),
                |k: K| self.key_info[k] as u64,
            ),
            item_info: Map::<u64, u64>::new(
                |item_addr: u64| self.item_info.contains_key(item_addr),
                |item_addr: u64| self.item_info[item_addr] as u64,
            ),
            list_info: Map::<u64, u64>::new(
                |list_addr: u64| self.list_info.contains_key(list_addr),
                |list_addr: u64| self.list_info[list_addr] as u64,
            ),
        }
    }

    pub(super) open spec fn as_snapshot(self) -> KeyTableSnapshot<K>
    {
        KeyTableSnapshot::<K>{
            key_info: Map::<K, KeyTableRowMetadata>::new(
                |k: K| self.key_info.contains_key(k),
                |k: K| self.row_info[self.key_info[k]]->rm,
            ),
            item_info: Map::<u64, K>::new(
                |item_addr: u64| self.item_info.contains_key(item_addr),
                |item_addr: u64| self.row_info[self.item_info[item_addr]]->k
            ),
            list_info: Map::<u64, K>::new(
                |list_addr: u64| self.list_info.contains_key(list_addr),
                |list_addr: u64| self.row_info[self.list_info[list_addr]]->k
            ),
        }
    }

    pub(super) open spec fn complete(self, sm: KeyTableStaticMetadata) -> bool
    {
        &&& forall|row_addr: u64| 
#[trigger] sm.table.validate_row_addr(row_addr) ==> self.row_info.contains_key(row_addr)
    }

    pub(super) open spec fn row_info_consistent(self, sm: KeyTableStaticMetadata) -> bool
    {
        &&& forall|row_addr: u64| #[trigger] self.row_info.contains_key(row_addr) ==> {
            &&& sm.table.validate_row_addr(row_addr)
            &&& self.row_info[row_addr] matches KeyRowDisposition::InHashTable{ k, rm } ==> {
                   &&& self.key_info.contains_key(k)
                   &&& self.key_info[k] == row_addr
                   &&& self.item_info.contains_key(rm.item_addr)
                   &&& self.item_info[rm.item_addr] == row_addr
                   &&& rm.list_addr != 0 ==> self.list_info.contains_key(rm.list_addr)
                   &&& rm.list_addr != 0 ==> self.list_info[rm.list_addr] == row_addr
               }
        }
    }

    pub(super) open spec fn key_info_consistent(self) -> bool
    {
        &&& forall|k: K| #[trigger] self.key_info.contains_key(k) ==> {
            let row_addr = self.key_info[k];
            &&& self.row_info.contains_key(row_addr)
            &&& self.row_info[row_addr] matches KeyRowDisposition::InHashTable{ k: k2, rm: _ }
            &&& k == k2
        }
    }

    pub(super) open spec fn item_info_consistent(self) -> bool
    {
        &&& forall|item_addr: u64| #[trigger] self.item_info.contains_key(item_addr) ==> {
            let row_addr = self.item_info[item_addr];
            &&& self.row_info.contains_key(row_addr)
            &&& self.row_info[row_addr] matches KeyRowDisposition::InHashTable{ k: _, rm }
            &&& rm.item_addr == item_addr
        }
    }

    pub(super) open spec fn list_info_consistent(self) -> bool
    {
        &&& !self.list_info.contains_key(0)
        &&& forall|list_addr: u64| #[trigger] self.list_info.contains_key(list_addr) ==> {
            let row_addr = self.list_info[list_addr];
            &&& self.row_info.contains_key(row_addr)
            &&& self.row_info[row_addr] matches KeyRowDisposition::InHashTable{ k: _, rm }
            &&& rm.list_addr == list_addr
        }
    }

    pub(super) open spec fn consistent(self, sm: KeyTableStaticMetadata) -> bool
    {
        &&& self.row_info_consistent(sm)
        &&& self.key_info_consistent()
        &&& self.item_info_consistent()
        &&& self.list_info_consistent()
    }

    pub(super) open spec fn valid(self, sm: KeyTableStaticMetadata) -> bool
    {
        &&& self.complete(sm)
        &&& self.consistent(sm)
    }

    pub(super) open spec fn consistent_with_state(self, s: Seq<u8>, sm: KeyTableStaticMetadata) -> bool
    {
        forall|row_addr: u64| #[trigger] self.row_info.contains_key(row_addr) ==> {
            let cdb = recover_cdb(s, row_addr + sm.row_cdb_start);
            match self.row_info[row_addr] {
                KeyRowDisposition::InHashTable{ k, rm } => {
                    &&& cdb == Some(true)
                    &&& recover_object::<K>(s, row_addr + sm.row_key_start,
                                            row_addr + sm.row_key_crc_start as u64) == Some(k)
                    &&& recover_object::<KeyTableRowMetadata>(s, row_addr + sm.row_metadata_start,
                                                                row_addr + sm.row_metadata_crc_start) == Some(rm)
                },
                _ => cdb == Some(false),
            }
        }
    }

    pub(super) open spec fn consistent_with_free_list_and_pending_deallocations(
        self,
        free_list: Seq<u64>,
        pending_deallocations: Seq<u64>
    ) -> bool
    {
        &&& forall|row_addr: u64| #[trigger] self.row_info.contains_key(row_addr) ==> {
            match self.row_info[row_addr] {
                KeyRowDisposition::InFreeList{ pos } => {
                    &&& pos < free_list.len()
                    &&& free_list[pos as int] == row_addr
                },
                KeyRowDisposition::InPendingDeallocationList{ pos } => {
                    &&& pos < pending_deallocations.len()
                    &&& pending_deallocations[pos as int] == row_addr
                },
                _ => true,
            }
        }
        &&& forall|i: int| 0 <= i < free_list.len() ==> {
            &&& self.row_info.contains_key(#[trigger] free_list[i])
            &&& self.row_info[free_list[i]] matches KeyRowDisposition::InFreeList{ pos }
            &&& pos == i
        }
        &&& forall|i: int| 0 <= i < pending_deallocations.len() ==> {
            &&& self.row_info.contains_key(#[trigger] pending_deallocations[i])
            &&& self.row_info[pending_deallocations[i]]
 matches KeyRowDisposition::InPendingDeallocationList{ pos }
            &&& pos == i
        }
    }

    pub(super) open spec fn consistent_with_hash_table(self, m: Map<K, ConcreteKeyInfo>) -> bool
    {
        &&& forall|row_addr: u64| #[trigger] self.row_info.contains_key(row_addr) ==> {
            match self.row_info[row_addr] {
                KeyRowDisposition::InHashTable{ k, rm } => {
                    &&& m.contains_key(k)
                    &&& m[k].row_addr == row_addr
                    &&& m[k].rm == rm
                },
                _ => true,
            }
        }
        &&& forall|k: K| #[trigger] m.contains_key(k) ==> {
            &&& self.row_info.contains_key(m[k].row_addr)
            &&& self.row_info[m[k].row_addr] == (KeyRowDisposition::InHashTable{ k, rm: m[k].rm })
        }
    }

    pub(super) open spec fn undo_create(self, row_addr: u64, k: K, rm: KeyTableRowMetadata, free_list_pos: nat)
                                        -> Option<Self>
    {
        if {
            &&& self.row_info[row_addr] matches KeyRowDisposition::InHashTable{ k: k2, rm: rm2 }
            &&& k == k2
            &&& rm == rm2
        } {
            Some(Self{
                row_info: self.row_info.insert(row_addr, KeyRowDisposition::InFreeList{ pos: free_list_pos }),
                key_info: self.key_info.remove(k),
                item_info: self.item_info.remove(rm.item_addr),
                list_info: self.list_info.remove(rm.list_addr),
                ..self
            })
        }
        else {
            None
        }
    }

    pub(super) open spec fn undo_update(self, row_addr: u64, k: K, former_rm: KeyTableRowMetadata) -> Option<Self>
    {
        if {
            &&& self.row_info[row_addr] matches KeyRowDisposition::InHashTable{ k: k2, rm }
            &&& k == k2
        } {
            let rm = self.row_info[row_addr]->rm;
            let list_info_after_remove =
                if rm.list_addr != 0 {
                    self.list_info.remove(rm.list_addr)
                }
                else {
                    self.list_info
                };
            let new_list_info =
                if former_rm.list_addr != 0 {
                    list_info_after_remove.insert(former_rm.list_addr, row_addr)
                }
                else {
                    list_info_after_remove
                };
            Some(Self{
                row_info: self.row_info.insert(row_addr, KeyRowDisposition::InHashTable{ k, rm: former_rm }),
                item_info: self.item_info.remove(rm.item_addr).insert(former_rm.item_addr, row_addr),
                list_info: new_list_info,
                ..self
            })
        }
        else {
            None
        }
    }

    pub(super) open spec fn undo_delete(self, row_addr: u64, k: K, rm: KeyTableRowMetadata) -> Option<Self>
    {
        if self.row_info[row_addr] matches KeyRowDisposition::InPendingDeallocationList{ pos }
 {
            Some(Self{
                row_info: self.row_info.insert(row_addr, KeyRowDisposition::InHashTable{ k, rm }),
                key_info: self.key_info.insert(k, row_addr),
                item_info: self.item_info.insert(rm.item_addr, row_addr),
                list_info: if rm.list_addr == 0 { self.list_info }
                           else { self.list_info.insert(rm.list_addr, row_addr) },
            })
        } else {
            None
        }
    }

    pub(super) proof fn lemma_corresponds_implication_for_free_list_length(
        self,
        free_list: Seq<u64>,
        sm: KeyTableStaticMetadata,
    )
        requires
            sm.valid::<K>(),
            self.valid(sm),
            self.consistent_with_free_list_and_pending_deallocations(free_list, Seq::<u64>::empty()),
        ensures
            self.as_recovery_mapping().key_info.dom() == self.key_info.dom(),
            self.key_info.dom().finite(), 
            self.key_info.dom().len() == sm.table.num_rows - free_list.len(),
    {
        assert forall|pos: int| 0 <= pos < free_list.len() implies self.row_info.contains_key(#[trigger] free_list[pos]) by {
            assert(self.row_info[free_list[pos]] is InFreeList);
            assert(self.row_info.contains_key(free_list[pos]));
        }

        let free_row_addrs = Set::<u64>::new(
            |row_addr: u64| self.row_info.contains_key(row_addr) && self.row_info[row_addr] is InFreeList
        );
        let key_row_addrs = Set::<u64>::new(
            |row_addr: u64| self.row_info.contains_key(row_addr) && self.row_info[row_addr] is InHashTable
        );
        let valid_row_addrs = Set::<u64>::new(
            |row_addr: u64| self.row_info.contains_key(row_addr)
        );

        assert(valid_row_addrs.finite() && valid_row_addrs.len() == sm.table.num_rows) by {
            assert(valid_row_addrs =~= Set::<u64>::new(|row_addr: u64| sm.table.validate_row_addr(row_addr)));
            sm.table.lemma_valid_row_set_len();
        }
        assert(free_row_addrs.finite()) by {
            vstd::set_lib::lemma_len_subset(free_row_addrs, valid_row_addrs);
        }
        assert(key_row_addrs.finite()) by {
            vstd::set_lib::lemma_len_subset(key_row_addrs, valid_row_addrs);
        }

        assert(valid_row_addrs.len() == free_row_addrs.len() + key_row_addrs.len()) by {
            assert(free_row_addrs.disjoint(key_row_addrs));
            assert(free_row_addrs + key_row_addrs =~= valid_row_addrs);
            vstd::set_lib::lemma_set_disjoint_lens(free_row_addrs, key_row_addrs);
        }

        assert(free_row_addrs.len() == free_list.len()) by {
            assert(free_list.to_set() =~= free_row_addrs);
            free_list.unique_seq_to_set();
        }

        assert(self.key_info.dom().finite() && self.key_info.dom().len() == key_row_addrs.len()) by {
            lemma_bijection_makes_sets_have_equal_size::<u64, K>(
                key_row_addrs, self.key_info.dom(),
                |row_addr: u64| self.row_info[row_addr]->InHashTable_k,
                |k: K| self.key_info[k]
            );
        }
    
        assert(self.key_info.dom().len() == sm.table.num_rows - free_list.len());
        assert(self.as_recovery_mapping().key_info.dom() =~= self.key_info.dom());
    }
}

#[verifier::reject_recursive_types(K)]
#[verifier::ext_equal]
pub(super) struct KeyInternalView<K> {
    pub m: Map<K, ConcreteKeyInfo>,
    pub free_list: Seq<u64>,
    pub pending_deallocations: Seq<u64>,
    pub memory_mapping: KeyMemoryMapping<K>,
}

impl<K> KeyInternalView<K>
    where
        K: Hash + Eq + Clone + PmCopy + std::fmt::Debug,
{
    pub(super) open spec fn valid(self, sm: KeyTableStaticMetadata) -> bool
    {
        &&& self.memory_mapping.valid(sm)
        &&& forall|k: K| #[trigger] self.memory_mapping.key_info.contains_key(k) ==> {
            let row_addr = self.memory_mapping.key_info[k];
            &&& self.m.contains_key(k)
            &&& self.m[k].row_addr == row_addr
            &&& self.memory_mapping.row_info[row_addr] matches KeyRowDisposition::InHashTable{ k: k2, rm }
            &&& k2 == k
            &&& rm == self.m[k].rm
        }
        &&& forall|k: K| #[trigger] self.m.contains_key(k) ==> self.memory_mapping.key_info.contains_key(k)
    }

    pub(super) open spec fn consistent_with_journaled_addrs(
        self,
        journaled_addrs: Set<int>,
        sm: KeyTableStaticMetadata
    ) -> bool
    {
        &&& forall|i: int, addr: int| #![trigger self.free_list[i], journaled_addrs.contains(addr)] {
            let row_addr = self.free_list[i];
            &&& 0 <= i < self.free_list.len()
            &&& row_addr <= addr < row_addr + sm.table.row_size
        } ==> !journaled_addrs.contains(addr)
    }

    pub(super) open spec fn apply_undo_record(self, record: KeyUndoRecord<K>) -> Option<Self>
    {
        match record {
            KeyUndoRecord::UndoCreate{ row_addr, k } =>
            {
                if !self.memory_mapping.row_info.contains_key(row_addr) {
                    None
                }
                else {
                    match self.memory_mapping.row_info[row_addr] {
                        KeyRowDisposition::InHashTable{ k: k2, rm } => {
                            match self.memory_mapping.undo_create(row_addr, k, rm, self.free_list.len()) {
                                Some(memory_mapping) => Some(Self{
                                    m: self.m.remove(k),
                                    free_list: self.free_list.push(row_addr),
                                    memory_mapping,
                                    ..self
                                }),
                                None => None,
                            }
                        },
                        _ => None,
                    }
                }
            },
            KeyUndoRecord::UndoUpdate{ row_addr, k, former_rm } =>
            {
                if !self.memory_mapping.row_info.contains_key(row_addr) {
                    None
                }
                else {
                    match self.memory_mapping.row_info[row_addr] {
                        KeyRowDisposition::InHashTable{ k: k2, rm } => {
                            match self.memory_mapping.undo_update(row_addr, k, former_rm) {
                                Some(memory_mapping) => Some(Self{
                                    m: self.m.insert(k, ConcreteKeyInfo{ row_addr, rm: former_rm }),
                                    memory_mapping,
                                    ..self
                                }),
                                None => None,
                            }
                        },
                        _ => None,
                    }
                }
            },
            KeyUndoRecord::UndoDelete{ row_addr, k, rm } =>
            {
                if !self.memory_mapping.row_info.contains_key(row_addr) {
                    None
                }
                else {
                    match self.memory_mapping.row_info[row_addr] {
                        KeyRowDisposition::InPendingDeallocationList{ pos } => {
                            if pos + 1 != self.pending_deallocations.len() {
                                None
                            }
                            else {
                                match self.memory_mapping.undo_delete(row_addr, k, rm) {
                                    Some(memory_mapping) => Some(Self{
                                        m: self.m.insert(k, ConcreteKeyInfo{ row_addr, rm }),
                                        pending_deallocations: self.pending_deallocations.drop_last(),
                                        memory_mapping,
                                        ..self
                                    }),
                                    None => None,
                                }
                            }
                        },
                        _ => None,
                    }
                }
            },
        }
    }

    pub(super) open spec fn apply_undo_records(
        self,
        records: Seq<KeyUndoRecord<K>>,
        sm: KeyTableStaticMetadata
    ) -> Option<Self>
        decreases
            records.len()
    {
        if records.len() == 0 {
            Some(self)
        }
        else {
            match self.apply_undo_record(records.last()) {
                Some(new_self) =>
                    if new_self.valid(sm) {
                        new_self.apply_undo_records(records.drop_last(), sm)
                    } else {
                        None
                    },
                None => None,
            }
        }
    }

    pub(super) open spec fn consistent_with_state(self, s: Seq<u8>, sm: KeyTableStaticMetadata) -> bool
    {
        &&& self.memory_mapping.valid(sm)
        &&& self.memory_mapping.consistent_with_state(s, sm)
        &&& self.memory_mapping.consistent_with_free_list_and_pending_deallocations(self.free_list,
                                                                                  self.pending_deallocations)
    }

    pub(super) open spec fn consistent_with_state_after_undo(
        self,
        undo_records: Seq<KeyUndoRecord<K>>,
        s: Seq<u8>,
        sm: KeyTableStaticMetadata,
    ) -> bool
    {
        &&& self.apply_undo_records(undo_records, sm) matches Some(undone_self)
        &&& undone_self.valid(sm)
        &&& undone_self.consistent_with_state(s, sm)
        &&& undone_self.pending_deallocations == Seq::<u64>::empty()
    }

    pub(super) open spec fn as_snapshot(self) -> KeyTableSnapshot<K>
    {
        self.memory_mapping.as_snapshot()
    }

    pub(super) proof fn lemma_apply_undo_records_only_appends_to_free_list(
        self,
        undo_records: Seq<KeyUndoRecord<K>>,
        sm: KeyTableStaticMetadata,
    )
        ensures
            self.apply_undo_records(undo_records, sm) matches Some(new_self) ==> {
                &&& new_self.free_list.len() >= self.free_list.len()
                &&& forall|i: int| 0 <= i < self.free_list.len() ==> new_self.free_list[i] == self.free_list[i]
            }
        decreases
            undo_records.len()
    {
        if undo_records.len() > 0 {
            let next_self = self.apply_undo_record(undo_records.last());
            if next_self is Some {
                let next_self = next_self.unwrap();
                if next_self.valid(sm) {
                    assert(next_self.free_list.len() >= self.free_list.len());
                    assert(forall|i: int| 0 <= i < self.free_list.len() ==> next_self.free_list[i] == self.free_list[i]);
                    next_self.lemma_apply_undo_records_only_appends_to_free_list(undo_records.drop_last(), sm);
                }
            }
        }
    }
            
}

<<<<<<< HEAD
impl<Perm, PermFactory, PM, K> KeyTable<Perm, PermFactory, PM, K>
where
    Perm: CheckPermission<Seq<u8>>,
    PermFactory: PermissionFactory<Seq<u8>, Perm>,
=======
impl<PM, K> KeyTable<PM, K>
where
>>>>>>> 03983b64
    PM: PersistentMemoryRegion,
    K: Hash + PmCopy + Sized + std::fmt::Debug,
{
    pub(super) open spec fn internal_view(self) -> KeyInternalView<K>
    {
        KeyInternalView::<K>{
            m: self.m@,
            free_list: self.free_list@,
            pending_deallocations: self.pending_deallocations@,
            memory_mapping: self.memory_mapping@,
        }
    }

    pub(super) open spec fn inv(self, jv: JournalView) -> bool
    {
        &&& vstd::std_specs::hash::obeys_key_model::<K>()
        &&& self.sm.valid::<K>()
        &&& jv.constants.app_area_start <= self.sm.start()
        &&& self.sm.end() <= jv.constants.app_area_end
        &&& self.internal_view().valid(self.sm)
        &&& !(self.status@ is Inconsistent) && !self.must_abort@ ==> {
            &&& self.internal_view().consistent_with_state(jv.commit_state, self.sm)
            &&& self.internal_view().consistent_with_journaled_addrs(jv.journaled_addrs, self.sm)
        }
        &&& self.internal_view().consistent_with_state_after_undo(self.undo_records@, jv.durable_state, self.sm)
        &&& forall|i: int| 0 <= i < self.free_list@.len() ==>
            self.sm.table.validate_row_addr(#[trigger] self.free_list@[i])
        &&& forall|i: int| 0 <= i < self.pending_deallocations@.len() ==>
            self.sm.table.validate_row_addr(#[trigger] self.pending_deallocations@[i])
    }

    pub proof fn lemma_valid_depends_only_on_my_area(&self, old_jv: JournalView, new_jv: JournalView)
        requires
            self.valid(old_jv),
            old_jv.constants == new_jv.constants,
            old_jv.matches_in_range(new_jv, self@.sm.start() as int, self@.sm.end() as int),
        ensures
            self.valid(new_jv),
    {
        broadcast use broadcast_seqs_match_in_range_can_narrow_range;
        broadcast use group_validate_row_addr;

        assert(self.valid(new_jv));
    }

    pub proof fn lemma_valid_implications(&self, jv: JournalView)
        requires
            self.valid(jv),
        ensures
            self@.durable.valid(),
            self@.tentative matches Some(tentative) ==> tentative.valid(),
            Self::recover(jv.durable_state, self@.sm) == Some(self@.durable),
            self@.tentative is Some ==> Self::recover(jv.commit_state, self@.sm) == self@.tentative,
    {
        assert(Self::recover(jv.durable_state, self@.sm) is Some) by {
            self.internal_view()
                .apply_undo_records(self.undo_records@, self.sm)
                .unwrap()
                .memory_mapping
                .as_recovery_mapping()
                .lemma_corresponds_implies_equals_new(jv.durable_state, self@.sm);
        }
        assert(Self::recover(jv.durable_state, self@.sm) =~= Some(self@.durable));

        if self@.tentative is Some {
            assert(Self::recover(jv.commit_state, self@.sm) is Some) by {
                self.memory_mapping@
                    .as_recovery_mapping()
                    .lemma_corresponds_implies_equals_new(jv.commit_state, self@.sm);
            }
            assert(Self::recover(jv.commit_state, self@.sm) =~= self@.tentative);
        }
    }

}

}
<|MERGE_RESOLUTION|>--- conflicted
+++ resolved
@@ -702,15 +702,9 @@
             
 }
 
-<<<<<<< HEAD
-impl<Perm, PermFactory, PM, K> KeyTable<Perm, PermFactory, PM, K>
+impl<PermFactory, PM, K> KeyTable<PermFactory, PM, K>
 where
-    Perm: CheckPermission<Seq<u8>>,
-    PermFactory: PermissionFactory<Seq<u8>, Perm>,
-=======
-impl<PM, K> KeyTable<PM, K>
-where
->>>>>>> 03983b64
+    PermFactory: PermissionFactory<Seq<u8>>,
     PM: PersistentMemoryRegion,
     K: Hash + PmCopy + Sized + std::fmt::Debug,
 {
