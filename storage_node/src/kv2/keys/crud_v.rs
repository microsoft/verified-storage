--- conflicted
+++ resolved
@@ -237,18 +237,12 @@
             self@.tentative is Some,
             !self@.tentative.unwrap().key_info.contains_key(*k),
             !self@.tentative.unwrap().item_addrs().contains(item_addr),
-<<<<<<< HEAD
-=======
-            perm.id() == old(journal)@.powerpm_id,
-            forall|s: Seq<u8>| self.state_equivalent_for_me(s, old(journal)@) ==>
-                #[trigger] perm.check_permission(s),
->>>>>>> 8161542a
             0 < self.free_list@.len(),
             row_addr == self.free_list@.last(),
             forall|addr: int|
                 row_addr + self.sm.row_metadata_start <= addr < row_addr + self.sm.table.row_size ==>
                 !(#[trigger] old(journal)@.journaled_addrs.contains(addr)),
-            perm_factory.valid(old(journal)@.powerpm_id),
+            perm_factory.id() == old(journal)@.powerpm_id,
             self.perm_factory_permits_states_equivalent_for_me(old(journal)@, *perm_factory),
         ensures
             self.inv(journal@),
@@ -326,14 +320,8 @@
             old(self)@.tentative is Some,
             !old(self)@.tentative.unwrap().key_info.contains_key(*k),
             !old(self)@.tentative.unwrap().item_addrs().contains(item_addr),
-<<<<<<< HEAD
-            perm_factory.valid(old(journal)@.powerpm_id),
+            perm_factory.id() == old(journal)@.powerpm_id,
             old(self).perm_factory_permits_states_equivalent_for_me(old(journal)@, *perm_factory),
-=======
-            perm.id() == old(journal)@.powerpm_id,
-            forall|s: Seq<u8>| old(self).state_equivalent_for_me(s, old(journal)@) ==>
-                #[trigger] perm.check_permission(s),
->>>>>>> 8161542a
         ensures
             self.valid(journal@),
             journal.valid(),
