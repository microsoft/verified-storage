--- conflicted
+++ resolved
@@ -81,15 +81,9 @@
 
 #[verifier::ext_equal]
 #[verifier::reject_recursive_types(L)]
-<<<<<<< HEAD
-pub struct ListTable<Perm, PermFactory, PM, L>
+pub struct ListTable<PermFactory, PM, L>
 where
-    Perm: CheckPermission<Seq<u8>>,
-    PermFactory: PermissionFactory<Seq<u8>, Perm>,
-=======
-pub struct ListTable<PM, L>
-where
->>>>>>> 03983b64
+    PermFactory: PermissionFactory<Seq<u8>>,
     PM: PersistentMemoryRegion,
     L: PmCopy + LogicalRange + Sized + std::fmt::Debug,
 {
@@ -108,23 +102,13 @@
     pub(super) free_list: Vec<u64>,
     pub(super) pending_allocations: Vec<u64>,
     pub(super) pending_deallocations: Vec<u64>,
-<<<<<<< HEAD
     pub(super) phantom_perm_factory: Ghost<core::marker::PhantomData<PermFactory>>,
-    pub(super) phantom_perm: Ghost<core::marker::PhantomData<Perm>>,
     pub(super) phantom_pm: Ghost<core::marker::PhantomData<PM>>,
 }
 
-impl<Perm, PermFactory, PM, L> ListTable<Perm, PermFactory, PM, L>
+impl<PermFactory, PM, L> ListTable<PermFactory, PM, L>
 where
-    Perm: CheckPermission<Seq<u8>>,
-    PermFactory: PermissionFactory<Seq<u8>, Perm>,
-=======
-    pub(super) phantom_pm: Ghost<core::marker::PhantomData<PM>>,
-}
-
-impl<PM, L> ListTable<PM, L>
-where
->>>>>>> 03983b64
+    PermFactory: PermissionFactory<Seq<u8>>,
     PM: PersistentMemoryRegion,
     L: PmCopy + LogicalRange + Sized + std::fmt::Debug,
 {
@@ -187,11 +171,7 @@
     ) -> bool
     {
         &&& seqs_match_except_in_range(durable_state, s, sm.start() as int, sm.end() as int)
-<<<<<<< HEAD
-        &&& Journal::<Perm, PermFactory, PM>::state_recovery_idempotent(s, constants)
-=======
-        &&& Journal::<PM>::state_recovery_idempotent(s, constants)
->>>>>>> 03983b64
+        &&& Journal::<PermFactory, PM>::state_recovery_idempotent(s, constants)
         &&& Self::recover(s, list_addrs, sm) == Self::recover(durable_state, list_addrs, sm)
     }
 
