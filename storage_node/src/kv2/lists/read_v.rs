--- conflicted
+++ resolved
@@ -18,15 +18,9 @@
 
 verus! {
 
-<<<<<<< HEAD
-impl<Perm, PermFactory, PM, L> ListTable<Perm, PermFactory, PM, L>
+impl<PermFactory, PM, L> ListTable<PermFactory, PM, L>
 where
-    Perm: CheckPermission<Seq<u8>>,
-    PermFactory: PermissionFactory<Seq<u8>, Perm>,
-=======
-impl<PM, L> ListTable<PM, L>
-where
->>>>>>> 03983b64
+    PermFactory: PermissionFactory<Seq<u8>>,
     PM: PersistentMemoryRegion,
     L: PmCopy + LogicalRange + Sized + std::fmt::Debug,
 {
@@ -34,11 +28,7 @@
         &self,
         list_addr: u64,
         summary: &ListSummary,
-<<<<<<< HEAD
-        journal: &Journal<Perm, PermFactory, PM>,
-=======
-        journal: &Journal<PM>,
->>>>>>> 03983b64
+        journal: &Journal<PermFactory, PM>,
     ) -> (result: Result<Vec<L>, KvError>)
         requires
             self.valid(journal@),
@@ -124,11 +114,7 @@
         Ghost(durable_head): Ghost<u64>,
         summary: &ListSummary,
         elements: &Vec<L>,
-<<<<<<< HEAD
-        journal: &Journal<Perm, PermFactory, PM>,
-=======
-        journal: &Journal<PM>,
->>>>>>> 03983b64
+        journal: &Journal<PermFactory, PM>,
     ) -> (result: Result<Vec<L>, KvError>)
         requires
             self.valid(journal@),
@@ -250,11 +236,7 @@
     pub exec fn read(
         &self,
         list_addr: u64,
-<<<<<<< HEAD
-        journal: &Journal<Perm, PermFactory, PM>
-=======
-        journal: &Journal<PM>
->>>>>>> 03983b64
+        journal: &Journal<PermFactory, PM>
     ) -> (result: Result<Vec<L>, KvError>)
         requires
             self.valid(journal@),
@@ -287,11 +269,7 @@
     pub exec fn get_list_length(
         &self,
         list_addr: u64,
-<<<<<<< HEAD
-        journal: &Journal<Perm, PermFactory, PM>
-=======
-        journal: &Journal<PM>
->>>>>>> 03983b64
+        journal: &Journal<PermFactory, PM>
     ) -> (result: Result<usize, KvError>)
         requires
             self.valid(journal@),
