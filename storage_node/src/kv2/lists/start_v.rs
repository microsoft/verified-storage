#![allow(unused_imports)]
use builtin::*;
use builtin_macros::*;
use vstd::prelude::*;

use crate::common::recover_v::*;
use crate::common::table_v::*;
use crate::journal::*;
use crate::pmem::pmemspec_t::*;
use crate::pmem::pmcopy_t::*;
use crate::pmem::power_t::*;
use std::collections::{HashMap, HashSet};
use super::impl_v::*;
use super::inv_v::*;
use super::recover_v::*;
use super::super::spec_t::*;
#[cfg(verus_keep_ghost)]
use vstd::std_specs::hash::*;

verus! {

<<<<<<< HEAD
impl<Perm, PermFactory, PM, L> ListTable<Perm, PermFactory, PM, L>
where
    Perm: CheckPermission<Seq<u8>>,
    PermFactory: PermissionFactory<Seq<u8>, Perm>,
=======
impl<PM, L> ListTable<PM, L>
where
>>>>>>> 03983b64
    PM: PersistentMemoryRegion,
    L: PmCopy + LogicalRange + Sized + std::fmt::Debug,
{
    exec fn read_list(
<<<<<<< HEAD
        journal: &Journal<Perm, PermFactory, PM>,
=======
        journal: &Journal<PM>,
>>>>>>> 03983b64
        sm: &ListTableStaticMetadata,
        Ghost(list_addrs): Ghost<Set<u64>>,
        Ghost(mapping): Ghost<ListRecoveryMapping<L>>,
        row_addrs_used: &mut HashSet<u64>,
        list_addr: u64,
    ) -> (result: Result<ListSummary, KvError>)
        requires
            journal.valid(),
            journal@.constants.app_area_start <= sm.start(),
            sm.end() <= journal@.constants.app_area_end,
            sm.valid::<L>(),
            mapping.corresponds(journal@.read_state, list_addrs, *sm),
            list_addrs.contains(list_addr),
            mapping.list_info.contains_key(list_addr),
            list_addr != 0,
        ensures
            match result {
                Ok(summary) => {
                    let row_addrs = mapping.list_info[list_addr];
                    &&& forall|row_addr: u64| #[trigger] old(row_addrs_used)@.contains(row_addr)
                            ==> row_addrs_used@.contains(row_addr)
                    &&& forall|i: int| 0 <= i < row_addrs.len()
                           ==> row_addrs_used@.contains(#[trigger] row_addrs[i])
                    &&& forall|row_addr: u64| #[trigger] row_addrs_used@.contains(row_addr)
                            ==> {
                                ||| old(row_addrs_used)@.contains(row_addr)
                                ||| row_addrs.contains(row_addr)
                            }
                    &&& 0 < row_addrs.len()
                    &&& summary.head == row_addrs[0]
                    &&& summary.tail == row_addrs.last()
                    &&& summary.length == row_addrs.len()
                    &&& mapping.row_info.contains_key(summary.tail)
                    &&& summary.end_of_logical_range == mapping.row_info[summary.tail].element.end()
                },
                Err(KvError::CRCMismatch) => !journal@.pm_constants.impervious_to_corruption(),
                Err(_) => false,
            },
    {
        proof {
            journal.lemma_valid_implications();
        }

        let mut current_addr = list_addr;
        let pm = journal.get_pm_region_ref();
        let mut num_elements_processed: usize = 0;
        let ghost row_addrs = mapping.list_info[list_addr];
        let ghost elements = mapping.list_elements[list_addr];
        
        loop
            invariant
                sm.valid::<L>(),
                sm.table.end <= pm@.len(),
                sm.table.end <= journal@.constants.app_area_end, // and thus all our addresses fit in a `u64`
                current_addr != 0,
                num_elements_processed < row_addrs.len(),
                row_addrs.len() <= usize::MAX,
                current_addr == row_addrs[num_elements_processed as int],
                mapping.corresponds(pm@.read_state, list_addrs, *sm),
                list_addrs.contains(list_addr),
                mapping.list_info.contains_key(list_addr),
                row_addrs == mapping.list_info[list_addr],
                elements == mapping.list_elements[list_addr],
                pm.inv(),
                pm.constants() == journal@.pm_constants,
                forall|row_addr: u64| #[trigger] old(row_addrs_used)@.contains(row_addr)
                    ==> row_addrs_used@.contains(row_addr),
                forall|i: int| 0 <= i < num_elements_processed ==> row_addrs_used@.contains(#[trigger] row_addrs[i]),
                forall|row_addr: u64| #[trigger] row_addrs_used@.contains(row_addr) ==> {
                    ||| old(row_addrs_used)@.contains(row_addr)
                    ||| row_addrs.contains(row_addr)
                },
            decreases
                row_addrs.len() - num_elements_processed,
        {
            broadcast use group_hash_axioms;
            broadcast use group_validate_row_addr;

            assert(sm.table.validate_row_addr(current_addr));
            assert(row_addrs.contains(current_addr));
            row_addrs_used.insert(current_addr);

            let next_addr =
                match exec_recover_object::<PM, u64>(pm, current_addr + sm.row_next_start,
                                                     current_addr + sm.row_next_start + size_of::<u64>() as u64) {
                Some(n) => n,
                None => { return Err(KvError::CRCMismatch); },
            };

            if next_addr == 0 {
                let element = match exec_recover_object::<PM, L>(pm, current_addr + sm.row_element_start,
                                                                 current_addr + sm.row_element_crc_start) {
                    Some(e) => e,
                    None => { return Err(KvError::CRCMismatch); },
                };
                let summary = ListSummary{
                    head: list_addr,
                    tail: current_addr,
                    length: num_elements_processed + 1,
                    end_of_logical_range: element.end(),
                };
                return Ok(summary);
            }

            current_addr = next_addr;
            num_elements_processed = num_elements_processed + 1;
        }
    }

    exec fn read_all_lists(
<<<<<<< HEAD
        journal: &Journal<Perm, PermFactory, PM>,
=======
        journal: &Journal<PM>,
>>>>>>> 03983b64
        sm: &ListTableStaticMetadata,
        list_addrs: &Vec<u64>,
        Ghost(mapping): Ghost<ListRecoveryMapping<L>>,
    ) -> (result: Result<(HashSet<u64>, HashMap<u64, ListTableEntry<L>>), KvError>)
        requires
            journal.valid(),
            journal@.constants.app_area_start <= sm.start(),
            sm.end() <= journal@.constants.app_area_end,
            sm.valid::<L>(),
            mapping.corresponds(journal@.read_state, list_addrs@.to_set(), *sm),
            forall|list_addr: u64| #[trigger] list_addrs@.contains(list_addr)
                <==> mapping.list_info.contains_key(list_addr),
            !list_addrs@.contains(0),
        ensures
            match result {
                Ok((row_addrs_used, m)) => {
                    &&& forall|row_addr: u64| mapping.row_info.contains_key(row_addr)
                            <==> #[trigger] row_addrs_used@.contains(row_addr)
                    &&& forall|list_addr: u64| #[trigger] m@.contains_key(list_addr) ==>
                            mapping.list_info.contains_key(list_addr)
                    &&& forall|list_addr: u64| #[trigger] mapping.list_info.contains_key(list_addr) ==> {
                        let row_addrs = mapping.list_info[list_addr];
                        let summary = m@[list_addr]->Durable_summary;
                        &&& 0 < row_addrs.len()
                        &&& m@.contains_key(list_addr)
                        &&& m@[list_addr] is Durable
                        &&& summary.head == row_addrs[0]
                        &&& summary.tail == row_addrs.last()
                        &&& summary.length == row_addrs.len()
                        &&& mapping.row_info.contains_key(summary.tail)
                        &&& summary.end_of_logical_range == mapping.row_info[summary.tail].element.end()
                    }
                },
                Err(KvError::CRCMismatch) => !journal@.pm_constants.impervious_to_corruption(),
                Err(_) => false,
            },
    {
        let mut row_addrs_used = HashSet::<u64>::new();
        let mut m = HashMap::<u64, ListTableEntry<L>>::new();
        let num_lists = list_addrs.len();
        for which_list in 0..num_lists
            invariant
                journal.valid(),
                journal@.constants.app_area_start <= sm.start(),
                sm.end() <= journal@.constants.app_area_end,
                sm.valid::<L>(),
                !list_addrs@.contains(0),
                num_lists == list_addrs.len(),
                mapping.corresponds(journal@.read_state, list_addrs@.to_set(), *sm),
                forall|i: int, j: int| #![trigger mapping.list_info[list_addrs@[i]][j]] 0 <= i < which_list ==> {
                    let row_addrs = mapping.list_info[list_addrs@[i]];
                    &&& mapping.list_info.contains_key(list_addrs@[i])
                    &&& 0 <= j < row_addrs.len() ==> row_addrs_used@.contains(row_addrs[j])
                },
                forall|row_addr: u64| #[trigger] row_addrs_used@.contains(row_addr)
                    ==> mapping.row_info.contains_key(row_addr),
                forall|list_addr: u64| #[trigger] m@.contains_key(list_addr) ==>
                    mapping.list_info.contains_key(list_addr),
                forall|i: int| #![trigger list_addrs@[i]] 0 <= i < which_list ==> {
                    let list_addr = list_addrs@[i];
                    let row_addrs = mapping.list_info[list_addr];
                    let summary = m@[list_addr]->Durable_summary;
                    &&& 0 < row_addrs.len()
                    &&& m@.contains_key(list_addr)
                    &&& m@[list_addr] is Durable
                    &&& summary.head == row_addrs[0]
                    &&& summary.tail == row_addrs.last()
                    &&& summary.length == row_addrs.len()
                    &&& mapping.row_info.contains_key(summary.tail)
                    &&& summary.end_of_logical_range == mapping.row_info[summary.tail].element.end()
                }
        {
            broadcast use group_hash_axioms;

            let ghost old_m = m@;

            let list_addr = list_addrs[which_list];
            assert(list_addrs@.to_set().contains(list_addr));
            assert(mapping.list_info.contains_key(list_addr));
            match Self::read_list(journal, sm, Ghost(list_addrs@.to_set()), Ghost(mapping),
                                  &mut row_addrs_used, list_addr) {
                Ok(summary) => { m.insert(list_addr, ListTableEntry::Durable{ summary }); },
                Err(e) => return Err(e),
            };
        }

        Ok((row_addrs_used, m))
    }

    exec fn build_free_list(
        row_addrs_used: &HashSet<u64>,
        sm: &ListTableStaticMetadata
    ) -> (result: (Vec<u64>, Ghost<Map<u64, ListRowDisposition>>))
        requires
            sm.valid::<L>(),
        ensures
        ({
            let (free_list, Ghost(row_info)) = result;
            &&& forall|row_addr: u64| sm.table.validate_row_addr(row_addr) ==> #[trigger] row_info.contains_key(row_addr)
            &&& forall|row_addr: u64| #[trigger] row_info.contains_key(row_addr) ==>
                match row_info[row_addr] {
                    ListRowDisposition::InFreeList{ pos } => {
                        &&& 0 <= pos < free_list@.len()
                        &&& free_list@[pos as int] == row_addr
                        &&& !row_addrs_used@.contains(row_addr)
                    },
                    ListRowDisposition::NowhereFree => row_addrs_used@.contains(row_addr),
                    _ => false,
                }
            &&& forall|i: int| #![trigger free_list@[i]] 0 <= i < free_list@.len() ==> {
                    let row_addr = free_list@[i];
                    &&& sm.table.validate_row_addr(row_addr)
                    &&& row_info.contains_key(row_addr)
                    &&& row_info[row_addr] matches ListRowDisposition::InFreeList{ pos }
                    &&& pos == i
                }
        })
    {
        let mut free_list = Vec::<u64>::new();
        let ghost row_info = Map::<u64, ListRowDisposition>::empty();
        let mut row_addr = sm.table.start;
    
        proof {
            sm.table.lemma_start_is_valid_row();
        }

        for row_index in 0..sm.table.num_rows
            invariant
                sm.valid::<L>(),
                sm.table.row_addr_to_index(row_addr) == row_index as int,
                sm.table.start <= row_addr <= sm.table.end,
                row_index < sm.table.num_rows ==> sm.table.validate_row_addr(row_addr),
                forall|any_row_addr: u64| {
                    &&& sm.table.validate_row_addr(any_row_addr)
                    &&& 0 <= sm.table.row_addr_to_index(any_row_addr) < row_index
                } ==> #[trigger] row_info.contains_key(any_row_addr),
                forall|i: int| #![trigger free_list@[i]] 0 <= i < free_list@.len() ==> {
                    let row_addr = free_list@[i];
                    &&& sm.table.validate_row_addr(row_addr)
                    &&& row_info.contains_key(row_addr)
                    &&& row_info[row_addr] matches ListRowDisposition::InFreeList{ pos }
                    &&& pos == i
                },
                forall|row_addr: u64| #[trigger] row_info.contains_key(row_addr) ==>
                    match row_info[row_addr] {
                        ListRowDisposition::InFreeList{ pos } => {
                            &&& 0 <= pos < free_list@.len()
                            &&& free_list@[pos as int] == row_addr
                            &&& !row_addrs_used@.contains(row_addr)
                        },
                        ListRowDisposition::NowhereFree => row_addrs_used@.contains(row_addr),
                        _ => false,
                    },
                forall|i: int| 0 <= i < free_list@.len() ==>
                    0 <= sm.table.row_addr_to_index(#[trigger] free_list@[i]) < row_index,
        {
            proof {
                broadcast use group_validate_row_addr;
                broadcast use vstd::std_specs::hash::group_hash_axioms;
                sm.table.lemma_row_addr_successor_is_valid(row_addr);
            }

            let ghost old_free_list = free_list@;
            if row_addrs_used.contains(&row_addr) {
                proof {
                    row_info = row_info.insert(row_addr, ListRowDisposition::NowhereFree);
                }
            }
            else {
                proof {
                    let ghost pos = free_list@.len();
                    row_info = row_info.insert(row_addr, ListRowDisposition::InFreeList{ pos });
                }
                free_list.push(row_addr);
            }

            row_addr = row_addr + sm.table.row_size;
        }
    
        assert forall|row_addr: u64| sm.table.validate_row_addr(row_addr)
                                implies #[trigger] row_info.contains_key(row_addr) by {
            let row_index = sm.table.row_addr_to_index(row_addr);
            broadcast use group_validate_row_addr;
        }

        (free_list, Ghost(row_info))
    }

    pub exec fn start(
<<<<<<< HEAD
        journal: &Journal<Perm, PermFactory, PM>,
=======
        journal: &Journal<PM>,
>>>>>>> 03983b64
        logical_range_gaps_policy: LogicalRangeGapsPolicy,
        list_addrs: &Vec<u64>,
        sm: &ListTableStaticMetadata,
    ) -> (result: Result<Self, KvError>)
        requires
            journal.valid(),
            journal.recover_idempotent(),
            journal@.valid(),
            journal@.journaled_addrs == Set::<int>::empty(),
            journal@.durable_state == journal@.read_state,
            journal@.read_state == journal@.commit_state,
            journal@.constants.app_area_start <= sm.start(),
            sm.end() <= journal@.constants.app_area_end,
            0 < sm.start(), // so that `0` isn't a valid address and can be used as a sentinel
            Self::recover(journal@.read_state, list_addrs@.to_set(), *sm) is Some,
            sm.valid::<L>(),
            !list_addrs@.contains(0),
        ensures
            match result {
                Ok(lists) => {
                    let recovered_state =
                        Self::recover(journal@.read_state, list_addrs@.to_set(), *sm).unwrap();
                    let m = recovered_state.m;
                    &&& lists.valid(journal@)
                    &&& lists@.sm == *sm
                    &&& lists@.logical_range_gaps_policy == logical_range_gaps_policy
                    &&& m.dom().finite()
                    &&& lists@.used_slots ==
                           m.dom().to_seq().fold_left(0, |total: int, row_addr: u64| total + m[row_addr].len())
                    &&& lists@.durable == recovered_state
                    &&& lists@.tentative == Some(recovered_state)
                    &&& recovered_state.m.dom() == list_addrs@.to_set()
                },
                Err(KvError::CRCMismatch) => !journal@.pm_constants.impervious_to_corruption(),
                Err(_) => false,
            }
    {
        let ghost mapping = ListRecoveryMapping::<L>::new(journal@.read_state, list_addrs@.to_set(), *sm).unwrap();
        assert(forall|list_addr: u64|
               #[trigger] list_addrs@.contains(list_addr) <==> list_addrs@.to_set().contains(list_addr));
        let (row_addrs_used, m) = match Self::read_all_lists(journal, sm, list_addrs, Ghost(mapping)) {
            Ok(rm) => rm,
            Err(e) => { return Err(e); },
        };
        let (free_list, Ghost(row_info)) = Self::build_free_list(&row_addrs_used, sm);

<<<<<<< HEAD
        let journal_entry_overhead = Journal::<Perm, PermFactory, PM>::journal_entry_overhead();
=======
        let journal_entry_overhead = Journal::<PM>::journal_entry_overhead();
>>>>>>> 03983b64
        let sizeof_u64 = size_of::<u64>() as u64;
        let space_needed_to_journal_next = journal_entry_overhead + sizeof_u64 + sizeof_u64;

        let lists = Self{
            status: Ghost(ListTableStatus::Quiescent),
            sm: *sm,
            must_abort: Ghost(false),
            logical_range_gaps_policy,
            space_needed_to_journal_next,
            durable_mapping: Ghost(mapping),
            tentative_mapping: Ghost(mapping),
            row_info: Ghost(row_info),
            m,
            deletes_inverse: Ghost(Map::<u64, nat>::empty()),
            deletes: Vec::<ListSummary>::new(),
            modifications: Vec::<Option<u64>>::new(),
            free_list,
            pending_allocations: Vec::<u64>::new(),
            pending_deallocations: Vec::<u64>::new(),
<<<<<<< HEAD
            phantom_perm_factory: Ghost(core::marker::PhantomData),
            phantom_perm: Ghost(core::marker::PhantomData),
=======
>>>>>>> 03983b64
            phantom_pm: Ghost(core::marker::PhantomData),
        };

        let ghost recovered_state = Self::recover(journal@.read_state, list_addrs@.to_set(), *sm).unwrap();
        assert(recovered_state.m.dom() =~= list_addrs@.to_set());

        proof {
            lists.internal_view().lemma_corresponds_implication_for_free_list_length(*sm);
        }

        Ok(lists)
    }
}

}
<|MERGE_RESOLUTION|>--- conflicted
+++ resolved
@@ -19,24 +19,14 @@
 
 verus! {
 
-<<<<<<< HEAD
-impl<Perm, PermFactory, PM, L> ListTable<Perm, PermFactory, PM, L>
+impl<PermFactory, PM, L> ListTable<PermFactory, PM, L>
 where
-    Perm: CheckPermission<Seq<u8>>,
-    PermFactory: PermissionFactory<Seq<u8>, Perm>,
-=======
-impl<PM, L> ListTable<PM, L>
-where
->>>>>>> 03983b64
+    PermFactory: PermissionFactory<Seq<u8>>,
     PM: PersistentMemoryRegion,
     L: PmCopy + LogicalRange + Sized + std::fmt::Debug,
 {
     exec fn read_list(
-<<<<<<< HEAD
-        journal: &Journal<Perm, PermFactory, PM>,
-=======
-        journal: &Journal<PM>,
->>>>>>> 03983b64
+        journal: &Journal<PermFactory, PM>,
         sm: &ListTableStaticMetadata,
         Ghost(list_addrs): Ghost<Set<u64>>,
         Ghost(mapping): Ghost<ListRecoveryMapping<L>>,
@@ -147,11 +137,7 @@
     }
 
     exec fn read_all_lists(
-<<<<<<< HEAD
-        journal: &Journal<Perm, PermFactory, PM>,
-=======
-        journal: &Journal<PM>,
->>>>>>> 03983b64
+        journal: &Journal<PermFactory, PM>,
         sm: &ListTableStaticMetadata,
         list_addrs: &Vec<u64>,
         Ghost(mapping): Ghost<ListRecoveryMapping<L>>,
@@ -341,11 +327,7 @@
     }
 
     pub exec fn start(
-<<<<<<< HEAD
-        journal: &Journal<Perm, PermFactory, PM>,
-=======
-        journal: &Journal<PM>,
->>>>>>> 03983b64
+        journal: &Journal<PermFactory, PM>,
         logical_range_gaps_policy: LogicalRangeGapsPolicy,
         list_addrs: &Vec<u64>,
         sm: &ListTableStaticMetadata,
@@ -392,11 +374,7 @@
         };
         let (free_list, Ghost(row_info)) = Self::build_free_list(&row_addrs_used, sm);
 
-<<<<<<< HEAD
-        let journal_entry_overhead = Journal::<Perm, PermFactory, PM>::journal_entry_overhead();
-=======
-        let journal_entry_overhead = Journal::<PM>::journal_entry_overhead();
->>>>>>> 03983b64
+        let journal_entry_overhead = Journal::<PermFactory, PM>::journal_entry_overhead();
         let sizeof_u64 = size_of::<u64>() as u64;
         let space_needed_to_journal_next = journal_entry_overhead + sizeof_u64 + sizeof_u64;
 
@@ -416,11 +394,7 @@
             free_list,
             pending_allocations: Vec::<u64>::new(),
             pending_deallocations: Vec::<u64>::new(),
-<<<<<<< HEAD
             phantom_perm_factory: Ghost(core::marker::PhantomData),
-            phantom_perm: Ghost(core::marker::PhantomData),
-=======
->>>>>>> 03983b64
             phantom_pm: Ghost(core::marker::PhantomData),
         };
 
