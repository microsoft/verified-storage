#![allow(unused_imports)]
use builtin::*;
use builtin_macros::*;
use vstd::prelude::*;

use crate::common::recover_v::*;
use crate::common::subrange_v::*;
use crate::common::table_v::*;
use crate::common::util_v::*;
use crate::journal::*;
use crate::pmem::pmemspec_t::*;
use crate::pmem::pmcopy_t::*;
use crate::pmem::power_t::*;
use crate::pmem::pmemutil_v::*;
use super::impl_v::*;
use super::inv_v::*;
use super::recover_v::*;
use super::spec_v::*;
use super::util_v::*;
use super::super::spec_t::*;
#[cfg(verus_keep_ghost)]
use vstd::std_specs::hash::*;

verus! {
    
impl<L> ListTableEntry<L>
    where
        L: LogicalRange + PmCopy + std::fmt::Debug,
{
    // TODO - Do in place somehow
    exec fn update(self, idx: usize, new_row_addr: u64, new_element: L) -> (result: Self)
        requires
            match self {
                ListTableEntry::Modified{ summary, addrs, elements, .. } => {
                    &&& summary.length == addrs.len()
                    &&& addrs.len() == elements.len()
                    &&& idx < summary.length
                },
                _ => false,
            },
        ensures
            result@ == match self@ {
                ListTableEntryView::Modified{ which_modification, summary, durable_head, addrs, elements } =>
                    ListTableEntryView::Modified{
                        which_modification,
                        summary: ListSummary{
                            head: if idx == 0 { new_row_addr } else { summary.head },
                            tail: if idx == addrs.len() - 1 { new_row_addr } else { summary.tail },
                            ..summary
                        },
                        durable_head,
                        addrs: addrs.update(idx as int, new_row_addr),
                        elements: elements.update(idx as int, new_element)
                    },
                _ => self@,
            }
    {
        match self {
            ListTableEntry::Durable{ summary } => ListTableEntry::Durable{ summary },
            ListTableEntry::Modified{ which_modification, mut summary, durable_head, mut addrs, mut elements } => {
                addrs.set(idx, new_row_addr);
                elements.set(idx, new_element);
                if idx == 0 {
                    summary.head = new_row_addr;
                }
                if idx == addrs.len() - 1 {
                    summary.tail = new_row_addr;
                }
                ListTableEntry::Modified{ which_modification, summary, durable_head, addrs, elements }
            },
        }
    }
}
    
impl<L> ListTableInternalView<L>
    where
        L: LogicalRange + PmCopy + std::fmt::Debug,
{
    pub(super) open spec fn complete_entry(self, list_addr: u64) -> Self
        recommends
            self.m.contains_key(list_addr),
    {
        match self.m[list_addr] {
            ListTableEntryView::Durable{ summary } => {
                let addrs = self.durable_mapping.list_info[list_addr];
                let elements = self.durable_mapping.list_elements[list_addr];
                let which_delete = self.deletes.len();
                let which_modification = self.modifications.len();
                let new_entry =
                    ListTableEntryView::Modified{ which_modification, durable_head: 0, summary, addrs, elements };
                let which_delete = self.deletes.len();
                Self{
                    deletes_inverse: self.deletes_inverse.insert(list_addr, which_delete),
                    deletes: self.deletes.push(summary),
                    modifications: self.modifications.push(Some(list_addr)),
                    m: self.m.insert(list_addr, new_entry),
                    ..self
                }
            },
            ListTableEntryView::Modified{ which_modification, durable_head, summary, addrs, elements } => {
                let tentative_addrs = self.tentative_mapping.list_info[list_addr];
                let tentative_elements = self.tentative_mapping.list_elements[list_addr];
                let new_entry = ListTableEntryView::Modified{ which_modification, durable_head: 0, summary,
                                                              addrs: tentative_addrs, elements: tentative_elements };
                Self{
                    m: self.m.insert(list_addr, new_entry),
                    ..self
                }
            },
        }
    }

    proof fn lemma_complete_entry_maintains_correspondence(
        self,
        list_addr: u64,
        jv: JournalView,
        sm: ListTableStaticMetadata
    )
        requires
            sm.valid::<L>(),
            0 < sm.start(),
            sm.corresponds_to_journal(jv),
            self.corresponds_to_journal(jv, sm),
            self.tentative_mapping.list_info.contains_key(list_addr),
        ensures
            self.complete_entry(list_addr).corresponds_to_journal(jv, sm),
    {
    }

    pub(super) open spec fn update(self, list_addr: u64, idx: usize, new_element: L) -> Self
    {
        let new_row_addr = self.free_list.last();
        let old_addrs = self.tentative_mapping.list_info[list_addr];
        let new_addrs = old_addrs.update(idx as int, new_row_addr);
        let new_head = if idx == 0 { new_row_addr } else { list_addr };
        let old_row_addr = old_addrs[idx as int];

        let old_elements = self.tentative_mapping.list_elements[list_addr];
        let new_elements = old_elements.update(idx as int, new_element);

        let next_addr = if idx == old_addrs.len() - 1 { 0 } else { old_addrs[idx + 1] };
        let prev_addr = if idx == 0 { 0 } else { old_addrs[idx - 1] };

        let new_row_info = Map::<u64, ListRowRecoveryInfo<L>>::new(
            |row_addr: u64| {
                ||| row_addr == new_row_addr
                ||| {
                       &&& self.tentative_mapping.row_info.contains_key(row_addr)
                       &&& row_addr != old_row_addr
                }
            },
            |row_addr: u64|
            {
                if row_addr == new_row_addr {
                    ListRowRecoveryInfo::<L>{ element: new_element, head: new_head, next: next_addr, pos: idx as int }
                }
                else {
                    let info = self.tentative_mapping.row_info[row_addr];
                    if idx > 0 && row_addr == prev_addr {
                        ListRowRecoveryInfo::<L>{ head: new_head, next: new_row_addr, ..info }
                    }
                    else if info.head == list_addr {
                        ListRowRecoveryInfo::<L>{ head: new_head, ..info }
                    }
                    else {
                        info
                    }
                }
            }
        );

        let new_tentative_mapping = ListRecoveryMapping::<L>{
            row_info: new_row_info,
            list_info: self.tentative_mapping.list_info.remove(list_addr).insert(new_head, new_addrs),
            list_elements: self.tentative_mapping.list_elements.remove(list_addr).insert(new_head, new_elements),
        };

        let new_allocated_disposition =
            ListRowDisposition::InPendingAllocationList{ pos: self.pending_allocations.len() };
        let new_deallocated_disposition =
            self.row_info[old_row_addr].add_to_pending_deallocations(self.pending_deallocations.len());
        let new_row_dispositions =
            self.row_info.insert(new_row_addr, new_allocated_disposition)
                         .insert(old_row_addr, new_deallocated_disposition);

        let new_modifications = match self.m[list_addr] {
            ListTableEntryView::Durable{ .. } => self.modifications,
            ListTableEntryView::Modified{ which_modification, .. } =>
                self.modifications.update(which_modification as int, Some(new_head)),
        };

        let new_entry = match self.m[list_addr] {
            ListTableEntryView::Durable{ .. } => self.m[list_addr],
            ListTableEntryView::Modified{ which_modification, durable_head, summary, addrs, elements } => {
                let new_summary = ListSummary{
                    head: new_head,
                    tail: new_addrs.last(),
                    length: summary.length,
                    end_of_logical_range: new_elements.last().end(),
                };
                ListTableEntryView::Modified{
                    which_modification,
                    durable_head,
                    summary: new_summary,
                    addrs: addrs.update(idx as int, new_row_addr),
                    elements: elements.update(idx as int, new_element),
                }
            },
        };

        Self{
            free_list: self.free_list.drop_last(),
            tentative_mapping: new_tentative_mapping,
            row_info: new_row_dispositions,
            m: self.m.remove(list_addr).insert(new_head, new_entry),
            pending_allocations: self.pending_allocations.push(new_row_addr),
            pending_deallocations: self.pending_deallocations.push(old_row_addr),
            modifications: new_modifications,
            ..self
        }
    }

    pub(super) proof fn lemma_update_works(
        self,
        list_addr: u64,
        idx: usize,
        new_element: L,
        sm: ListTableStaticMetadata
    )
        requires
            sm.valid::<L>(),
            self.valid(sm),
            0 < sm.start(),
            0 < self.free_list.len(),
            self.m.contains_key(list_addr),
            match self.m[list_addr] {
                ListTableEntryView::Modified{ summary, addrs, elements, .. } => {
                    &&& summary.length == addrs.len()
                    &&& addrs.len() == elements.len()
                    &&& idx < addrs.len()
                    &&& elements[idx as int].start() == new_element.start()
                    &&& elements[idx as int].end() == new_element.end()
                },
                _ => false,
            },
        ensures
            self.update(list_addr, idx, new_element).valid(sm),
            ({
                let new_row_addr = self.free_list.last();
                let new_head = if idx == 0 { new_row_addr } else { list_addr };
                self.update(list_addr, idx, new_element).tentative_mapping.as_snapshot() ==
                    self.tentative_mapping.as_snapshot().update_element_at_index(list_addr, new_head, idx, new_element)
            }),
    {
        let new_self = self.update(list_addr, idx, new_element);
        let old_snapshot = self.tentative_mapping.as_snapshot();
        let new_snapshot = new_self.tentative_mapping.as_snapshot();

        let new_row_addr = self.free_list.last();
        let new_head = if idx == 0 { new_row_addr } else { list_addr };

        assert(new_snapshot =~= old_snapshot.update_element_at_index(list_addr, new_head, idx, new_element));
        assert(new_row_addr > 0) by {
            broadcast use group_validate_row_addr;
        }

        match new_self.m[new_head] {
            ListTableEntryView::Modified{ durable_head, summary, addrs, elements, .. } => {
                assert(durable_head == 0);
                assert(summary.length == addrs.len());
                assert(addrs.len() == elements.len());
            },
            _ => { assert(false); },
        }
    }
}

impl<Perm, PermFactory, PM, L> ListTable<Perm, PermFactory, PM, L>
where
    Perm: CheckPermission<Seq<u8>>,
    PermFactory: PermissionFactory<Seq<u8>, Perm>,
    PM: PersistentMemoryRegion,
    L: PmCopy + LogicalRange + Sized + std::fmt::Debug,
{
    exec fn get_addresses_and_elements_case_durable(
        &self,
        list_addr: u64,
        summary: &ListSummary,
        journal: &Journal<Perm, PermFactory, PM>,
        Ghost(prev_self): Ghost<Self>,
    ) -> (result: Result<(Vec<u64>, Vec<L>), KvError>)
        requires
            prev_self.valid(journal@),
            journal.valid(),
            prev_self@.tentative.is_some(),
            prev_self@.tentative.unwrap().m.contains_key(list_addr),
            prev_self.m@.contains_key(list_addr),
            prev_self.m@[list_addr] is Durable,
            summary == prev_self.m@[list_addr]->Durable_summary,
            self == (Self{ m: self.m, ..prev_self }),
            self.m@ == prev_self.m@.remove(list_addr),
        ensures
            match result {
                Ok((addrs, elements)) => {
                    &&& addrs@ == self.tentative_mapping@.list_info[list_addr]
                    &&& elements@ == self.tentative_mapping@.list_elements[list_addr]
                },
                Err(KvError::CRCMismatch) => !journal@.pm_constants.impervious_to_corruption(),
                _ => false,
            }
    {
        let mut current_addr = list_addr;
        let mut result_addrs = Vec::<u64>::new();
        let mut result_elements = Vec::<L>::new();
        let ghost current_pos: int = 0;
        let ghost addrs = prev_self.durable_mapping@.list_info[list_addr];
        let ghost elements = prev_self.durable_mapping@.list_elements[list_addr];
        let pm = journal.get_pm_region_ref();

        assert(addrs.take(current_pos) =~= Seq::<u64>::empty());
        assert(elements.take(current_pos) =~= Seq::<L>::empty());
        assert(list_addr != 0) by {
            broadcast use group_validate_row_addr;
        }
        
        while current_addr != 0
            invariant
                0 <= current_pos <= addrs.len(),
                current_pos == addrs.len() <==> current_addr == 0,
                addrs.len() == elements.len(),
                current_pos < addrs.len() ==> current_addr == addrs[current_pos],
                result_addrs@ == addrs.take(current_pos),
                result_elements@ == elements.take(current_pos),
                prev_self.valid(journal@),
                journal.valid(),
                prev_self.durable_mapping@.list_info.contains_key(list_addr),
                addrs == prev_self.durable_mapping@.list_info[list_addr],
                elements == prev_self.durable_mapping@.list_elements[list_addr],
                pm.inv(),
                pm@.read_state == journal@.read_state,
                pm.constants() == journal@.pm_constants,
                self == (Self{ m: self.m, ..prev_self }),
            decreases
                addrs.len() - result_addrs@.len(),
        {
            proof {
                broadcast use group_validate_row_addr;
                broadcast use pmcopy_axioms;
            }

            assert(addrs.take(current_pos).push(addrs[current_pos as int]) =~= addrs.take(current_pos + 1));
            assert(elements.take(current_pos).push(elements[current_pos as int]) =~= elements.take(current_pos + 1));

            let element_addr = current_addr + self.sm.row_element_start;
            let element_crc_addr = current_addr + self.sm.row_element_crc_start;
            let current_element = match exec_recover_object::<PM, L>(pm, element_addr, element_crc_addr) {
                Some(e) => e,
                None => { return Err(KvError::CRCMismatch); },
            };

            result_addrs.push(current_addr);
            result_elements.push(current_element);

            let next_addr = current_addr + self.sm.row_next_start;
            let next_crc_addr = next_addr + size_of::<u64>() as u64;
            current_addr = match exec_recover_object::<PM, u64>(pm, next_addr, next_crc_addr) {
                Some(n) => n,
                None => { return Err(KvError::CRCMismatch); },
            };

            proof {
                current_pos = current_pos + 1;
            }
        }
        
        assert(addrs.take(current_pos) =~= addrs);
        assert(elements.take(current_pos) =~= elements);
        assert(prev_self.tentative_mapping@.list_info[list_addr] == prev_self.durable_mapping@.list_info[list_addr]);
        assert(prev_self.tentative_mapping@.list_elements[list_addr] ==
               prev_self.durable_mapping@.list_elements[list_addr]);
        Ok((result_addrs, result_elements))
    }

    exec fn get_addresses_and_elements_case_modified(
        &self,
        list_addr: u64,
        summary: &ListSummary,
        journal: &Journal<Perm, PermFactory, PM>,
        num_addrs: usize,
        Ghost(prev_self): Ghost<Self>,
    ) -> (result: Result<(Vec<u64>, Vec<L>), KvError>)
        requires
            prev_self.valid(journal@),
            journal.valid(),
            prev_self@.tentative.is_some(),
            prev_self@.tentative.unwrap().m.contains_key(list_addr),
            prev_self.m@.contains_key(list_addr),
            summary.length > num_addrs,
            match prev_self.m@[list_addr] {
                ListTableEntry::Modified{ summary: s, addrs, .. } => {
                    &&& summary == s
                    &&& addrs.len() == num_addrs
                },
                _ => false,
            },
            self == (Self{ m: self.m, ..prev_self }),
            self.m@ == prev_self.m@.remove(list_addr),
        ensures
            match result {
                Ok((addrs, elements)) => {
                    let num_durable_addrs = summary.length - num_addrs;
                    &&& addrs@ == self.tentative_mapping@.list_info[list_addr].take(num_durable_addrs)
                    &&& elements@ == self.tentative_mapping@.list_elements[list_addr].take(num_durable_addrs)
                },
                Err(KvError::CRCMismatch) => !journal@.pm_constants.impervious_to_corruption(),
                _ => false,
            }
    {
        let mut current_addr = list_addr;
        let mut result_addrs = Vec::<u64>::new();
        let mut result_elements = Vec::<L>::new();
        let ghost durable_head = prev_self.m@[list_addr]->Modified_durable_head@;
        let ghost durable_addrs = prev_self.durable_mapping@.list_info[durable_head];
        let ghost durable_elements = prev_self.durable_mapping@.list_elements[durable_head];
        let ghost tentative_addrs = prev_self.tentative_mapping@.list_info[list_addr];
        let ghost tentative_elements = prev_self.tentative_mapping@.list_elements[list_addr];
        let pm = journal.get_pm_region_ref();

        let num_durable_addrs = summary.length - num_addrs;
        assert(tentative_addrs.take(0) =~= Seq::<u64>::empty());
        assert(tentative_elements.take(0) =~= Seq::<L>::empty());
        assert(tentative_addrs.take(num_durable_addrs as int) =~=
               durable_addrs.skip(durable_addrs.len() - num_durable_addrs));
        assert(tentative_elements.take(num_durable_addrs as int) =~=
               durable_elements.skip(durable_elements.len() - num_durable_addrs));

        assert(list_addr != 0) by {
            broadcast use group_validate_row_addr;
        }

        for current_pos in 0..num_durable_addrs
            invariant
                num_durable_addrs == summary.length - num_addrs,
                0 <= num_addrs < summary.length,
                0 <= current_pos <= num_durable_addrs,
                current_pos < num_durable_addrs ==> current_addr == tentative_addrs[current_pos as int],
                result_addrs@ == tentative_addrs.take(current_pos as int),
                result_elements@ == tentative_elements.take(current_pos as int),
                tentative_addrs.len() == summary.length,
                tentative_elements.len() == summary.length,
                prev_self.valid(journal@),
                journal.valid(),
                prev_self.durable_mapping@.list_info.contains_key(durable_head),
                prev_self.tentative_mapping@.list_info.contains_key(list_addr),
                0 < durable_addrs.len(),
                num_durable_addrs <= durable_addrs.len(),
                durable_addrs.len() == durable_elements.len(),
                durable_addrs == prev_self.durable_mapping@.list_info[durable_head],
                durable_elements == prev_self.durable_mapping@.list_elements[durable_head],
                tentative_addrs == prev_self.tentative_mapping@.list_info[list_addr],
                tentative_elements == prev_self.tentative_mapping@.list_elements[list_addr],
                tentative_addrs.take(num_durable_addrs as int) ==
                    durable_addrs.skip(durable_addrs.len() - num_durable_addrs),
                tentative_elements.take(num_durable_addrs as int) ==
                    durable_elements.skip(durable_elements.len() - num_durable_addrs),
                pm.inv(),
                pm@.read_state == journal@.read_state,
                pm.constants() == journal@.pm_constants,
                self == (Self{ m: self.m, ..prev_self }),
        {
            proof {
                broadcast use group_validate_row_addr;
                broadcast use pmcopy_axioms;
            }

            assert(tentative_addrs.take(current_pos as int).push(tentative_addrs[current_pos as int]) =~=
                   tentative_addrs.take(current_pos + 1));
            assert(tentative_elements.take(current_pos as int).push(tentative_elements[current_pos as int]) =~=
                   tentative_elements.take(current_pos + 1));

            let ghost num_skipped_durable = durable_addrs.len() - num_durable_addrs;
            assert(durable_addrs.skip(num_skipped_durable)[current_pos as int] =~=
                   durable_addrs[num_skipped_durable + current_pos]);
            assert(current_addr == durable_addrs[num_skipped_durable + current_pos]);

            let element_addr = current_addr + self.sm.row_element_start;
            let element_crc_addr = current_addr + self.sm.row_element_crc_start;
            let current_element = match exec_recover_object::<PM, L>(pm, element_addr, element_crc_addr) {
                Some(e) => e,
                None => { return Err(KvError::CRCMismatch); },
            };
            assert(durable_elements.skip(num_skipped_durable)[current_pos as int] =~=
                   durable_elements[num_skipped_durable + current_pos]);
            assert(current_element == durable_elements[num_skipped_durable + current_pos]);
            assert(current_element == tentative_elements[current_pos as int]);

            result_addrs.push(current_addr);
            result_elements.push(current_element);

            if current_pos + 1 < num_durable_addrs {
                let next_addr = current_addr + self.sm.row_next_start;
                let next_crc_addr = next_addr + size_of::<u64>() as u64;
                current_addr = match exec_recover_object::<PM, u64>(pm, next_addr, next_crc_addr) {
                    Some(n) => n,
                    None => { return Err(KvError::CRCMismatch); },
                };
                assert(durable_addrs.skip(num_skipped_durable)[current_pos + 1] =~=
                       durable_addrs[num_skipped_durable + current_pos + 1]);
                assert(current_addr == tentative_addrs[current_pos + 1]);
            }
        }
        
        Ok((result_addrs, result_elements))
    }

    exec fn complete_entry(
        &mut self,
        list_addr: u64,
        entry: ListTableEntry<L>,
        journal: &Journal<Perm, PermFactory, PM>,
        Ghost(prev_self): Ghost<Self>,
    ) -> (result: (bool, ListTableEntry<L>))
        requires
            prev_self.valid(journal@),
            journal.valid(),
            old(self) == (Self{
                m: old(self).m,
                ..prev_self
            }),
            prev_self@.tentative is Some,
            prev_self@.tentative.unwrap().m.contains_key(list_addr),
            prev_self.m@.contains_key(list_addr),
            entry == prev_self.m@[list_addr],
            old(self).m@ == prev_self.m@.remove(list_addr),
        ensures
            journal.valid(),
            self == (Self{ m: self.m, deletes: self.deletes, deletes_inverse: self.deletes_inverse,
                           modifications: self.modifications, ..*old(self) }),
            ({
                let (success, new_entry) = result;
                if success {
                    let next_iv = self.internal_view().add_entry(list_addr, new_entry@);
                    &&& self@ == old(self)@
                    &&& !self.m@.contains_key(list_addr)
                    &&& next_iv.corresponds_to_journal(journal@, self.sm)
                    &&& match new_entry {
                        ListTableEntry::Modified{ summary, addrs, elements, .. } => {
                            &&& summary.length == addrs.len()
                            &&& addrs.len() == elements.len()
                            &&& addrs@ == self.tentative_mapping@.list_info[list_addr]
                            &&& elements@ == self.tentative_mapping@.list_elements[list_addr]
                        },
                        _ => false,
                    }
                }
                else {
                    &&& !journal@.pm_constants.impervious_to_corruption()
                    &&& self == old(self)
                    &&& new_entry == entry
                }
            }),
    {
        let already_complete = match &entry {
            ListTableEntry::Durable{ .. } => false,
            ListTableEntry::Modified{ ref summary, ref addrs, .. } => addrs.len() == summary.length,
        };
        if already_complete {
            proof {
                let next_iv = self.internal_view().add_entry(list_addr, entry@);
                assert(next_iv =~= prev_self.internal_view().complete_entry(list_addr));
                prev_self.internal_view().lemma_complete_entry_maintains_correspondence(
                    list_addr, journal@, self.sm
                );
            }
            return (true, entry);
        }

        match entry {
            ListTableEntry::Durable{ summary } => {
                match self.get_addresses_and_elements_case_durable(list_addr, &summary, journal, Ghost(prev_self)) {
                    Ok((addrs, elements)) => {
                        let which_modification = self.modifications.len();
                        assert(addrs@.skip(0) == addrs@);
                        assert(elements@.skip(0) == elements@);
                        let new_entry = ListTableEntry::Modified{ which_modification, durable_head: Ghost(0),
                                                                  summary, addrs, elements };
                        let ghost which_delete = self.deletes@.len() as nat;
                        self.deletes.push(summary);
                        self.deletes_inverse = Ghost(self.deletes_inverse@.insert(list_addr, which_delete));
                        self.modifications.push(Some(list_addr));
                        proof {
                            let next_iv = self.internal_view().add_entry(list_addr, new_entry@);
                            assert(next_iv =~= prev_self.internal_view().complete_entry(list_addr));
                            prev_self.internal_view().lemma_complete_entry_maintains_correspondence(
                                list_addr, journal@, self.sm
                            );
                        }
                        (true, new_entry)
                    },
                    Err(KvError::CRCMismatch) => {
                        (false, entry)
                    },
                    Err(e) => {
                        assert(false);
                        (false, entry)
                    }
                }
            },

            ListTableEntry::Modified{ which_modification, durable_head, summary, mut addrs, mut elements } => {
                let num_addrs = addrs.len();
                assert(num_addrs < summary.length);
                match self.get_addresses_and_elements_case_modified(list_addr, &summary, journal, num_addrs,
                                                                    Ghost(prev_self)) {
                    Ok((mut durable_addrs, mut durable_elements)) => {
                        durable_addrs.append(&mut addrs);
                        durable_elements.append(&mut elements);
                        let new_entry = ListTableEntry::Modified{
                            which_modification,
                            durable_head: Ghost(0),
                            summary,
                            addrs: durable_addrs,
                            elements: durable_elements,
                        };
                        proof {
                            let next_iv = self.internal_view().add_entry(list_addr, new_entry@);
                            let g_durable_addrs = self.durable_mapping@.list_info[durable_head@];
                            let g_durable_elements = self.durable_mapping@.list_elements[durable_head@];
                            let num_durable_addrs = summary.length - num_addrs;
                            assert(self.tentative_mapping@.list_info[list_addr].take(num_durable_addrs) ==
                                   g_durable_addrs.skip(g_durable_addrs.len() - (summary.length - num_addrs)));
                            assert(durable_addrs@ ==
                                   prev_self.internal_view().tentative_mapping.list_info[list_addr]);
                            assert(self.tentative_mapping@.list_elements[list_addr].take(num_durable_addrs) ==
                                   g_durable_elements.skip(g_durable_elements.len() -
                                                           (summary.length - num_addrs)));
                            assert(durable_elements@ ==
                                   prev_self.internal_view().tentative_mapping.list_elements[list_addr]);
                            assert(next_iv =~= prev_self.internal_view().complete_entry(list_addr));
                            prev_self.internal_view().lemma_complete_entry_maintains_correspondence(
                                list_addr, journal@, self.sm
                            );
                        }
                        (true, new_entry)
                    },
                    Err(KvError::CRCMismatch) => {
                        (false,
                         ListTableEntry::Modified{ which_modification, durable_head, summary, addrs, elements })
                    },
                    Err(e) => {
                        assert(false);
                        (false,
                         ListTableEntry::Modified{ which_modification, durable_head, summary, addrs, elements })
                    }
                }
            },
        }
    }

    exec fn update_normal_case_write_step(
        &self,
        list_addr: u64,
        idx: usize,
        new_element: L,
        entry: &ListTableEntry<L>,
        new_row_addr: u64,
        journal: &mut Journal<Perm, PermFactory, PM>,
        Tracked(perm_factory): Tracked<&PermFactory>,
    )
        requires
            self.inv(old(journal)@),
            self.status@ is PoppedEntry,
            Self::recover(old(journal)@.durable_state, self.durable_mapping@.list_elements.dom(), self@.sm)
                == Some(self@.durable),
            self.internal_view()
                .add_entry(list_addr, entry@)
                .push_to_free_list(new_row_addr)
                .corresponds_to_journal(old(journal)@, self.sm),
            old(journal).valid(),
<<<<<<< HEAD
            perm_factory.valid(old(journal)@.powerpm_id),
            self.perm_factory_permits_states_equivalent_for_me(old(journal)@, *perm_factory),
=======
            perm.id() == old(journal)@.powerpm_id,
            forall|s: Seq<u8>| self.state_equivalent_for_me(s, old(journal)@) ==> #[trigger] perm.check_permission(s),
>>>>>>> 8161542a
            idx == 0 || old(journal)@.remaining_capacity >= self.space_needed_to_journal_next,
            match entry {
                ListTableEntry::Modified{ summary, addrs, elements, .. } => {
                    &&& summary.length == addrs.len()
                    &&& addrs.len() == elements.len()
                    &&& idx < addrs.len()
                    &&& elements[idx as int].start() == new_element.start()
                    &&& elements[idx as int].end() == new_element.end()
                },
                _ => false,
            },
        ensures
            journal.valid(),
            journal@.powerpm_id == old(journal)@.powerpm_id,
            journal@.matches_except_in_range(old(journal)@, self@.sm.start() as int, self@.sm.end() as int),
            journal@.remaining_capacity >= old(journal)@.remaining_capacity - self.space_needed_to_journal_next,
            ({
                let old_iv = self.internal_view().add_entry(list_addr, entry@).push_to_free_list(new_row_addr);
                &&& old_iv.corresponds_to_durable_state(journal@.durable_state, self.sm)
                &&& old_iv.corresponds_to_durable_state(journal@.read_state, self.sm)
            }),
            ({
                let addrs = entry->Modified_addrs@;
                let next: u64 = if idx == addrs.len() - 1 { 0 } else { addrs[idx + 1] };
                &&& recover_object::<L>(journal@.commit_state, new_row_addr + self.sm.row_element_start,
                                       new_row_addr + self.sm.row_element_crc_start) == Some(new_element)
                &&& recover_object::<u64>(journal@.commit_state, new_row_addr + self.sm.row_next_start,
                                         new_row_addr + self.sm.row_next_start + u64::spec_size_of()) == Some(next)
                &&& forall|other_row_addr: u64| {
                    &&& self.sm.table.validate_row_addr(other_row_addr)
                    &&& other_row_addr != new_row_addr
                } ==> {
                    recover_object::<L>(journal@.commit_state, other_row_addr + self.sm.row_element_start,
                                        other_row_addr + self.sm.row_element_crc_start) ==
                    recover_object::<L>(old(journal)@.commit_state, other_row_addr + self.sm.row_element_start,
                                        other_row_addr + self.sm.row_element_crc_start)
                }
            }),
            if idx > 0 {
                let addrs = entry->Modified_addrs@;
                let prev_row_addr: u64 = addrs[idx - 1];
                &&& recover_object::<u64>(journal@.commit_state, prev_row_addr + self.sm.row_next_start,
                                        prev_row_addr + self.sm.row_next_start + u64::spec_size_of()) ==
                        Some(new_row_addr)
                &&& forall|other_row_addr: u64| {
                    &&& self.sm.table.validate_row_addr(other_row_addr)
                    &&& other_row_addr != new_row_addr
                    &&& other_row_addr != prev_row_addr
                } ==> {
                    recover_object::<u64>(journal@.commit_state, other_row_addr + self.sm.row_next_start,
                                        other_row_addr + self.sm.row_next_start + u64::spec_size_of()) ==
                    recover_object::<u64>(old(journal)@.commit_state, other_row_addr + self.sm.row_next_start,
                                          other_row_addr + self.sm.row_next_start + u64::spec_size_of())
                }
                &&& journal@.journaled_addrs ==
                    old(journal)@.journaled_addrs +
                    Set::<int>::new(|i: int| prev_row_addr + self.sm.row_next_start <= i
                                  < prev_row_addr + self.sm.row_next_start + u64::spec_size_of() + u64::spec_size_of())
            } else {
                &&& forall|other_row_addr: u64| {
                    &&& self.sm.table.validate_row_addr(other_row_addr)
                    &&& other_row_addr != new_row_addr
                } ==> {
                    recover_object::<u64>(journal@.commit_state, other_row_addr + self.sm.row_next_start,
                                          other_row_addr + self.sm.row_next_start + u64::spec_size_of()) ==
                    recover_object::<u64>(old(journal)@.commit_state, other_row_addr + self.sm.row_next_start,
                                          other_row_addr + self.sm.row_next_start + u64::spec_size_of())
                }
                &&& journal@.journaled_addrs == old(journal)@.journaled_addrs
            },
    {
        let ghost old_iv = self.internal_view().add_entry(list_addr, entry@).push_to_free_list(new_row_addr);
        assert(old_iv.m.contains_key(list_addr)); // Triggers various facts

        proof {
            journal.lemma_valid_implications();
            assert(new_row_addr == old_iv.free_list.last());
            Self::lemma_writing_to_free_slot_has_permission_later_forall(
                old_iv,
                journal@,
                self.sm,
                self.free_list@.len() as int,
                new_row_addr,
                *perm_factory,
            );

            broadcast use group_validate_row_addr;
            broadcast use pmcopy_axioms;
            broadcast use broadcast_journal_view_matches_in_range_transitive;
        }

        match entry {
            ListTableEntry::Durable{ .. } => { assert(false); },
            ListTableEntry::Modified{ addrs, .. } => {
                assert(old_iv.m[list_addr] == entry@);
                assert(addrs@ == old_iv.tentative_mapping.list_info[list_addr]);
                let element_addr = new_row_addr + self.sm.row_element_start;
                let element_crc_addr = new_row_addr + self.sm.row_element_crc_start;
                let element_crc = calculate_crc(&new_element);

                journal.write_object::<L>(element_addr, &new_element, Tracked(perm_factory.grant_permission()));
                journal.write_object::<u64>(element_crc_addr, &element_crc, Tracked(perm_factory.grant_permission()));
        
                let next_addr = new_row_addr + self.sm.row_next_start;
                let next_crc_addr = next_addr + size_of::<u64>() as u64;
                let next: u64 = if idx == addrs.len() - 1 { 0 } else { addrs[idx + 1] };
                let next_crc = calculate_crc(&next);
        
                journal.write_object::<u64>(next_addr, &next, Tracked(perm_factory.grant_permission()));
                journal.write_object::<u64>(next_crc_addr, &next_crc, Tracked(perm_factory.grant_permission()));
        
                // Leverage postcondition of `lemma_writing_to_free_slot_has_permission_later_forall`
                // to conclude that `self` is still consistent with both the durable and read state
                // of the journal.
                assert(old_iv.corresponds_to_durable_state(journal@.durable_state, self.sm));
                assert(old_iv.corresponds_to_durable_state(journal@.read_state, self.sm));

                proof {
                    lemma_writing_element_and_next_effect_on_recovery::<L>(
                        old(journal)@.commit_state,
                        journal@.commit_state,
                        new_row_addr,
                        new_element,
                        next,
                        self.sm
                    );
                }

                assert(forall|other_row_addr: u64| {
                    &&& self.sm.table.validate_row_addr(other_row_addr)
                    &&& other_row_addr != new_row_addr
                } ==> {
                    recover_object::<L>(journal@.commit_state, other_row_addr + self.sm.row_element_start,
                                        other_row_addr + self.sm.row_element_crc_start) ==
                    recover_object::<L>(old(journal)@.commit_state, other_row_addr + self.sm.row_element_start,
                                        other_row_addr + self.sm.row_element_crc_start)
                });

                if idx > 0 {
                    let ghost jv = journal@;
                    
                    let prev_row_addr = addrs[idx - 1];
                    assert(prev_row_addr == old_iv.tentative_mapping.list_info[list_addr][idx - 1]);
                    assert(self.sm.table.validate_row_addr(prev_row_addr));
                    let prev_next_addr = prev_row_addr + self.sm.row_next_start;
                    let prev_next_crc = calculate_crc(&new_row_addr);

                    let mut bytes_to_write = Vec::<u8>::new();
                    extend_vec_u8_from_slice(&mut bytes_to_write, new_row_addr.as_byte_slice());
                    extend_vec_u8_from_slice(&mut bytes_to_write, prev_next_crc.as_byte_slice());

                    match journal.journal_write(prev_next_addr, bytes_to_write) {
                        Ok(()) => {},
                        _ => { assert(false); },
                    }

                    proof {
                        lemma_writing_next_and_crc_together_effect_on_recovery::<L>(
                            jv.commit_state, journal@.commit_state,
                            prev_row_addr, new_row_addr, self.sm
                        );
                    }
                }
            },
        }
    }

    proof fn lemma_update_normal_case(
        old_iv: ListTableInternalView<L>,
        new_iv: ListTableInternalView<L>,
        list_addr: u64,
        idx: usize,
        new_element: L,
        entry: ListTableEntry<L>,
        old_jv: JournalView,
        new_jv: JournalView,
        sm: ListTableStaticMetadata,
        new_row_addr: u64,
        new_list_addr: u64,
    )
        requires
            sm.valid::<L>(),
            0 < sm.start(),
            sm.corresponds_to_journal(old_jv),
            old_jv.valid(),
            old_iv.corresponds_to_journal(old_jv, sm),
            old_iv.tentative_mapping.list_info.contains_key(list_addr),
            idx < old_iv.tentative_mapping.list_info[list_addr].len(),
            new_iv == old_iv.update(list_addr, idx, new_element),
            0 < old_iv.free_list.len(),
            new_row_addr == old_iv.free_list.last(),
            new_list_addr == if idx == 0 { new_row_addr } else { list_addr },
            old_iv.m.contains_key(list_addr),
            match old_iv.m[list_addr] {
                ListTableEntryView::Modified{ summary, addrs, elements, .. } => {
                    &&& summary.length == addrs.len()
                    &&& addrs.len() == elements.len()
                    &&& idx < addrs.len()
                    &&& elements[idx as int].start() == new_element.start()
                    &&& elements[idx as int].end() == new_element.end()
                },
                _ => false,
            },
            ({
                let addrs = old_iv.tentative_mapping.list_info[list_addr];
                let next: u64 = if idx == addrs.len() - 1 { 0 } else { addrs[idx + 1] };
                let prev_row_addr: u64 = if idx == 0 { 0 } else { addrs[idx - 1] };
                &&& recover_object::<L>(new_jv.commit_state, new_row_addr + sm.row_element_start,
                                        new_row_addr + sm.row_element_crc_start) == Some(new_element)
                &&& recover_object::<u64>(new_jv.commit_state, new_row_addr + sm.row_next_start,
                                          new_row_addr + sm.row_next_start + u64::spec_size_of()) == Some(next)
                &&& forall|other_row_addr: u64| {
                    &&& sm.table.validate_row_addr(other_row_addr)
                    &&& other_row_addr != new_row_addr
                } ==> {
                    recover_object::<L>(new_jv.commit_state, other_row_addr + sm.row_element_start,
                                        other_row_addr + sm.row_element_crc_start) ==
                    recover_object::<L>(old_jv.commit_state, other_row_addr + sm.row_element_start,
                                        other_row_addr + sm.row_element_crc_start)
                }
            }),
            ({
                let elements = old_iv.tentative_mapping.list_elements[list_addr];
                &&& idx < elements.len()
                &&& elements[idx as int].start() == new_element.start()
                &&& elements[idx as int].end() == new_element.end()
            }),
            if idx > 0 {
                let addrs = old_iv.tentative_mapping.list_info[list_addr];
                let prev_row_addr: u64 = addrs[idx - 1];
                &&& recover_object::<u64>(new_jv.commit_state, prev_row_addr + sm.row_next_start,
                                        prev_row_addr + sm.row_next_start + u64::spec_size_of()) ==
                        Some(new_row_addr)
                &&& forall|other_row_addr: u64| {
                    &&& sm.table.validate_row_addr(other_row_addr)
                    &&& other_row_addr != new_row_addr
                    &&& other_row_addr != prev_row_addr
                } ==> {
                    recover_object::<u64>(new_jv.commit_state, other_row_addr + sm.row_next_start,
                                          other_row_addr + sm.row_next_start + u64::spec_size_of()) ==
                    recover_object::<u64>(old_jv.commit_state, other_row_addr + sm.row_next_start,
                                          other_row_addr + sm.row_next_start + u64::spec_size_of())
                }
                &&& new_jv.journaled_addrs ==
                    old_jv.journaled_addrs +
                    Set::<int>::new(|i: int| prev_row_addr + sm.row_next_start <= i
                                  < prev_row_addr + sm.row_next_start + u64::spec_size_of() + u64::spec_size_of())
            } else {
                &&& forall|other_row_addr: u64| {
                    &&& sm.table.validate_row_addr(other_row_addr)
                    &&& other_row_addr != new_row_addr
                } ==> {
                    recover_object::<u64>(new_jv.commit_state, other_row_addr + sm.row_next_start,
                                        other_row_addr + sm.row_next_start + u64::spec_size_of()) ==
                    recover_object::<u64>(old_jv.commit_state, other_row_addr + sm.row_next_start,
                                        other_row_addr + sm.row_next_start + u64::spec_size_of())
                }
                &&& new_jv.journaled_addrs == old_jv.journaled_addrs
            },
        ensures
            new_iv.valid(sm),
            new_iv.corresponds_to_tentative_state(new_jv.commit_state, sm),
            new_iv.consistent_with_journaled_addrs(new_jv.journaled_addrs, sm),
            new_iv.tentative_mapping.as_snapshot() ==
                old_iv.tentative_mapping.as_snapshot().update_element_at_index(list_addr, new_list_addr,
                                                                             idx, new_element),
            ({
                let old_list = old_iv.tentative_mapping.as_snapshot().m[list_addr];
                &&& idx < old_list.len()
                &&& old_list[idx as int].start() == new_element.start()
                &&& old_list[idx as int].end() == new_element.end()
            }),
    {
        broadcast use group_validate_row_addr;
        broadcast use broadcast_update_bytes_effect;
        broadcast use broadcast_seqs_match_in_range_can_narrow_range;
        broadcast use pmcopy_axioms;
        
        old_iv.lemma_update_works(list_addr, idx, new_element, sm);
    }

    exec fn update_normal_case(
        &mut self,
        list_addr: u64,
        idx: usize,
        new_element: L,
        entry: ListTableEntry<L>,
        journal: &mut Journal<Perm, PermFactory, PM>,
        Tracked(perm_factory): Tracked<&PermFactory>,
    ) -> (new_list_addr: u64)
        requires
            old(self).inv(old(journal)@),
            !old(self).must_abort@,
            old(self).status@ is PoppedEntry,
            old(self).internal_view().add_entry(list_addr, entry@).corresponds_to_journal(old(journal)@, old(self).sm),
            !old(self).m@.contains_key(list_addr),
            old(journal).valid(),
<<<<<<< HEAD
            perm_factory.valid(old(journal)@.powerpm_id),
            old(self).perm_factory_permits_states_equivalent_for_me(old(journal)@, *perm_factory),
=======
            perm.id() == old(journal)@.powerpm_id,
            forall|s: Seq<u8>| old(self).state_equivalent_for_me(s, old(journal)@) ==> #[trigger] perm.check_permission(s),
>>>>>>> 8161542a
            idx == 0 || old(journal)@.remaining_capacity >= old(self).space_needed_to_journal_next,
            old(self).free_list.len() > 0,
            list_addr != 0,
            match entry {
                ListTableEntry::Modified{ summary, addrs, elements, .. } => {
                    &&& summary.length == addrs.len()
                    &&& addrs.len() == elements.len()
                    &&& idx < addrs.len()
                    &&& elements[idx as int].start() == new_element.start()
                    &&& elements[idx as int].end() == new_element.end()
                },
                _ => false,
            },
        ensures
            self.valid(journal@),
            journal.valid(),
            journal@.powerpm_id == old(journal)@.powerpm_id,
            journal@.matches_except_in_range(old(journal)@, self@.sm.start() as int, self@.sm.end() as int),
            journal@.remaining_capacity >= old(journal)@.remaining_capacity - self.space_needed_to_journal_next,
            new_list_addr != 0,
            new_list_addr == list_addr || new_list_addr == old(self).free_list@.last(),
            self@ == (ListTableView {
                tentative: Some(old(self)@.tentative.unwrap().update_element_at_index(list_addr, new_list_addr,
                                                                                  idx, new_element)),
                used_slots: self@.used_slots,
                ..old(self)@
            }),
            self@.used_slots <= old(self)@.used_slots + 1,
            self.validate_list_addr(new_list_addr),
            ({
                let old_list = old(self)@.tentative.unwrap().m[list_addr];
                &&& idx < old_list.len()
                &&& old_list[idx as int].start() == new_element.start()
                &&& old_list[idx as int].end() == new_element.end()
            }),
    {
        let ghost old_iv = self.internal_view().add_entry(list_addr, entry@);
        let ghost new_iv = old_iv.update(list_addr, idx, new_element);

        proof {
            old_iv.durable_mapping.lemma_corresponds_implies_equals_new(journal@.durable_state,
                                                                        old_iv.durable_mapping.list_elements.dom(),
                                                                        self.sm);
            journal.lemma_valid_implications();
            broadcast use group_hash_axioms;
        }

        let new_row_addr = match self.free_list.pop() {
            Some(a) => a,
            None => { assert(false); 0 },
        };
        assert(new_row_addr == old_iv.free_list.last());
        assert(new_row_addr != 0) by {
            broadcast use group_validate_row_addr;
        }

        self.update_normal_case_write_step(list_addr, idx, new_element, &entry, new_row_addr, journal,
                                           Tracked(perm_factory));

        self.tentative_mapping = Ghost(new_iv.tentative_mapping);
        self.row_info = Ghost(new_iv.row_info);
        self.pending_allocations.push(new_row_addr);

        assert(old_iv.m.contains_key(list_addr)); // Triggers various facts

        let new_head = if idx == 0 { new_row_addr } else { list_addr };

        let (which_modification, old_row_addr) = match &entry {
            ListTableEntry::Durable{ .. } => { assert(false); (0usize, 0u64) },
            ListTableEntry::Modified{ ref which_modification, ref addrs, .. } => (*which_modification, addrs[idx]),
        };

        self.pending_deallocations.push(old_row_addr);
        if idx == 0 {
            self.modifications.set(which_modification, Some(new_row_addr));
        }
        else {
            assert(self.modifications[which_modification as int] == Some(list_addr));
        }

        let new_entry = entry.update(idx, new_row_addr, new_element);
        self.m.insert(new_head, new_entry);

        assert(old(self).internal_view().m == old_iv.m.remove(list_addr));
        assert(new_entry@ =~= new_iv.m[new_head]);
        assert(self.internal_view().m == old_iv.m.remove(list_addr).insert(new_head, new_entry@));
        assert(self.internal_view().m =~= new_iv.m);
        assert(self.internal_view() =~= new_iv);

        self.status = Ghost(ListTableStatus::Quiescent);

        proof {
            Self::lemma_update_normal_case(old_iv, new_iv, list_addr, idx, new_element, entry, old(journal)@,
                                           journal@, self.sm, new_row_addr, new_head);
        }

        new_head
    }

    pub exec fn update(
        &mut self,
        list_addr: u64,
        idx: usize,
        new_element: L,
        journal: &mut Journal<Perm, PermFactory, PM>,
        Tracked(perm_factory): Tracked<&PermFactory>,
    ) -> (result: Result<u64, KvError>)
        requires
            old(self).valid(old(journal)@),
            old(journal).valid(),
            old(self)@.tentative is Some,
            old(self)@.tentative.unwrap().m.contains_key(list_addr),
<<<<<<< HEAD
            perm_factory.valid(old(journal)@.powerpm_id),
            old(self).perm_factory_permits_states_equivalent_for_me(old(journal)@, *perm_factory),
=======
            perm.id() == old(journal)@.powerpm_id,
            forall|s: Seq<u8>| old(self).state_equivalent_for_me(s, old(journal)@) ==> #[trigger] perm.check_permission(s),
>>>>>>> 8161542a
        ensures
            self.valid(journal@),
            journal.valid(),
            journal@.powerpm_id == old(journal)@.powerpm_id,
            journal@.matches_except_in_range(old(journal)@, self@.sm.start() as int, self@.sm.end() as int),
            match result {
                Ok(new_list_addr) => {
                    let old_list = old(self)@.tentative.unwrap().m[list_addr];
                    &&& new_list_addr != 0
                    &&& new_list_addr == list_addr || !old(self)@.tentative.unwrap().m.contains_key(new_list_addr)
                    &&& idx < old_list.len()
                    &&& old_list[idx as int].start() == new_element.start()
                    &&& old_list[idx as int].end() == new_element.end()
                    &&& self@ == (ListTableView {
                        tentative: Some(old(self)@.tentative.unwrap().update_element_at_index(list_addr, new_list_addr,
                                                                                          idx, new_element)),
                        used_slots: self@.used_slots,
                        ..old(self)@
                    })
                    &&& self@.used_slots <= old(self)@.used_slots + 1
                    &&& self.validate_list_addr(new_list_addr)
                    &&& journal@.remaining_capacity >= old(journal)@.remaining_capacity -
                           Journal::<Perm, PermFactory, PM>::spec_journal_entry_overhead() -
                           u64::spec_size_of() - u64::spec_size_of()
                },
                Err(KvError::IndexOutOfRange{ upper_bound }) => {
                    let old_list = old(self)@.tentative.unwrap().m[list_addr];
                    &&& self@ == old(self)@
                    &&& idx >= old_list.len()
                    &&& upper_bound == old_list.len()
                    &&& journal@.remaining_capacity == old(journal)@.remaining_capacity
                },
                Err(KvError::LogicalRangeUpdateNotAllowed{ old_start, old_end, new_start, new_end }) => {
                    let old_list = old(self)@.tentative.unwrap().m[list_addr];
                    &&& self@ == old(self)@
                    &&& idx < old_list.len()
                    &&& old_start == old_list[idx as int].start()
                    &&& old_end == old_list[idx as int].end()
                    &&& new_start == new_element.start()
                    &&& new_end == new_element.end()
                    &&& old_start != new_start || old_end != new_end
                    &&& journal@.remaining_capacity == old(journal)@.remaining_capacity
                }
                Err(KvError::OutOfSpace) => {
                    &&& self@ == (ListTableView {
                        tentative: None,
                        ..old(self)@
                    })
                    &&& {
                           ||| old(journal)@.remaining_capacity <
                                  Journal::<Perm, PermFactory, PM>::spec_journal_entry_overhead() +
                                  u64::spec_size_of() + u64::spec_size_of()
                           ||| self@.used_slots == self@.sm.num_rows()
                    }
                },
                Err(KvError::CRCMismatch) => {
                    &&& !journal@.pm_constants.impervious_to_corruption()
                    &&& self@ == (ListTableView {
                        tentative: None,
                        ..old(self)@
                    })
                },
                _ => false,
            }
    {
        proof {
            self.lemma_valid_implications(journal@);
            journal.lemma_valid_implications();
            broadcast use group_hash_axioms;
        }

        if self.free_list.len() == 0 {
            self.must_abort = Ghost(true);
            return Err(KvError::OutOfSpace);
        }

        if idx != 0 && journal.remaining_capacity() < self.space_needed_to_journal_next {
            self.must_abort = Ghost(true);
            return Err(KvError::OutOfSpace);
        }

        let entry = match self.m.remove(&list_addr) {
            None => { assert(false); return Err(KvError::InternalError); },
            Some(e) => e,
        };

        let (success, new_entry) = self.complete_entry(list_addr, entry, journal, Ghost(*old(self)));
        if !success {
            self.m.insert(list_addr, new_entry);
            self.must_abort = Ghost(true);
            assert(self.m@ =~= old(self).m@);
            return Err(KvError::CRCMismatch);
        }

        let result: Result<(), KvError> = match &new_entry {
            ListTableEntry::Durable{ .. } => {
                assert(false);
                Err(KvError::InternalError)
            },

            ListTableEntry::Modified{ ref addrs, ref elements, .. } => {
                if addrs.len() <= idx {
                    Err(KvError::IndexOutOfRange{ upper_bound: addrs.len() })
                }
                else {
                    let current_element = elements[idx];
                    if current_element.start() != new_element.start() || current_element.end() != new_element.end() {
                        Err(KvError::LogicalRangeUpdateNotAllowed{
                            old_start: current_element.start(),
                            old_end: current_element.end(),
                            new_start: new_element.start(),
                            new_end: new_element.end(),
                        })
                    } else {
                        Ok(())
                    }
                }
            },
        };

        match result {
            Ok(()) => {},
            Err(e) => {
                let ghost old_iv = self.internal_view();
                self.m.insert(list_addr, new_entry);
                assert(self.internal_view() =~= old_iv.add_entry(list_addr, new_entry@));
                return Err(e);
            }
        }

        assert(list_addr != 0) by {
            broadcast use group_validate_row_addr;
        }

        self.status = Ghost(ListTableStatus::PoppedEntry);
        Ok(self.update_normal_case(list_addr, idx, new_element, new_entry, journal, Tracked(perm_factory)))
    }
}

}
<|MERGE_RESOLUTION|>--- conflicted
+++ resolved
@@ -677,13 +677,8 @@
                 .push_to_free_list(new_row_addr)
                 .corresponds_to_journal(old(journal)@, self.sm),
             old(journal).valid(),
-<<<<<<< HEAD
-            perm_factory.valid(old(journal)@.powerpm_id),
+            perm_factory.id() == old(journal)@.powerpm_id,
             self.perm_factory_permits_states_equivalent_for_me(old(journal)@, *perm_factory),
-=======
-            perm.id() == old(journal)@.powerpm_id,
-            forall|s: Seq<u8>| self.state_equivalent_for_me(s, old(journal)@) ==> #[trigger] perm.check_permission(s),
->>>>>>> 8161542a
             idx == 0 || old(journal)@.remaining_capacity >= self.space_needed_to_journal_next,
             match entry {
                 ListTableEntry::Modified{ summary, addrs, elements, .. } => {
@@ -981,13 +976,8 @@
             old(self).internal_view().add_entry(list_addr, entry@).corresponds_to_journal(old(journal)@, old(self).sm),
             !old(self).m@.contains_key(list_addr),
             old(journal).valid(),
-<<<<<<< HEAD
-            perm_factory.valid(old(journal)@.powerpm_id),
+            perm_factory.id() == old(journal)@.powerpm_id,
             old(self).perm_factory_permits_states_equivalent_for_me(old(journal)@, *perm_factory),
-=======
-            perm.id() == old(journal)@.powerpm_id,
-            forall|s: Seq<u8>| old(self).state_equivalent_for_me(s, old(journal)@) ==> #[trigger] perm.check_permission(s),
->>>>>>> 8161542a
             idx == 0 || old(journal)@.remaining_capacity >= old(self).space_needed_to_journal_next,
             old(self).free_list.len() > 0,
             list_addr != 0,
@@ -1100,13 +1090,8 @@
             old(journal).valid(),
             old(self)@.tentative is Some,
             old(self)@.tentative.unwrap().m.contains_key(list_addr),
-<<<<<<< HEAD
-            perm_factory.valid(old(journal)@.powerpm_id),
+            perm_factory.id() == old(journal)@.powerpm_id,
             old(self).perm_factory_permits_states_equivalent_for_me(old(journal)@, *perm_factory),
-=======
-            perm.id() == old(journal)@.powerpm_id,
-            forall|s: Seq<u8>| old(self).state_equivalent_for_me(s, old(journal)@) ==> #[trigger] perm.check_permission(s),
->>>>>>> 8161542a
         ensures
             self.valid(journal@),
             journal.valid(),
