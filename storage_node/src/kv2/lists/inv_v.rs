--- conflicted
+++ resolved
@@ -416,15 +416,9 @@
     }
 }
 
-<<<<<<< HEAD
-impl<Perm, PermFactory, PM, L> ListTable<Perm, PermFactory, PM, L>
+impl<PermFactory, PM, L> ListTable<PermFactory, PM, L>
 where
-    Perm: CheckPermission<Seq<u8>>,
-    PermFactory: PermissionFactory<Seq<u8>, Perm>,
-=======
-impl<PM, L> ListTable<PM, L>
-where
->>>>>>> 03983b64
+    PermFactory: PermissionFactory<Seq<u8>>,
     PM: PersistentMemoryRegion,
     L: PmCopy + LogicalRange + Sized + std::fmt::Debug,
 {
@@ -434,11 +428,7 @@
         &&& 0 < self.sm.start()
         &&& self.sm.corresponds_to_journal(jv)
         &&& self.space_needed_to_journal_next ==
-<<<<<<< HEAD
-            Journal::<Perm, PermFactory, PM>::spec_journal_entry_overhead() +
-=======
-            Journal::<PM>::spec_journal_entry_overhead() +
->>>>>>> 03983b64
+            Journal::<PermFactory, PM>::spec_journal_entry_overhead() +
             u64::spec_size_of() + u64::spec_size_of()
         &&& self.status@ is Quiescent ==> self.internal_view().corresponds_to_journal(jv, self.sm)
     }
