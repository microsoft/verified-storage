--- conflicted
+++ resolved
@@ -136,15 +136,9 @@
     }
 }
 
-<<<<<<< HEAD
-impl<Perm, PermFactory, PM, L> ListTable<Perm, PermFactory, PM, L>
+impl<PermFactory, PM, L> ListTable<PermFactory, PM, L>
 where
-    Perm: CheckPermission<Seq<u8>>,
-    PermFactory: PermissionFactory<Seq<u8>, Perm>,
-=======
-impl<PM, L> ListTable<PM, L>
-where
->>>>>>> 03983b64
+    PermFactory: PermissionFactory<Seq<u8>>,
     PM: PersistentMemoryRegion,
     L: PmCopy + LogicalRange + Sized + std::fmt::Debug,
 {
@@ -152,11 +146,7 @@
         &self,
         list_addr: u64,
         summary: &ListSummary,
-<<<<<<< HEAD
-        journal: &Journal<Perm, PermFactory, PM>,
-=======
-        journal: &Journal<PM>,
->>>>>>> 03983b64
+        journal: &Journal<PermFactory, PM>,
     ) -> (result: Result<Vec<u64>, KvError>)
         requires
             self.valid(journal@),
@@ -230,11 +220,7 @@
         Ghost(durable_head): Ghost<u64>,
         summary: &ListSummary,
         addrs: &Vec<u64>,
-<<<<<<< HEAD
-        journal: &Journal<Perm, PermFactory, PM>,
-=======
-        journal: &Journal<PM>,
->>>>>>> 03983b64
+        journal: &Journal<PermFactory, PM>,
     ) -> (result: Result<Vec<u64>, KvError>)
         requires
             self.valid(journal@),
@@ -323,11 +309,7 @@
     exec fn get_row_addrs(
         &self,
         list_addr: u64,
-<<<<<<< HEAD
-        journal: &Journal<Perm, PermFactory, PM>,
-=======
-        journal: &Journal<PM>,
->>>>>>> 03983b64
+        journal: &Journal<PermFactory, PM>,
     ) -> (result: Result<Vec<u64>, KvError>)
         requires
             self.valid(journal@),
@@ -357,19 +339,12 @@
         }
     }
 
-    pub exec fn delete<Perm>(
+    pub exec fn delete(
         &mut self,
         list_addr: u64,
-<<<<<<< HEAD
-        journal: &mut Journal<Perm, PermFactory, PM>,
+        journal: &mut Journal<PermFactory, PM>,
         Tracked(perm_factory): Tracked<&PermFactory>,
-=======
-        journal: &mut Journal<PM>,
-        Tracked(perm): Tracked<&Perm>,
->>>>>>> 03983b64
     ) -> (result: Result<(), KvError>)
-        where
-            Perm: CheckPermission<Seq<u8>>,
         requires
             old(self).valid(old(journal)@),
             old(journal).valid(),
