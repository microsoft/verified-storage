#![allow(unused_imports)]
use builtin::*;
use builtin_macros::*;
use vstd::prelude::*;

use crate::common::recover_v::*;
use crate::common::subrange_v::*;
use crate::common::table_v::*;
use crate::journal::*;
use crate::pmem::pmemspec_t::*;
use crate::pmem::pmcopy_t::*;
use crate::pmem::power_t::*;
use super::impl_v::*;
use super::inv_v::*;
use super::super::spec_t::*;

verus! {

pub(super) proof fn lemma_writing_element_and_next_effect_on_recovery<L>(
    s1: Seq<u8>,
    s5: Seq<u8>,
    row_addr: u64,
    element: L,
    next: u64,
    sm: ListTableStaticMetadata,
)
    where 
        L: PmCopy + LogicalRange + Sized + std::fmt::Debug,
    requires
        sm.valid::<L>(),
        0 < sm.start(),
        sm.end() <= s1.len(),
        sm.table.validate_row_addr(row_addr),
        ({
            let s2 = update_bytes(s1, row_addr + sm.row_element_start, element.spec_to_bytes());
            let s3 = update_bytes(s2, row_addr + sm.row_element_crc_start,
                                  spec_crc_bytes(element.spec_to_bytes()));
            let s4 = update_bytes(s3, row_addr + sm.row_next_start, next.spec_to_bytes());
            s5 == update_bytes(s4, row_addr + sm.row_next_start + u64::spec_size_of(),
                               spec_crc_bytes(next.spec_to_bytes()))
        }),
    ensures
        forall|other_row_addr: u64| {
            &&& sm.table.validate_row_addr(other_row_addr)
            &&& other_row_addr != row_addr
        } ==> {
            &&& recover_object::<L>(s5, other_row_addr + sm.row_element_start,
                                    other_row_addr + sm.row_element_crc_start)
                == recover_object::<L>(s1, other_row_addr + sm.row_element_start,
                                       other_row_addr + sm.row_element_crc_start)
            &&& recover_object::<u64>(s5, other_row_addr + sm.row_next_start,
                                      other_row_addr + sm.row_next_start + u64::spec_size_of())
                == recover_object::<u64>(s1, other_row_addr + sm.row_next_start,
                                         other_row_addr + sm.row_next_start + u64::spec_size_of())
        },
        recover_object::<L>(s5, row_addr + sm.row_element_start, row_addr + sm.row_element_crc_start)
            == Some(element),
        recover_object::<u64>(s5, row_addr + sm.row_next_start, row_addr + sm.row_next_start + u64::spec_size_of())
            == Some(next),
{
    broadcast use group_update_bytes_effect;
    broadcast use pmcopy_axioms;
    broadcast use broadcast_seqs_match_in_range_can_narrow_range;
    broadcast use group_validate_row_addr;
}

pub(super) proof fn lemma_writing_next_and_crc_together_effect_on_recovery<L>(
    s1: Seq<u8>,
    s2: Seq<u8>,
    row_addr: u64,
    next: u64,
    sm: ListTableStaticMetadata,
)
    where 
        L: PmCopy + LogicalRange + Sized + std::fmt::Debug,
    requires
        sm.valid::<L>(),
        0 < sm.start(),
        sm.end() <= s1.len(),
        sm.table.validate_row_addr(row_addr),
        s2 == update_bytes(s1, row_addr + sm.row_next_start,
                           next.spec_to_bytes() + spec_crc_bytes(next.spec_to_bytes())),
    ensures
        recover_object::<u64>(s2, row_addr + sm.row_next_start, row_addr + sm.row_next_start + u64::spec_size_of())
            == Some(next),
        forall|other_row_addr: u64| {
            &&& sm.table.validate_row_addr(other_row_addr)
            &&& other_row_addr != row_addr
        } ==>
            recover_object::<u64>(s2, other_row_addr + sm.row_next_start,
                                  other_row_addr + sm.row_next_start + u64::spec_size_of())
                == recover_object::<u64>(s1, other_row_addr + sm.row_next_start,
                                        other_row_addr + sm.row_next_start + u64::spec_size_of()),
        forall|any_row_addr: u64| sm.table.validate_row_addr(any_row_addr) ==>
            recover_object::<L>(s2, any_row_addr + sm.row_element_start,
                                any_row_addr + sm.row_element_crc_start)
                == recover_object::<L>(s1, any_row_addr + sm.row_element_start,
                                       any_row_addr + sm.row_element_crc_start),
{
    broadcast use group_update_bytes_effect;
    broadcast use pmcopy_axioms;
    broadcast use broadcast_seqs_match_in_range_can_narrow_range;
    broadcast use group_validate_row_addr;

    let next_addr = row_addr + sm.row_next_start;
    let bytes_written = next.spec_to_bytes() + spec_crc_bytes(next.spec_to_bytes());
    lemma_subrange_subrange(s2,
                            next_addr as int, next_addr + u64::spec_size_of() + u64::spec_size_of(),
                            next_addr as int, next_addr + u64::spec_size_of());
    lemma_subrange_subrange(s2,
                            next_addr as int, next_addr + u64::spec_size_of() + u64::spec_size_of(),
                            next_addr + u64::spec_size_of(),
                            next_addr + u64::spec_size_of() + u64::spec_size_of());
    assert(bytes_written.subrange(0, u64::spec_size_of() as int) =~= next.spec_to_bytes());
    assert(bytes_written.subrange(u64::spec_size_of() as int, (u64::spec_size_of() + u64::spec_size_of()) as int)
           =~= spec_crc_bytes(next.spec_to_bytes()));
    assert(recover_object::<u64>(s2, next_addr, next_addr + u64::spec_size_of()) =~= Some(next));
}

<<<<<<< HEAD
impl<Perm, PermFactory, PM, L> ListTable<Perm, PermFactory, PM, L>
where
    Perm: CheckPermission<Seq<u8>>,
    PermFactory: PermissionFactory<Seq<u8>, Perm>,
=======
impl<PM, L> ListTable<PM, L>
where
>>>>>>> 03983b64
    PM: PersistentMemoryRegion,
    L: PmCopy + LogicalRange + Sized + std::fmt::Debug,
{
    pub(super) proof fn lemma_writing_to_free_slot_doesnt_change_recovery(
        iv: ListTableInternalView<L>,
        s1: Seq<u8>,
        s2: Seq<u8>,
        sm: ListTableStaticMetadata,
        free_list_pos: int,
        row_addr: u64,
        start: int,
        end: int,
    )
        requires
            sm.valid::<L>(),
            iv.valid(sm),
            iv.corresponds_to_durable_state(s1, sm),
            0 <= free_list_pos < iv.free_list.len(),
            iv.free_list[free_list_pos] == row_addr,
            sm.table.validate_row_addr(row_addr),
            row_addr <= start <= end <= row_addr + sm.table.row_size,
            seqs_match_except_in_range(s1, s2, start, end),
        ensures
            iv.corresponds_to_durable_state(s2, sm),
            Self::recover(s2, iv.durable_mapping.list_elements.dom(), sm) ==
                Self::recover(s1, iv.durable_mapping.list_elements.dom(), sm),
    {
        broadcast use group_validate_row_addr;
        broadcast use broadcast_seqs_match_in_range_can_narrow_range;

        assert(iv.row_info[row_addr] is InFreeList);
        assert(iv.corresponds_to_durable_state(s2, sm));

        let list_addrs = iv.durable_mapping.list_elements.dom();
        iv.durable_mapping.lemma_corresponds_implies_equals_new(s1, list_addrs, sm);
        iv.durable_mapping.lemma_corresponds_implies_equals_new(s2, list_addrs, sm);
        assert(Self::recover(s2, list_addrs, sm) =~= Self::recover(s1, list_addrs, sm));
    }

    pub(super) proof fn lemma_writing_to_free_slot_has_permission_later_forall<Perm>(
        iv: ListTableInternalView<L>,
        initial_jv: JournalView,
        sm: ListTableStaticMetadata,
        free_list_pos: int,
        row_addr: u64,
        perm_factory: PermFactory,
    )
        where
            Perm: CheckPermission<Seq<u8>>,
        requires
            sm.valid::<L>(),
            iv.valid(sm),
            iv.corresponds_to_durable_state(initial_jv.durable_state, sm),
            iv.corresponds_to_durable_state(initial_jv.read_state, sm),
<<<<<<< HEAD
            Journal::<Perm, PermFactory, PM>::state_recovery_idempotent(initial_jv.durable_state, initial_jv.constants),
=======
            Journal::<PM>::state_recovery_idempotent(initial_jv.durable_state, initial_jv.constants),
>>>>>>> 03983b64
            0 <= free_list_pos < iv.free_list.len(),
            iv.free_list[free_list_pos] == row_addr,
            sm.table.validate_row_addr(row_addr),
            sm.table.end <= initial_jv.durable_state.len(),
            forall|s1: Seq<u8>, s2: Seq<u8>| {
                &&& Self::state_equivalent_for_me(s1, initial_jv.durable_state, iv.durable_mapping.list_elements.dom(),
                                                 initial_jv.constants, sm)
                &&& Self::state_equivalent_for_me(s2, initial_jv.durable_state, iv.durable_mapping.list_elements.dom(),
                                                 initial_jv.constants, sm)
            } ==> #[trigger] perm_factory.check_permission(s1, s2),
        ensures
            forall|current_durable_state: Seq<u8>, new_durable_state: Seq<u8>, start: int, end: int|
                #![trigger seqs_match_except_in_range(current_durable_state, new_durable_state, start, end)]
            {
                &&& seqs_match_except_in_range(current_durable_state, new_durable_state, start, end)
                &&& Self::state_equivalent_for_me(current_durable_state, initial_jv.durable_state,
                                                iv.durable_mapping.list_elements.dom(), initial_jv.constants, sm)
                &&& iv.corresponds_to_durable_state(current_durable_state, sm)
                &&& row_addr <= start <= end <= row_addr + sm.table.row_size
<<<<<<< HEAD
                &&& Journal::<Perm, PermFactory, PM>::state_recovery_idempotent(new_durable_state, initial_jv.constants)
=======
                &&& Journal::<PM>::state_recovery_idempotent(new_durable_state, initial_jv.constants)
>>>>>>> 03983b64
            } ==> {
                &&& Self::state_equivalent_for_me(new_durable_state, initial_jv.durable_state,
                                                iv.durable_mapping.list_elements.dom(), initial_jv.constants, sm)
                &&& iv.corresponds_to_durable_state(new_durable_state, sm)
                &&& perm_factory.check_permission(current_durable_state, new_durable_state)
            },

            forall|current_read_state: Seq<u8>, start: int, bytes: Seq<u8>|
                #![trigger update_bytes(current_read_state, start, bytes)]
            {
                let new_read_state = update_bytes(current_read_state, start, bytes);
                &&& seqs_match_except_in_range(initial_jv.read_state, current_read_state, sm.start() as int,
                                             sm.end() as int)
                &&& iv.corresponds_to_durable_state(current_read_state, sm)
                &&& row_addr <= start
                &&& start + bytes.len() <= row_addr + sm.table.row_size
            } ==> {
                let new_read_state = update_bytes(current_read_state, start, bytes);
                &&& iv.corresponds_to_durable_state(new_read_state, sm)
                &&& seqs_match_except_in_range(initial_jv.read_state, new_read_state, sm.start() as int, sm.end() as int)
            },
    {
        assert forall|current_durable_state: Seq<u8>, new_durable_state: Seq<u8>, start: int, end: int|
                #![trigger seqs_match_except_in_range(current_durable_state, new_durable_state, start, end)]
            {
                &&& seqs_match_except_in_range(current_durable_state, new_durable_state, start, end)
                &&& Self::state_equivalent_for_me(current_durable_state, initial_jv.durable_state,
                                                iv.durable_mapping.list_elements.dom(), initial_jv.constants, sm)
                &&& iv.corresponds_to_durable_state(current_durable_state, sm)
                &&& row_addr <= start <= end <= row_addr + sm.table.row_size
<<<<<<< HEAD
                &&& Journal::<Perm, PermFactory, PM>::state_recovery_idempotent(new_durable_state, initial_jv.constants)
=======
                &&& Journal::<PM>::state_recovery_idempotent(new_durable_state, initial_jv.constants)
>>>>>>> 03983b64
            } implies {
                &&& Self::state_equivalent_for_me(new_durable_state, initial_jv.durable_state,
                                                iv.durable_mapping.list_elements.dom(), initial_jv.constants, sm)
                &&& iv.corresponds_to_durable_state(new_durable_state, sm)
                &&& perm_factory.check_permission(current_durable_state, new_durable_state)
            } by {
            broadcast use group_validate_row_addr;
            broadcast use broadcast_seqs_match_in_range_can_narrow_range;
            Self::lemma_writing_to_free_slot_doesnt_change_recovery(
                iv, current_durable_state, new_durable_state, sm, free_list_pos, row_addr, start, end
            );
        }

        assert forall|current_read_state: Seq<u8>, start: int, bytes: Seq<u8>|
                #![trigger update_bytes(current_read_state, start, bytes)]
            {
                let new_read_state = update_bytes(current_read_state, start, bytes);
                &&& seqs_match_except_in_range(initial_jv.read_state, current_read_state, sm.start() as int,
                                             sm.end() as int)
                &&& iv.corresponds_to_durable_state(current_read_state, sm)
                &&& row_addr <= start
                &&& start + bytes.len() <= row_addr + sm.table.row_size
            } implies {
                let new_read_state = update_bytes(current_read_state, start, bytes);
                &&& iv.corresponds_to_durable_state(new_read_state, sm)
                &&& seqs_match_except_in_range(initial_jv.read_state, new_read_state, sm.start() as int, sm.end() as int)
            } by
        {
            broadcast use group_validate_row_addr;
            broadcast use broadcast_seqs_match_in_range_can_narrow_range;
            broadcast use broadcast_update_bytes_effect;
            let new_read_state = update_bytes(current_read_state, start, bytes);
            Self::lemma_writing_to_free_slot_doesnt_change_recovery(
                iv, current_read_state, new_read_state, sm, free_list_pos, row_addr, start, start + bytes.len()
            );
        }
    }
}

impl ListSummary
{
    pub(super) exec fn default() -> Self
    {
        Self{ head: 0, tail: 0, length: 0, end_of_logical_range: 0 }
    }
}

impl<L> ListTableEntry<L>
    where
        L: PmCopy + LogicalRange + Sized + std::fmt::Debug,
{
    pub(super) exec fn default() -> Self
    {
        Self::Durable{ summary: ListSummary::default() }
    }

    pub(super) exec fn unwrap_durable(self) -> (result: ListSummary)
        requires
            self is Durable,
        ensures
            self == (Self::Durable{ summary: result }),
    {
        match self {
            ListTableEntry::Durable{ summary } => summary,
            _ => { assert(false); ListSummary::default() },
        }
    }
}

pub(super) proof fn lemma_push_commutes_with_skip<T>(s: Seq<T>, skip_amount: int, pushed_element: T)
    requires
        0 <= skip_amount <= s.len(),
    ensures
        s.skip(skip_amount).push(pushed_element) == s.push(pushed_element).skip(skip_amount),
{
    assert(s.skip(skip_amount).push(pushed_element) =~= s.push(pushed_element).skip(skip_amount));
}

}
<|MERGE_RESOLUTION|>--- conflicted
+++ resolved
@@ -117,15 +117,9 @@
     assert(recover_object::<u64>(s2, next_addr, next_addr + u64::spec_size_of()) =~= Some(next));
 }
 
-<<<<<<< HEAD
-impl<Perm, PermFactory, PM, L> ListTable<Perm, PermFactory, PM, L>
+impl<PermFactory, PM, L> ListTable<PermFactory, PM, L>
 where
-    Perm: CheckPermission<Seq<u8>>,
-    PermFactory: PermissionFactory<Seq<u8>, Perm>,
-=======
-impl<PM, L> ListTable<PM, L>
-where
->>>>>>> 03983b64
+    PermFactory: PermissionFactory<Seq<u8>>,
     PM: PersistentMemoryRegion,
     L: PmCopy + LogicalRange + Sized + std::fmt::Debug,
 {
@@ -165,7 +159,7 @@
         assert(Self::recover(s2, list_addrs, sm) =~= Self::recover(s1, list_addrs, sm));
     }
 
-    pub(super) proof fn lemma_writing_to_free_slot_has_permission_later_forall<Perm>(
+    pub(super) proof fn lemma_writing_to_free_slot_has_permission_later_forall(
         iv: ListTableInternalView<L>,
         initial_jv: JournalView,
         sm: ListTableStaticMetadata,
@@ -173,18 +167,12 @@
         row_addr: u64,
         perm_factory: PermFactory,
     )
-        where
-            Perm: CheckPermission<Seq<u8>>,
         requires
             sm.valid::<L>(),
             iv.valid(sm),
             iv.corresponds_to_durable_state(initial_jv.durable_state, sm),
             iv.corresponds_to_durable_state(initial_jv.read_state, sm),
-<<<<<<< HEAD
-            Journal::<Perm, PermFactory, PM>::state_recovery_idempotent(initial_jv.durable_state, initial_jv.constants),
-=======
-            Journal::<PM>::state_recovery_idempotent(initial_jv.durable_state, initial_jv.constants),
->>>>>>> 03983b64
+            Journal::<PermFactory, PM>::state_recovery_idempotent(initial_jv.durable_state, initial_jv.constants),
             0 <= free_list_pos < iv.free_list.len(),
             iv.free_list[free_list_pos] == row_addr,
             sm.table.validate_row_addr(row_addr),
@@ -204,11 +192,7 @@
                                                 iv.durable_mapping.list_elements.dom(), initial_jv.constants, sm)
                 &&& iv.corresponds_to_durable_state(current_durable_state, sm)
                 &&& row_addr <= start <= end <= row_addr + sm.table.row_size
-<<<<<<< HEAD
-                &&& Journal::<Perm, PermFactory, PM>::state_recovery_idempotent(new_durable_state, initial_jv.constants)
-=======
-                &&& Journal::<PM>::state_recovery_idempotent(new_durable_state, initial_jv.constants)
->>>>>>> 03983b64
+                &&& Journal::<PermFactory, PM>::state_recovery_idempotent(new_durable_state, initial_jv.constants)
             } ==> {
                 &&& Self::state_equivalent_for_me(new_durable_state, initial_jv.durable_state,
                                                 iv.durable_mapping.list_elements.dom(), initial_jv.constants, sm)
@@ -239,11 +223,7 @@
                                                 iv.durable_mapping.list_elements.dom(), initial_jv.constants, sm)
                 &&& iv.corresponds_to_durable_state(current_durable_state, sm)
                 &&& row_addr <= start <= end <= row_addr + sm.table.row_size
-<<<<<<< HEAD
-                &&& Journal::<Perm, PermFactory, PM>::state_recovery_idempotent(new_durable_state, initial_jv.constants)
-=======
-                &&& Journal::<PM>::state_recovery_idempotent(new_durable_state, initial_jv.constants)
->>>>>>> 03983b64
+                &&& Journal::<PermFactory, PM>::state_recovery_idempotent(new_durable_state, initial_jv.constants)
             } implies {
                 &&& Self::state_equivalent_for_me(new_durable_state, initial_jv.durable_state,
                                                 iv.durable_mapping.list_elements.dom(), initial_jv.constants, sm)
