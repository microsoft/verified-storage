#![allow(unused_imports)]
use builtin::*;
use builtin_macros::*;
use vstd::prelude::*;

use crate::pmem::pmemspec_t::*;
use crate::pmem::pmcopy_t::*;
use crate::pmem::power_t::*;
use std::hash::Hash;
use super::impl_v::*;
use super::spec_t::*;

verus! {

<<<<<<< HEAD
impl<Perm, PermFactory, PM, K, I, L> UntrustedKvStoreImpl<Perm, PermFactory, PM, K, I, L>
where
    Perm: CheckPermission<Seq<u8>>,
    PermFactory: PermissionFactory<Seq<u8>, Perm>,
=======
impl<PM, K, I, L> UntrustedKvStoreImpl<PM, K, I, L>
where
>>>>>>> 03983b64
    PM: PersistentMemoryRegion,
    K: Hash + PmCopy + Sized + std::fmt::Debug,
    I: PmCopy + Sized + std::fmt::Debug,
    L: PmCopy + LogicalRange + std::fmt::Debug + Copy,
{
<<<<<<< HEAD
    pub exec fn abort(&mut self) -> (result: Result<(), KvError>)
=======
    pub exec fn abort<Perm>(
        &mut self,
        Tracked(perm): Tracked<&Perm>
    ) -> (result: Result<(), KvError>)
        where
            Perm: CheckPermission<Seq<u8>>,
>>>>>>> 03983b64
        requires 
            old(self).valid(),
        ensures 
            self.valid(),
            match result {
                Ok(()) => self@ == old(self)@.abort(),
                Err(_) => false,
            }
    {
        self.status = Ghost(KvStoreStatus::MustAbort);
<<<<<<< HEAD
        assert(self.perm_factory == old(self).perm_factory);
        self.internal_abort();
        Ok(())
    }

    pub(super) exec fn internal_abort(&mut self)
=======
        self.internal_abort::<Perm>(Tracked(perm));
        Ok(())
    }

    pub(super) exec fn internal_abort<Perm>(
        &mut self,
        Tracked(perm): Tracked<&Perm>
    )
        where
            Perm: CheckPermission<Seq<u8>>,
>>>>>>> 03983b64
        requires 
            old(self).inv(),
            old(self).status@ is MustAbort,
        ensures 
            self.valid(),
            self@ == old(self)@.abort(),
            self.journal@.durable_state == self.journal@.read_state,
    {
        let ghost jv_before_abort = self.journal@;
        self.journal.abort();

        // Calling flush simplifies the reasoning that each component
        // has to do. It has to keep track of its relation to the
        // durable state anyway because of the possibility of a crash.
        // But it might be lazy (from a proof perspective) and not
        // keep track of its relation to the read state. By flushing,
        // we let it know that the durable state and the read state
        // are the same thing. TODO - We could save some performance
        // by not doing this flush, at the cost of trickier reasoning.
        // But since aborts are rare, removing this flush is
        // low-priority for now.

        self.journal.flush();
        
        self.keys.abort(Ghost(jv_before_abort), Ghost(self.journal@));
        self.items.abort(Ghost(jv_before_abort), Ghost(self.journal@));
        self.lists.abort(Ghost(jv_before_abort), Ghost(self.journal@));

        self.used_key_slots = Ghost(self@.durable.num_keys());
        self.used_list_element_slots = Ghost(self@.durable.num_list_elements());
        self.used_transaction_operation_slots = Ghost(0);
        self.status = Ghost(KvStoreStatus::Quiescent);

        proof {
            self.lemma_used_slots_correspond();
        }
    }
}

}<|MERGE_RESOLUTION|>--- conflicted
+++ resolved
@@ -12,30 +12,15 @@
 
 verus! {
 
-<<<<<<< HEAD
-impl<Perm, PermFactory, PM, K, I, L> UntrustedKvStoreImpl<Perm, PermFactory, PM, K, I, L>
+impl<PermFactory, PM, K, I, L> UntrustedKvStoreImpl<PermFactory, PM, K, I, L>
 where
-    Perm: CheckPermission<Seq<u8>>,
-    PermFactory: PermissionFactory<Seq<u8>, Perm>,
-=======
-impl<PM, K, I, L> UntrustedKvStoreImpl<PM, K, I, L>
-where
->>>>>>> 03983b64
+    PermFactory: PermissionFactory<Seq<u8>>,
     PM: PersistentMemoryRegion,
     K: Hash + PmCopy + Sized + std::fmt::Debug,
     I: PmCopy + Sized + std::fmt::Debug,
     L: PmCopy + LogicalRange + std::fmt::Debug + Copy,
 {
-<<<<<<< HEAD
     pub exec fn abort(&mut self) -> (result: Result<(), KvError>)
-=======
-    pub exec fn abort<Perm>(
-        &mut self,
-        Tracked(perm): Tracked<&Perm>
-    ) -> (result: Result<(), KvError>)
-        where
-            Perm: CheckPermission<Seq<u8>>,
->>>>>>> 03983b64
         requires 
             old(self).valid(),
         ensures 
@@ -46,25 +31,12 @@
             }
     {
         self.status = Ghost(KvStoreStatus::MustAbort);
-<<<<<<< HEAD
         assert(self.perm_factory == old(self).perm_factory);
         self.internal_abort();
         Ok(())
     }
 
     pub(super) exec fn internal_abort(&mut self)
-=======
-        self.internal_abort::<Perm>(Tracked(perm));
-        Ok(())
-    }
-
-    pub(super) exec fn internal_abort<Perm>(
-        &mut self,
-        Tracked(perm): Tracked<&Perm>
-    )
-        where
-            Perm: CheckPermission<Seq<u8>>,
->>>>>>> 03983b64
         requires 
             old(self).inv(),
             old(self).status@ is MustAbort,
