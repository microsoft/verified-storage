--- conflicted
+++ resolved
@@ -1762,85 +1762,13 @@
     }
 }
 
-<<<<<<< HEAD
-pub proof fn lemma_get_crash_state_given_one_for_other_view_differing_only_where_subregion_allows(
-    v1: PersistentMemoryRegionView,
-    v2: PersistentMemoryRegionView,
-    crash_state1: Seq<u8>,
-    start: nat,
-    len: nat,
-    is_writable_absolute_addr_fn: spec_fn(int) -> bool,
-) -> (crash_state2: Seq<u8>)
-    requires
-        start + len <= v1.len(),
-        v1.len() == v2.len(),
-        views_differ_only_where_subregion_allows(v1, v2, start, len, is_writable_absolute_addr_fn),
-        v1.can_crash_as(crash_state1),
-    ensures
-        memories_differ_only_where_subregion_allows(crash_state1, crash_state2, start, len,
-                                                    is_writable_absolute_addr_fn),
-        v2.can_crash_as(crash_state2),
-{
-    let filter = |addr: int| address_modifiable_by_subregion(addr, start, len, is_writable_absolute_addr_fn);
-    let crash_state2 = lemma_get_crash_state_given_one_for_other_view_differing_only_at_certain_addresses(
-        v1, v2, crash_state1, filter
-    );
-
-    assert forall |addr: int|
-        0 <= addr < crash_state2.len() && crash_state1[addr] != #[trigger] crash_state2[addr] implies
-        address_modifiable_by_subregion(addr, start, len, is_writable_absolute_addr_fn) by {
-        assert(0 <= addr < v1.len());
-        assert(filter(addr));
-    }
-    
-    crash_state2
-}
-
-pub proof fn lemma_subregion_view_can_crash_as_subrange(
-    v: PersistentMemoryRegionView,
-    s: Seq<u8>,
-    start: nat,
-    len: nat,
-)
-    requires
-        start + len <= v.len(),
-        v.can_crash_as(s),
-        start % const_persistence_chunk_size() as nat == 0,
-    ensures
-        get_subregion_view(v, start, len).can_crash_as(s.subrange(start as int, (start + len) as int)),
-{
-    let vv = get_subregion_view(v, start, len);
-    let ss = s.subrange(start as int, (start + len) as int);
-    let start_chunk = start / const_persistence_chunk_size() as nat;
-    assert forall|addr: int| #[trigger] ((addr + start) / const_persistence_chunk_size()) ==
-                       addr / const_persistence_chunk_size() + start_chunk by {
-        assert(start_chunk * const_persistence_chunk_size() == start) by {
-            lemma_fundamental_div_mod(start as int, const_persistence_chunk_size());
-        }
-        lemma_hoist_over_denominator(addr, start_chunk as int, const_persistence_chunk_size() as nat);
-    }
-    assert forall|chunk| {
-        ||| vv.chunk_corresponds_ignoring_outstanding_writes(chunk, ss)
-        ||| vv.chunk_corresponds_after_flush(chunk, ss)
-    } by {
-        if v.chunk_corresponds_ignoring_outstanding_writes(chunk + start_chunk, s) {
-            assert(vv.chunk_corresponds_ignoring_outstanding_writes(chunk, ss));
-        }
-        else {
-            assert(vv.chunk_corresponds_after_flush(chunk, ss));
-        }
-    }
-}
-
 pub proof fn lemma_subregion_commutes_with_flush(v: PersistentMemoryRegionView, start: nat, len: nat)
     requires
         v.len() >= start + len,
     ensures
-        get_subregion_view(v, start, len).flush().committed() == extract_bytes(v.flush().committed(), start, len)
-{
-    assert(get_subregion_view(v, start, len).flush().committed() =~= extract_bytes(v.flush().committed(), start, len));
-}
-
-=======
->>>>>>> 435d5ef7
+        get_subregion_view(v, start, len).read_state == extract_bytes(v.read_state, start, len)
+{
+    assert(get_subregion_view(v, start, len).read_state =~= extract_bytes(v.read_state, start, len));
+}
+
 }