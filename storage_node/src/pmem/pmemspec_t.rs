--- conflicted
+++ resolved
@@ -204,7 +204,13 @@
 
     pub open spec fn const_persistence_chunk_size() -> int { 8 }
 
-<<<<<<< HEAD
+    pub exec fn persistence_chunk_size() -> (out: u64) 
+        ensures 
+            out == const_persistence_chunk_size()
+    {
+        8
+    }
+
     /// We model the state of a region of persistent memory as a
     /// `PersistentMemoryRegionView`, which is two sequences of `u8`.
     /// The first is the latest bytes written, reflecting what will
@@ -212,24 +218,6 @@
     /// will be on persistent memory in the event of a crash,
     /// reflecting a prophecy of which outstanding writes will be
     /// made durable.
-=======
-    pub exec fn persistence_chunk_size() -> (out: u64) 
-        ensures 
-            out == const_persistence_chunk_size()
-    {
-        8
-    }
-
-
-    /// We model the state of each byte of persistent memory as
-    /// follows. `state_at_last_flush` contains the contents
-    /// immediately after the most recent flush. `outstanding_write`
-    /// contains `None` if there's no outstanding write, or `Some(b)`
-    /// if there's an outstanding write of `b`. We don't model the
-    /// possibility of there being multiple outstanding writes because
-    /// we restrict reads and writes to not be allowed at locations
-    /// with currently outstanding writes.
->>>>>>> 207b8e79
 
     #[verifier::ext_equal]
     pub struct PersistentMemoryRegionView
