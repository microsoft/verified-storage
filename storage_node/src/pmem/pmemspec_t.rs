--- conflicted
+++ resolved
@@ -637,16 +637,8 @@
     // This function extracts the subsequence of `bytes` that lie
     // between `pos` and `pos + len` inclusive of `pos` but exclusive
     // of `pos + len`.
-<<<<<<< HEAD
-    pub open spec fn extract_bytes(bytes: Seq<u8>, pos: int, len: int) -> Seq<u8>
-    {
-        bytes.subrange(pos, pos + len)
-    }
-
-=======
     pub open spec fn extract_bytes(bytes: Seq<u8>, pos: nat, len: nat) -> Seq<u8>
     {
         bytes.subrange(pos as int, (pos + len) as int)
     }
->>>>>>> bc3566a1
 }