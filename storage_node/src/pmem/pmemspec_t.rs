--- conflicted
+++ resolved
@@ -494,10 +494,7 @@
                 addr + bytes@.len() <= u64::MAX
             ensures
                 self.inv(),
-<<<<<<< HEAD
                 self.constants() == old(self).constants(),
-=======
->>>>>>> f8febcd2
                 self@ == old(self)@.write(addr as int, bytes@),
                 forall |r: PersistentMemoryRegionsView| r.device_id == self.spec_device_id() ==>
                             r.timestamp == self@.timestamp
@@ -510,10 +507,7 @@
                 old(self).inv(),
                 addr + S::spec_serialized_len() <= old(self)@.len(),
             ensures
-<<<<<<< HEAD
                 self.constants() == old(self).constants(),
-=======
->>>>>>> f8febcd2
                 self@ == old(self)@.write(addr as int, to_write.spec_serialize()),
         ;
 
@@ -537,13 +531,9 @@
                 old(self)@.timestamp.device_id() == new_timestamp@.device_id(),
             ensures
                 self.inv(),
-<<<<<<< HEAD
                 self.constants() == old(self).constants(),
-                self@ == old(self)@.update_region_with_timestamp(new_timestamp@);
-=======
                 self@ == old(self)@.update_region_with_timestamp(new_timestamp@),
         ;
->>>>>>> f8febcd2
     }
 
     /// The `PersistentMemoryRegions` trait represents an ordered list
