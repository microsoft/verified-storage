--- conflicted
+++ resolved
@@ -6,17 +6,18 @@
 use builtin::*;
 use builtin_macros::*;
 use vstd::prelude::*;
+use vstd::invariant::*;
 
 verus! {
 
-pub trait PermissionFactory<State, P>: Sized
-where
-    P: CheckPermission<State>,
-{
+pub trait PermissionFactory<State>: Sized
+{
+    type Perm: CheckPermission<State>;
+
     spec fn check_permission(&self, s1: State, s2: State) -> bool;
     spec fn id(&self) -> int;
 
-    proof fn grant_permission(tracked &self) -> (tracked perm: P)
+    proof fn grant_permission(tracked &self) -> (tracked perm: Self::Perm)
         ensures
             self.id() == perm.id(),
             forall|s1, s2| self.check_permission(s1, s2) ==> #[trigger] perm.check_permission(s1, s2);
@@ -25,6 +26,65 @@
         ensures
             self.id() == other.id(),
             forall|s1, s2| self.check_permission(s1, s2) ==> #[trigger] other.check_permission(s1, s2);
+}
+
+pub struct CombinedPermission<State, PermA, PermB>
+    where
+        PermA: CheckPermission<State>,
+        PermB: CheckPermission<State>,
+{
+    a: PermA,
+    b: PermB,
+    _s: core::marker::PhantomData<State>,
+}
+
+impl<State, PermA, PermB> CombinedPermission<State, PermA, PermB>
+    where
+        PermA: CheckPermission<State>,
+        PermB: CheckPermission<State>,
+{
+    #[verifier::type_invariant]
+    spec fn inv(self) -> bool {
+        self.a.id() == self.b.id()
+    }
+
+    pub proof fn new(tracked a: PermA, tracked b: PermB) -> (tracked combined: Self)
+        requires
+            a.id() == b.id(),
+        ensures
+            combined.id() == a.id(),
+            forall|s1: State, s2: State| #[trigger] combined.check_permission(s1, s2) <==>
+                a.check_permission(s1, s2) || b.check_permission(s1, s2)
+    {
+        Self{
+            a: a,
+            b: b,
+            _s: core::marker::PhantomData,
+        }
+    }
+}
+
+impl<State, PermA, PermB> CheckPermission<State> for CombinedPermission<State, PermA, PermB>
+    where
+        PermA: CheckPermission<State>,
+        PermB: CheckPermission<State>,
+{
+    closed spec fn check_permission(&self, s1: State, s2: State) -> bool {
+        self.a.check_permission(s1, s2) || self.b.check_permission(s1, s2)
+    }
+
+    closed spec fn id(&self) -> int {
+        self.a.id()
+    }
+
+    proof fn apply(tracked self, tracked credit: OpenInvariantCredit, tracked r: &mut Frac<State>, new_state: State) {
+        use_type_invariant(&self);
+        if self.a.check_permission(r@, new_state) {
+            self.a.apply(credit, r, new_state)
+        } else {
+            self.b.apply(credit, r, new_state)
+        }
+    }
 }
 
 #[allow(dead_code)]
@@ -121,13 +181,9 @@
     // can crash and recover into, the permission authorizes that
     // state.
     #[allow(unused_variables)]
-<<<<<<< HEAD
-    pub exec fn write(&mut self, addr: u64, bytes: &[u8], perm: Tracked<Perm>)
-=======
-    pub exec fn write<Perm>(&mut self, addr: u64, bytes: &[u8], perm: Tracked<&Perm>)
+    pub exec fn write<Perm>(&mut self, addr: u64, bytes: &[u8], perm: Tracked<Perm>)
         where
             Perm: CheckPermission<Seq<u8>>,
->>>>>>> 03983b64
         requires
             old(self).inv(),
             perm@.id() == old(self).id(),
@@ -146,11 +202,7 @@
     }
 
     #[allow(unused_variables)]
-<<<<<<< HEAD
-    pub exec fn serialize_and_write<S>(&mut self, addr: u64, to_write: &S, perm: Tracked<Perm>)
-=======
-    pub exec fn serialize_and_write<Perm, S>(&mut self, addr: u64, to_write: &S, perm: Tracked<&Perm>)
->>>>>>> 03983b64
+    pub exec fn serialize_and_write<Perm, S>(&mut self, addr: u64, to_write: &S, perm: Tracked<Perm>)
         where
             Perm: CheckPermission<Seq<u8>>,
             S: PmCopy + Sized
