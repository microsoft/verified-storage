#[cfg(target_os = "linux")]
pub mod linux_pmemfile_t;
#[cfg(target_os = "windows")]
pub mod windows_pmemfile_t;
#[cfg(target_family = "unix")]
pub mod mmap_pmemfile_t;

pub mod crc_t;
pub mod hamming_t;
pub mod hamming_v;
pub mod pmemmock_t;
pub mod pmemspec_t;
pub mod pmemutil_v;
pub mod pmcopy_t;
<<<<<<< HEAD
//pub mod subregion_v;
pub mod wrpm_t;
pub mod crc_t;
=======
pub mod power_t;
pub mod power_sound_t;
pub mod power_v;
pub mod subregion_v;
>>>>>>> 1cca8aea
pub mod traits_t;
pub mod frac_v;<|MERGE_RESOLUTION|>--- conflicted
+++ resolved
@@ -12,15 +12,9 @@
 pub mod pmemspec_t;
 pub mod pmemutil_v;
 pub mod pmcopy_t;
-<<<<<<< HEAD
-//pub mod subregion_v;
-pub mod wrpm_t;
-pub mod crc_t;
-=======
 pub mod power_t;
-pub mod power_sound_t;
+// pub mod power_sound_t;
 pub mod power_v;
-pub mod subregion_v;
->>>>>>> 1cca8aea
+// pub mod subregion_v;
 pub mod traits_t;
 pub mod frac_v;