--- conflicted
+++ resolved
@@ -419,21 +419,12 @@
     // we provide a manual implementation here rather than using the macro.
     // Unsafe implementations of PmSized and UnsafeSpecPmSized live in traits_t.rs
     impl<T: PmSafe + PmSized, const N: usize> SpecPmSized for [T; N] {
-<<<<<<< HEAD
-        open spec fn spec_size_of() -> int
-        {
-            N * T::spec_size_of()
-        }   
-
-        open spec fn spec_align_of() -> int
-=======
         open spec fn spec_size_of() -> nat
         {
             (N * T::spec_size_of()) as nat
         }   
 
         open spec fn spec_align_of() -> nat
->>>>>>> bc3566a1
         {
             T::spec_align_of()
         }
