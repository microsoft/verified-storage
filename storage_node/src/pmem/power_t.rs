--- conflicted
+++ resolved
@@ -13,17 +13,14 @@
 
 pub trait CheckPermission<State> : Sized
 {
-<<<<<<< HEAD
     spec fn check_permission(&self, s1: State, s2: State) -> bool;
-    spec fn valid(&self, id: int) -> bool;
-=======
-    spec fn check_permission(&self, state: State) -> bool;
     spec fn id(&self) -> int;
->>>>>>> 8161542a
 
     proof fn combine(tracked self, tracked other: Self) -> (tracked combined: Self)
+        requires
+            self.id() == other.id(),
         ensures
-            forall|id| self.valid(id) && other.valid(id) ==> #[trigger] combined.valid(id),
+            self.id() == combined.id(),
             forall|s1: State, s2: State| #[trigger] combined.check_permission(s1, s2) <==>
                 self.check_permission(s1, s2) || other.check_permission(s1, s2);
 
