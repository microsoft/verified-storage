<<<<<<< HEAD
=======
//! This crate defines three proc macros to derive PM-safety-related
//! traits:
//! - PmSafe, a marker trait indicating whether a structure is safe 
//!   to write to PM
//! - PmSized, a trait that helps calculate the size of structures
//!   so they can be safely read from PM
//! - Plus several related auxiliary traits that help us work around
//!   limitations in Verus and Rust.
//! The macros themselves are documented in pmsafe_macros.rs.

>>>>>>> 6462c91e
extern crate proc_macro;
use proc_macro::TokenStream;

use crate::pmsafe_macros::*;

mod pmsafe_macros;

#[proc_macro_derive(PmSafe)]
pub fn derive_pmsafe(input: TokenStream) -> TokenStream {
    let ast: syn::DeriveInput = syn::parse(input).unwrap();
    check_pmsafe(&ast)
}

#[proc_macro_derive(PmSized)]
pub fn pmsized(input: TokenStream) -> TokenStream {
    let ast: syn::DeriveInput = syn::parse(input).unwrap();
    generate_pmsized(&ast)
}

#[proc_macro]
pub fn pmsized_primitive(input: TokenStream) -> TokenStream {
    let ty: syn::Type = syn::parse(input).unwrap();
    generate_pmsized_primitive(&ty)
}<|MERGE_RESOLUTION|>--- conflicted
+++ resolved
@@ -1,5 +1,3 @@
-<<<<<<< HEAD
-=======
 //! This crate defines three proc macros to derive PM-safety-related
 //! traits:
 //! - PmSafe, a marker trait indicating whether a structure is safe 
@@ -10,7 +8,6 @@
 //!   limitations in Verus and Rust.
 //! The macros themselves are documented in pmsafe_macros.rs.
 
->>>>>>> 6462c91e
 extern crate proc_macro;
 use proc_macro::TokenStream;
 
